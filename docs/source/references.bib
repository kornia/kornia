
@article{dosovitskiy2020vit,
  title={An Image is Worth 16x16 Words: Transformers for Image Recognition at Scale},
  author={Dosovitskiy, Alexey and Beyer, Lucas and Kolesnikov, Alexander and Weissenborn, Dirk and Zhai, Xiaohua and Unterthiner, Thomas and  Dehghani, Mostafa and Minderer, Matthias and Heigold, Georg and Gelly, Sylvain and Uszkoreit, Jakob and Houlsby, Neil},
  journal={ICLR},
  year={2021}
}

@inproceedings{DeFMO2021,
    title={DeFMO: Deblurring and Shape Recovery of Fast Moving Objects},
    author={Rozumnyi, Denys and Oswald, Martin R. and Ferrari, Vittorio and Matas, Jiri and Pollefeys, Marc},
    booktitle={CVPR},
    year={2021}
}

@inproceedings{zhang2019shiftinvar,
    title={Making Convolutional Networks Shift-Invariant Again},
    author={Zhang, Richard},
    booktitle={ICML},
    year={2019}
}

@inproceedings{baumberg2000,
    title={Reliable feature matching across widely separated views},
    author={A. {Baumberg}},
    booktitle={CVPR},
    year={2000}
}

@inproceedings{HardNet2017,
    title={Working hard to know your neighbor's margins: Local descriptor learning loss},
    author={Anastasiya Mishchuk and Dmytro Mishkin and Filip Radenovic and Jiri Matas},
    booktitle={Proceedings of NeurIPS},
    year={2017}
}

@article{HardNet2020,
    title={Improving the HardNet Descriptor},
    author={Milan Pultar},
    journal={arXiv ePrint 2007.09699},
    year={2020}
}

@inproceedings{FRN2019,
  title={Filter Response Normalization Layer: Eliminating Batch Dependence in the Training of Deep Neural Networks},
  author={Saurabh Singh and Shankar Krishnan},
  year={2020},
  booktitle={CVPR}
}

@inproceedings{hynet2020,
 author = {Tian, Yurun and Barroso Laguna, Axel and Ng, Tony and Balntas, Vassileios and Mikolajczyk, Krystian},
 title = {HyNet: Learning Local Descriptor with Hybrid Similarity Measure and Triplet Loss},
 booktitle = {NeurIPS},
 year      = {2020}
}

@inproceedings{TFeat2016,
    author    = {Vassileios Balntas and Edgar Riba and Daniel Ponsa and Krystian Mikolajczyk},
    title     = {Learning local feature descriptors with triplets and shallow convolutional neural networks},
    booktitle = {British Machine Vision Conference {(BMVC)}},
    year = {2016}
}

@article{mukundan2019understanding,
  title={Understanding and improving kernel local descriptors},
  author={Mukundan, Arun and Tolias, Giorgos and Bursuc, Andrei and J{\'e}gou, Herv{\'e} and Chum, Ond{\v{r}}ej},
  journal={International Journal of Computer Vision},
  year={2019}
}


@article{zhang2018mixup,
    title={mixup: Beyond Empirical Risk Minimization},
    author={Hongyi Zhang and Moustapha Cisse nad Yann N. Dauphin and David Lopez-Paz},
    journal={International Conference on Learning Representations},
    year={2018},
    url={https://openreview.net/forum?id=r1Ddp1-Rb}
}

@inproceedings{AffNet2018,
  author = {D. Mishkin and F. Radenovic and J. Matas},
  title = {{Repeatability is Not Enough: Learning Affine Regions via Discriminability}},
  booktitle = {ECCV},
  year = {2018}
}

@inproceedings{yun2019cutmix,
    title={CutMix: Regularization Strategy to Train Strong Classifiers with Localizable Features},
    author={Yun, Sangdoo and Han, Dongyoon and Oh, Seong Joon and Chun, Sanghyuk and Choe, Junsuk and Yoo, Youngjoon},
    booktitle = {International Conference on Computer Vision (ICCV)},
    year={2019}
}

@article{lin2018focal,
      title={Focal Loss for Dense Object Detection},
      author={Tsung-Yi Lin and Priya Goyal and Ross Girshick and Kaiming He and Piotr Dollár},
      year={2018},
      journal={arXiv ePrint 1708.02002}
}

@article{salehi2017tversky,
  title={Tversky loss function for image segmentation using 3D fully convolutional deep networks},
  author={Seyed Sadegh Mohseni Salehi and Deniz Erdogmus and Ali Gholipour},
  year={2017},
  journal={arXiv ePrint  1706.05721}
}

@article{Simard2003BestPF,
  title={Best practices for convolutional neural networks applied to visual document analysis},
  author={P. Simard and David Steinkraus and John C. Platt},
  journal={Seventh International Conference on Document Analysis and Recognition, 2003. Proceedings.},
  year={2003},
  pages={958-963}
}

@misc{lin2021patch,
      title={Patch AutoAugment},
      author={Shiqi Lin and Tao Yu and Ruoyu Feng and Zhibo Chen},
      year={2021},
      eprint={2103.11099},
      archivePrefix={arXiv},
      primaryClass={cs.CV}
}

@inproceedings{LoFTR2021,
  title={{LoFTR}: Detector-Free Local Feature Matching with Transformers},
  author={Sun, Jiaming and Shen, Zehong and Wang, Yuang and Bao, Hujun and Zhou, Xiaowei},
  booktitle={CVPR},
  year={2021}
}

@article{karimi2019reducing,
  title={Reducing the hausdorff distance in medical image segmentation with convolutional neural networks},
  author={Karimi, Davood and Salcudean, Septimiu E},
  journal={IEEE Transactions on medical imaging},
  volume={39},
  number={2},
  pages={499--513},
  year={2019},
  publisher={IEEE}
}

@article{Marquez-Neila2015,
  author = {M\'{a}rquez-Neila, Pablo and L\'{o}pez-Alberca, Javier and Buenaposada, Jos\'{e} M. and Baumela, Luis},
  title = {Speeding-up Homography Estimation in Mobile Devices},
  year = {2016},
  publisher = {Springer-Verlag},
  address = {Berlin, Heidelberg},
  volume = {11},
  number = {1},
  issn = {1861-8200},
  url = {https://doi.org/10.1007/s11554-012-0314-1},
  doi = {10.1007/s11554-012-0314-1},
  journal = {J. Real-Time Image Process.},
  month = jan,
  pages = {141–154},
  numpages = {14}
}

@inproceedings{KeyNet2019,
    author = {Barroso-Laguna, Axel and Riba, Edgar and Ponsa, Daniel and Mikolajczyk, Krystian},
    title = {{Key.Net: Keypoint Detection by Handcrafted and Learned CNN Filters}},
    booktitle = {ICCV},
    year = {2019}
}

@article{facedetect-yu,
 author={Yuantao Feng and Shiqi Yu and Hanyang Peng and Yan-ran Li and Jianguo Zhang},
 title={Detect Faces Efficiently: A Survey and Evaluations},
 journal={IEEE Transactions on Biometrics, Behavior, and Identity Science},
 year={2021}
 }

<<<<<<< HEAD
@INPROCEEDINGS {xsoria2020dexined,
author = {X. Soria and E. Riba and A. Sappa},
booktitle = {2020 IEEE Winter Conference on Applications of Computer Vision (WACV)},
title = {Dense Extreme Inception Network: Towards a Robust CNN Model for Edge Detection},
year = {2020},
volume = {},
issn = {},
pages = {1912-1921},
keywords = {image edge detection;convolution;training;feeds;machine learning;task analysis;kernel},
doi = {10.1109/WACV45572.2020.9093290},
url = {https://doi.ieeecomputersociety.org/10.1109/WACV45572.2020.9093290},
publisher = {IEEE Computer Society},
address = {Los Alamitos, CA, USA},
month = {mar},
=======
@inproceedings{SOLD22021,
    author = {Pautrat*, Rémi and Lin*, Juan-Ting and Larsson, Viktor and Oswald, Martin R. and Pollefeys, Marc},
    title = {SOLD2: Self-supervised Occlusion-aware Line Description and Detection},
    booktitle = {Computer Vision and Pattern Recognition (CVPR)},
    year = {2021},
}

@article{karam2019convdt,
  author={Karam, Christina and Sugimoto, Kenjiro and Hirakawa, Keigo},
  journal={IEEE Signal Processing Letters},
  title={Fast Convolutional Distance Transform},
  year={2019},
  volume={26},
  number={6},
  pages={853-857},
  doi={10.1109/LSP.2019.2910466}
}

@article{pham2021dtlayer,
  title={A Differentiable Convolutional Distance Transform Layer for Improved Image Segmentation},
  author={Duc Duy Pham and Gurbandurdy Dovletov and Josef Pauli},
  journal={Pattern Recognition},
  year={2020},
  volume={12544},
  pages={432 - 444}
}

@article{zini2022planckian,
  title={Planckian jitter: enhancing the color quality of self-supervised visual representations},
  author={Zini, Simone and Buzzelli, Marco and Twardowski, Bart{\l}omiej and van de Weijer, Joost},
  journal={arXiv preprint arXiv:2202.07993},
  year={2022}
}

@inproceedings{homolines2001,
    author = {Guerrero J.J. and Sagues C.},
    title = {From Lines to Homographies between Uncalibrated Images},
    booktitle = {IX Spanish Symposium on Pattern Recognition and Image Analysis},
    year = {2001}
}

@misc{tormentor,
    doi = {10.48550/ARXIV.2204.03776},
    url = {https://arxiv.org/abs/2204.03776},
    author = {Nicolaou, Anguelos and Christlein, Vincent and Riba, Edgar and Shi, Jian and Vogeler, Georg and Seuret, Mathias},
    keywords = {Computer Vision and Pattern Recognition (cs.CV), Artificial Intelligence (cs.AI), FOS: Computer and information sciences, FOS: Computer and information sciences},
    title = {TorMentor: Deterministic dynamic-path, data augmentations with fractals},
    publisher = {arXiv},
    year = {2022},
    copyright = {Creative Commons Attribution 4.0 International}
}

@article{MODS2015,
  title                    = {MODS: Fast and robust method for two-view matching },
  author                   = {Dmytro Mishkin and Jiri Matas and Michal Perdoch},
  journal                  = {Computer Vision and Image Understanding },
  year                     = {2015},
  pages                    = {81 - 93},
  volume                   = {141}
>>>>>>> 3cc854b0
}<|MERGE_RESOLUTION|>--- conflicted
+++ resolved
@@ -172,7 +172,7 @@
  year={2021}
  }
 
-<<<<<<< HEAD
+
 @INPROCEEDINGS {xsoria2020dexined,
 author = {X. Soria and E. Riba and A. Sappa},
 booktitle = {2020 IEEE Winter Conference on Applications of Computer Vision (WACV)},
@@ -186,8 +186,9 @@
 url = {https://doi.ieeecomputersociety.org/10.1109/WACV45572.2020.9093290},
 publisher = {IEEE Computer Society},
 address = {Los Alamitos, CA, USA},
-month = {mar},
-=======
+month = {mar}
+}
+
 @inproceedings{SOLD22021,
     author = {Pautrat*, Rémi and Lin*, Juan-Ting and Larsson, Viktor and Oswald, Martin R. and Pollefeys, Marc},
     title = {SOLD2: Self-supervised Occlusion-aware Line Description and Detection},
@@ -247,5 +248,4 @@
   year                     = {2015},
   pages                    = {81 - 93},
   volume                   = {141}
->>>>>>> 3cc854b0
 }