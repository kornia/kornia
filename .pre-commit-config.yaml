--- conflicted
+++ resolved
@@ -54,11 +54,7 @@
         args:
           - --recursive
           - --skip
-<<<<<<< HEAD
-          - "B110,B311,B404,B602,B603,B607"
-          - .
-=======
-          - "B101,B311,B404,B602,B603,B607"
+          - "B311,B404,B602,B603,B607"
           - .
 
   - repo: https://github.com/myint/docformatter
@@ -71,5 +67,4 @@
     rev: v1.2.3
     hooks:
       - id: yesqa
-        name: Unused noqa
->>>>>>> 1fdabd53
+        name: Unused noqa