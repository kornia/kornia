--- conflicted
+++ resolved
@@ -40,40 +40,6 @@
           - --skip
           - "*.bib,*.ipynb"
 
-<<<<<<< HEAD
-=======
-  - repo: https://github.com/PyCQA/isort
-    rev: 5.12.0
-    hooks:
-      - id: isort
-
-  - repo: https://github.com/PyCQA/flake8
-    rev: 6.0.0
-    hooks:
-      - id: flake8
-
-  - repo: https://github.com/asottile/pyupgrade
-    rev: v3.3.1
-    hooks:
-      - id: pyupgrade
-        args: [--py37-plus]
-
-  - repo: https://github.com/PyCQA/bandit
-    rev: 1.7.5
-    hooks:
-      - id: bandit
-        name: bandit excluding the test directory
-        language_version: python3
-        exclude: ^test/
-      - id: bandit
-        name: bandit only the test directory
-        language_version: python3
-        files: ^test/
-        args:
-          - --skip
-          - "B101,B311"
-
->>>>>>> f89ce190
   - repo: https://github.com/PyCQA/docformatter
     rev: v1.5.1
     hooks:
