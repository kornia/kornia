--- conflicted
+++ resolved
@@ -24,15 +24,7 @@
     hooks:
       - id: ruff
         args: [--fix, --exit-non-zero-on-fix]
-<<<<<<< HEAD
       - id: ruff-format
-=======
-
-  - repo: https://github.com/psf/black
-    rev: 23.10.1
-    hooks:
-      - id: black
->>>>>>> 3fc5b324
 
   - repo: https://github.com/codespell-project/codespell
     rev: v2.2.6
