--- conflicted
+++ resolved
@@ -181,11 +181,7 @@
         - image: :math:`(*, 3, H, W)`
         - output: :math:`(*, 3, H, W)`
 
-<<<<<<< HEAD
-    Examples:
-=======
-    Example:
->>>>>>> f7dba6ab
+    Example:
         >>> input = torch.rand(2, 3, 4, 5)
         >>> rgb = BgrToRgb()
         >>> output = rgb(input)  # 2x3x4x5
@@ -210,11 +206,7 @@
         - image: :math:`(*, 3, H, W)`
         - output: :math:`(*, 3, H, W)`
 
-<<<<<<< HEAD
-    Examples:
-=======
-    Example:
->>>>>>> f7dba6ab
+    Example:
         >>> input = torch.rand(2, 3, 4, 5)
         >>> bgr = RgbToBgr()
         >>> output = bgr(input)  # 2x3x4x5
@@ -243,13 +235,9 @@
         - image: :math:`(*, 3, H, W)`
         - output: :math:`(*, 4, H, W)`
 
-<<<<<<< HEAD
-    Examples:
-=======
     .. note:: The current functionality is NOT supported by Torchscript.
 
     Example:
->>>>>>> f7dba6ab
         >>> input = torch.rand(2, 3, 4, 5)
         >>> rgba = RgbToRgba(1.)
         >>> output = rgba(input)  # 2x4x4x5
@@ -279,13 +267,9 @@
         - image: :math:`(*, 3, H, W)`
         - output: :math:`(*, 4, H, W)`
 
-<<<<<<< HEAD
-    Examples:
-=======
     .. note:: The current functionality is NOT supported by Torchscript.
 
     Example:
->>>>>>> f7dba6ab
         >>> input = torch.rand(2, 3, 4, 5)
         >>> rgba = BgrToRgba(1.)
         >>> output = rgba(input)  # 2x4x4x5
@@ -311,11 +295,7 @@
         - image: :math:`(*, 4, H, W)`
         - output: :math:`(*, 3, H, W)`
 
-<<<<<<< HEAD
-    Examples:
-=======
-    Example:
->>>>>>> f7dba6ab
+    Example:
         >>> input = torch.rand(2, 4, 4, 5)
         >>> rgba = RgbaToRgb()
         >>> output = rgba(input)  # 2x3x4x5
@@ -340,11 +320,7 @@
         - image: :math:`(*, 4, H, W)`
         - output: :math:`(*, 3, H, W)`
 
-<<<<<<< HEAD
-    Examples:
-=======
-    Example:
->>>>>>> f7dba6ab
+    Example:
         >>> input = torch.rand(2, 4, 4, 5)
         >>> rgba = RgbaToBgr()
         >>> output = rgba(input)  # 2x3x4x5
