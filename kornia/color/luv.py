from typing import Tuple

import torch
import torch.nn as nn

from .xyz import rgb_to_xyz, xyz_to_rgb

"""
The RGB to Luv color transformations were translated from scikit image's rgb2luv and luv2rgb

https://github.com/scikit-image/scikit-image/blob/a48bf6774718c64dade4548153ae16065b595ca9/skimage/color/colorconv.py

"""


<<<<<<< HEAD
class RgbToLuv(nn.Module):
    r"""Converts an image from RGB to Luv

    The image data is assumed to be in the range of :math:`[0, 1]`. Luv
    color is computed using the D65 illuminant and Observer 2.

    args:
        image (torch.Tensor): RGB image to be converted to Luv.

    returns:
        torch.Tensor: Luv version of the image.

    shape:
        - image: :math:`(*, 3, H, W)`
        - output: :math:`(*, 3, H, W)`

    Examples:
        >>> input = torch.rand(2, 3, 4, 5)
        >>> luv = RgbToLuv()
        >>> output = luv(input)  # 2x3x4x5

    Reference:
        [1] https://docs.opencv.org/4.0.1/de/d25/imgproc_color_conversions.html

        [2] https://www.easyrgb.com/en/math.php

        [3] http://www.poynton.com/ColorFAQ.html
    """

    def __init__(self) -> None:

        super(RgbToLuv, self).__init__()

    def forward(self, image: torch.Tensor) -> torch.Tensor:  # type: ignore

        return rgb_to_luv(image)


class LuvToRgb(nn.Module):
    r"""Converts an image from Luv to RGB

    args:
        image (torch.Tensor): Luv image to be converted to RGB.

    returns:
        torch.Tensor: RGB version of the image.

    shape:
        - image: :math:`(*, 3, H, W)`
        - output: :math:`(*, 3, H, W)`

    Examples:
        >>> input = torch.rand(2, 3, 4, 5)
        >>> rgb = LuvToRgb()
        >>> output = rgb(input)  # 2x3x4x5

    References:
        [1] https://docs.opencv.org/4.0.1/de/d25/imgproc_color_conversions.html

        [2] https://www.easyrgb.com/en/math.php

        [3] http://www.poynton.com/ColorFAQ.html
    """

    def __init__(self) -> None:

        super(LuvToRgb, self).__init__()

    def forward(self, image: torch.Tensor) -> torch.Tensor:  # type: ignore

        return luv_to_rgb(image)


=======
>>>>>>> f7dba6ab
def rgb_to_luv(image: torch.Tensor, eps: float = 1e-12) -> torch.Tensor:
    r"""Converts a RGB image to Luv.

    The image data is assumed to be in the range of :math:`[0, 1]`. Luv
    color is computed using the D65 illuminant and Observer 2.

    Args:
        image (torch.Tensor): RGB Image to be converted to Luv with shape :math:`(*, 3, H, W)`.
        eps (float): for numerically stability when dividing. Default: 1e-12.

    Returns:
        torch.Tensor: Luv version of the image with shape :math:`(*, 3, H, W)`.

    Example:
        >>> input = torch.rand(2, 3, 4, 5)
        >>> output = rgb_to_luv(input)  # 2x3x4x5
    """
    if not isinstance(image, torch.Tensor):
        raise TypeError("Input type is not a torch.Tensor. Got {}".format(
            type(image)))

    if len(image.shape) < 3 or image.shape[-3] != 3:
        raise ValueError("Input size must have a shape of (*, 3, H, W). Got {}"
                         .format(image.shape))

    # Convert from Linear RGB to sRGB
    r: torch.Tensor = image[..., 0, :, :]
    g: torch.Tensor = image[..., 1, :, :]
    b: torch.Tensor = image[..., 2, :, :]

    rs: torch.Tensor = torch.where(r > 0.04045, torch.pow(((r + 0.055) / 1.055), 2.4), r / 12.92)
    gs: torch.Tensor = torch.where(g > 0.04045, torch.pow(((g + 0.055) / 1.055), 2.4), g / 12.92)
    bs: torch.Tensor = torch.where(b > 0.04045, torch.pow(((b + 0.055) / 1.055), 2.4), b / 12.92)

    image_s = torch.stack([rs, gs, bs], dim=-3)

    xyz_im: torch.Tensor = rgb_to_xyz(image_s)

    x: torch.Tensor = xyz_im[..., 0, :, :]
    y: torch.Tensor = xyz_im[..., 1, :, :]
    z: torch.Tensor = xyz_im[..., 2, :, :]

    L: torch.Tensor = torch.where(torch.gt(y, 0.008856),
                                  116. * torch.pow(y, 1. / 3.) - 16.,
                                  903.3 * y)

    # Compute reference white point
    xyz_ref_white: Tuple[float, float, float] = (.95047, 1., 1.08883)
    u_w: float = (4 * xyz_ref_white[0]) / (xyz_ref_white[0] + 15 * xyz_ref_white[1] + 3 * xyz_ref_white[2])
    v_w: float = (9 * xyz_ref_white[1]) / (xyz_ref_white[0] + 15 * xyz_ref_white[1] + 3 * xyz_ref_white[2])

    u_p: torch.Tensor = (4 * x) / (x + 15 * y + 3 * z + eps)
    v_p: torch.Tensor = (9 * y) / (x + 15 * y + 3 * z + eps)

    u: torch.Tensor = 13 * L * (u_p - u_w)
    v: torch.Tensor = 13 * L * (v_p - v_w)

    out = torch.stack([L, u, v], dim=-3)

    return out


def luv_to_rgb(image: torch.Tensor, eps: float = 1e-12) -> torch.Tensor:
    r"""Converts a Luv image to RGB.

    Args:
        image (torch.Tensor): Luv image to be converted to RGB with shape :math:`(*, 3, H, W)`.
        eps (float): for numerically stability when dividing. Default: 1e-12.

    Returns:
        torch.Tensor: Luv version of the image with shape :math:`(*, 3, H, W)`.

    Example:
        >>> input = torch.rand(2, 3, 4, 5)
        >>> output = luv_to_rgb(input)  # 2x3x4x5
    """
    if not isinstance(image, torch.Tensor):
        raise TypeError("Input type is not a torch.Tensor. Got {}".format(
            type(image)))

    if len(image.shape) < 3 or image.shape[-3] != 3:
        raise ValueError("Input size must have a shape of (*, 3, H, W). Got {}"
                         .format(image.shape))

    L: torch.Tensor = image[..., 0, :, :]
    u: torch.Tensor = image[..., 1, :, :]
    v: torch.Tensor = image[..., 2, :, :]

    # Convert from Luv to XYZ
    y: torch.Tensor = torch.where(L > 7.999625,
                                  torch.pow((L + 16) / 116, 3.0),
                                  L / 903.3)

    # Compute white point
    xyz_ref_white: Tuple[float, float, float] = (0.95047, 1., 1.08883)
    u_w: float = (4 * xyz_ref_white[0]) / (xyz_ref_white[0] + 15 * xyz_ref_white[1] + 3 * xyz_ref_white[2])
    v_w: float = (9 * xyz_ref_white[1]) / (xyz_ref_white[0] + 15 * xyz_ref_white[1] + 3 * xyz_ref_white[2])

    a: torch.Tensor = u_w + u / (13 * L + eps)
    d: torch.Tensor = v_w + v / (13 * L + eps)
    c: torch.Tensor = 3 * y * (5 * d - 3)

    z: torch.Tensor = ((a - 4) * c - 15 * a * d * y) / (12 * d + eps)
    x: torch.Tensor = -(c / (d + eps) + 3. * z)

    xyz_im: torch.Tensor = torch.stack([x, y, z], -3)

    rgbs_im: torch.Tensor = xyz_to_rgb(xyz_im)

    # Convert from sRGB to RGB Linear
    rs: torch.Tensor = rgbs_im[..., 0, :, :]
    gs: torch.Tensor = rgbs_im[..., 1, :, :]
    bs: torch.Tensor = rgbs_im[..., 2, :, :]

    r: torch.Tensor = torch.where(rs > 0.0031308, 1.055 * torch.pow(rs, 1 / 2.4) - 0.055, 12.92 * rs)
    g: torch.Tensor = torch.where(gs > 0.0031308, 1.055 * torch.pow(gs, 1 / 2.4) - 0.055, 12.92 * gs)
    b: torch.Tensor = torch.where(bs > 0.0031308, 1.055 * torch.pow(bs, 1 / 2.4) - 0.055, 12.92 * bs)

    rgb_im: torch.Tensor = torch.stack([r, g, b], dim=-3)

    return rgb_im


class RgbToLuv(nn.Module):
    r"""Converts an image from RGB to Luv.

    The image data is assumed to be in the range of :math:`[0, 1]`. Luv
    color is computed using the D65 illuminant and Observer 2.

    Returns:
        torch.Tensor: Luv version of the image.

    Shape:
        - image: :math:`(*, 3, H, W)`
        - output: :math:`(*, 3, H, W)`

    Examples:
        >>> input = torch.rand(2, 3, 4, 5)
        >>> luv = RgbToLuv()
        >>> output = luv(input)  # 2x3x4x5

    Reference:
        [1] https://docs.opencv.org/4.0.1/de/d25/imgproc_color_conversions.html

        [2] https://www.easyrgb.com/en/math.php

        [3] http://www.poynton.com/ColorFAQ.html
    """

    def __init__(self) -> None:
        super(RgbToLuv, self).__init__()

    def forward(self, image: torch.Tensor) -> torch.Tensor:
        return rgb_to_luv(image)


class LuvToRgb(nn.Module):
    r"""Converts an image from Luv to RGB.

    Returns:
        torch.Tensor: RGB version of the image.

    Shape:
        - image: :math:`(*, 3, H, W)`
        - output: :math:`(*, 3, H, W)`

    Examples:
        >>> input = torch.rand(2, 3, 4, 5)
        >>> rgb = LuvToRgb()
        >>> output = rgb(input)  # 2x3x4x5

    References:
        [1] https://docs.opencv.org/4.0.1/de/d25/imgproc_color_conversions.html

        [2] https://www.easyrgb.com/en/math.php

        [3] http://www.poynton.com/ColorFAQ.html
    """

    def __init__(self) -> None:
        super(LuvToRgb, self).__init__()

    def forward(self, image: torch.Tensor) -> torch.Tensor:
        return luv_to_rgb(image)<|MERGE_RESOLUTION|>--- conflicted
+++ resolved
@@ -13,82 +13,6 @@
 """
 
 
-<<<<<<< HEAD
-class RgbToLuv(nn.Module):
-    r"""Converts an image from RGB to Luv
-
-    The image data is assumed to be in the range of :math:`[0, 1]`. Luv
-    color is computed using the D65 illuminant and Observer 2.
-
-    args:
-        image (torch.Tensor): RGB image to be converted to Luv.
-
-    returns:
-        torch.Tensor: Luv version of the image.
-
-    shape:
-        - image: :math:`(*, 3, H, W)`
-        - output: :math:`(*, 3, H, W)`
-
-    Examples:
-        >>> input = torch.rand(2, 3, 4, 5)
-        >>> luv = RgbToLuv()
-        >>> output = luv(input)  # 2x3x4x5
-
-    Reference:
-        [1] https://docs.opencv.org/4.0.1/de/d25/imgproc_color_conversions.html
-
-        [2] https://www.easyrgb.com/en/math.php
-
-        [3] http://www.poynton.com/ColorFAQ.html
-    """
-
-    def __init__(self) -> None:
-
-        super(RgbToLuv, self).__init__()
-
-    def forward(self, image: torch.Tensor) -> torch.Tensor:  # type: ignore
-
-        return rgb_to_luv(image)
-
-
-class LuvToRgb(nn.Module):
-    r"""Converts an image from Luv to RGB
-
-    args:
-        image (torch.Tensor): Luv image to be converted to RGB.
-
-    returns:
-        torch.Tensor: RGB version of the image.
-
-    shape:
-        - image: :math:`(*, 3, H, W)`
-        - output: :math:`(*, 3, H, W)`
-
-    Examples:
-        >>> input = torch.rand(2, 3, 4, 5)
-        >>> rgb = LuvToRgb()
-        >>> output = rgb(input)  # 2x3x4x5
-
-    References:
-        [1] https://docs.opencv.org/4.0.1/de/d25/imgproc_color_conversions.html
-
-        [2] https://www.easyrgb.com/en/math.php
-
-        [3] http://www.poynton.com/ColorFAQ.html
-    """
-
-    def __init__(self) -> None:
-
-        super(LuvToRgb, self).__init__()
-
-    def forward(self, image: torch.Tensor) -> torch.Tensor:  # type: ignore
-
-        return luv_to_rgb(image)
-
-
-=======
->>>>>>> f7dba6ab
 def rgb_to_luv(image: torch.Tensor, eps: float = 1e-12) -> torch.Tensor:
     r"""Converts a RGB image to Luv.
 
