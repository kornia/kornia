--- conflicted
+++ resolved
@@ -1,17 +1,10 @@
 from typing import Optional
-<<<<<<< HEAD
-
-from kornia.color.rgb import bgr_to_rgb
-from kornia.core import Module, Tensor, concatenate
-from kornia.core.image import Image, ImageColor
-=======
 
 import torch
 
 from kornia.color.rgb import bgr_to_rgb
 from kornia.core import Module, Tensor, concatenate
 from kornia.core.check import KORNIA_CHECK_IS_TENSOR
->>>>>>> 8669dcd3
 
 
 def grayscale_to_rgb(image: Tensor) -> Tensor:
@@ -32,25 +25,14 @@
         >>> input = torch.randn(2, 1, 4, 5)
         >>> gray = grayscale_to_rgb(input) # 2x3x4x5
     """
-<<<<<<< HEAD
-    if not isinstance(image, Tensor):
-        raise TypeError(f"Input type is not an image or tensor. " f"Got {type(image)}")
-=======
     KORNIA_CHECK_IS_TENSOR(image)
->>>>>>> 8669dcd3
 
     if len(image.shape) < 3 or image.shape[-3] != 1:
         raise ValueError(f"Input size must have a shape of (*, 1, H, W). " f"Got {image.shape}.")
 
-<<<<<<< HEAD
-    return concatenate([image, image, image], dim=-3)
-
-
-=======
     return concatenate([image, image, image], -3)
 
 
->>>>>>> 8669dcd3
 def rgb_to_grayscale(image: Tensor, rgb_weights: Optional[Tensor] = None) -> Tensor:
     r"""Convert a RGB image to grayscale version of image.
 
@@ -74,39 +56,12 @@
         >>> input = torch.rand(2, 3, 4, 5)
         >>> gray = rgb_to_grayscale(input) # 2x1x4x5
     """
-<<<<<<< HEAD
-    if not isinstance(image, (Tensor, Image)):
-        raise TypeError(f"Input type is not a Image or Tensor. Got {type(image)}")
-=======
     KORNIA_CHECK_IS_TENSOR(image)
->>>>>>> 8669dcd3
 
     if len(image.shape) < 3 or image.shape[-3] != 3:
         raise ValueError(f"Input size must have a shape of (*, 3, H, W). Got {image.shape}")
 
     if rgb_weights is None:
-<<<<<<< HEAD
-        rgb_weights = Tensor([0.299, 0.587, 0.114])
-        rgb_weights = rgb_weights.to(image.device, image.dtype)
-
-    if not isinstance(rgb_weights, Tensor):
-        raise TypeError(f"rgb_weights is not a torch.Tensor. Got {type(rgb_weights)}")
-
-    if rgb_weights.shape[-1] != 3:
-        raise ValueError(f"rgb_weights must have a shape of (*, 3). Got {rgb_weights.shape}")
-
-    # the rgb channels
-    r = image[..., 0:1, :, :]
-    g = image[..., 1:2, :, :]
-    b = image[..., 2:3, :, :]
-
-    # the weights to apply to each channel
-    w_r = rgb_weights[0:1]
-    w_g = rgb_weights[1:2]
-    w_b = rgb_weights[2:3]
-
-    output = r * w_r + g * w_g + b * w_b
-=======
         # 8 bit images
         if image.dtype == torch.uint8:
             rgb_weights = torch.tensor([76, 150, 29], device=image.device, dtype=torch.uint8)
@@ -126,12 +81,6 @@
 
     w_r, w_g, w_b = rgb_weights.unbind()
     return w_r * r + w_g * g + w_b * b
->>>>>>> 8669dcd3
-
-    if hasattr(output, "color"):
-        output.color = ImageColor.GRAY32
-
-    return output
 
 
 def bgr_to_grayscale(image: Tensor) -> Tensor:
@@ -150,25 +99,13 @@
         >>> input = torch.rand(2, 3, 4, 5)
         >>> gray = bgr_to_grayscale(input) # 2x1x4x5
     """
-<<<<<<< HEAD
-    if not isinstance(image, Tensor):
-        raise TypeError(f"Input type is not an image or tensor. Got {type(image)}")
-=======
     KORNIA_CHECK_IS_TENSOR(image)
->>>>>>> 8669dcd3
 
     if len(image.shape) < 3 or image.shape[-3] != 3:
         raise ValueError(f"Input size must have a shape of (*, 3, H, W). Got {image.shape}")
 
-<<<<<<< HEAD
-    image_rgb = bgr_to_rgb(image)
-    image_bgr = rgb_to_grayscale(image_rgb)  # type: ignore[arg-type]
-
-    return image_bgr
-=======
     image_rgb: Tensor = bgr_to_rgb(image)
     return rgb_to_grayscale(image_rgb)
->>>>>>> 8669dcd3
 
 
 class GrayscaleToRgb(Module):
