--- conflicted
+++ resolved
@@ -40,32 +40,19 @@
     def rgb_to_grayscale(self, input: torch.Tensor) -> torch.Tensor:
         r"""Convert a RGB image to grayscale.
 
-<<<<<<< HEAD
-        See :class:`~kornia.color.RgbToGrayscale` for details.
-=======
     Returns:
         torch.Tensor: Grayscale version of the image.
     """
     if not isinstance(input, torch.Tensor):
         raise TypeError("Input type is not a torch.Tensor. Got {}".format(
             type(input)))
->>>>>>> 47f5e91f
 
         Args:
             input (torch.Tensor): RGB image to be converted to grayscale.
 
-<<<<<<< HEAD
-        Returns:
-            torch.Tensor: Grayscale version of the image.
-        """
-        if not torch.is_tensor(input):
-            raise TypeError("Input type is not a torch.Tensor. Got {}".format(
-                type(input)))
-=======
     r, g, b = torch.chunk(input, chunks=3, dim=-3)
     gray: torch.Tensor = 0.299 * r + 0.587 * g + 0.114 * b
     return gray
->>>>>>> 47f5e91f
 
         if len(input.shape) < 3 and input.shape[-3] != 3:
             raise ValueError("Input size must have a shape of (*, 3, H, W). Got {}"
