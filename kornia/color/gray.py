import torch
import torch.nn as nn

from kornia.color.rgb import bgr_to_rgb


def rgb_to_grayscale(image: torch.Tensor) -> torch.Tensor:
    r"""Convert a RGB image to grayscale version of image.

    The image data is assumed to be in the range of (0, 1).

    Args:
        image (torch.Tensor): RGB image to be converted to grayscale with shape :math:`(*,3,H,W)`.

<<<<<<< HEAD
    Examples:
        >>> input = torch.rand(2, 3, 4, 5)
        >>> gray = RgbToGrayscale()
        >>> output = gray(input)  # 2x1x4x5
=======
    Returns:
        torch.Tensor: grayscale version of the image with shape :math:`(*,1,H,W)`.

    Example:
        >>> input = torch.rand(2, 3, 4, 5)
        >>> gray = rgb_to_grayscale(input) # 2x1x4x5
>>>>>>> f7dba6ab
    """
    if not isinstance(image, torch.Tensor):
        raise TypeError("Input type is not a torch.Tensor. Got {}".format(
            type(image)))

    if len(image.shape) < 3 or image.shape[-3] != 3:
        raise ValueError("Input size must have a shape of (*, 3, H, W). Got {}"
                         .format(image.shape))

    r: torch.Tensor = image[..., 0:1, :, :]
    g: torch.Tensor = image[..., 1:2, :, :]
    b: torch.Tensor = image[..., 2:3, :, :]

    gray: torch.Tensor = 0.299 * r + 0.587 * g + 0.114 * b
    return gray


def bgr_to_grayscale(image: torch.Tensor) -> torch.Tensor:
    r"""Convert a BGR image to grayscale.

    The image data is assumed to be in the range of (0, 1). First flips to RGB, then converts.

    Args:
        image (torch.Tensor): BGR image to be converted to grayscale with shape :math:`(*,3,H,W)`.

    Returns:
        torch.Tensor: grayscale version of the image with shape :math:`(*,1,H,W)`.

    Example:
        >>> input = torch.rand(2, 3, 4, 5)
        >>> gray = bgr_to_grayscale(input) # 2x1x4x5
    """
    if not isinstance(image, torch.Tensor):
        raise TypeError("Input type is not a torch.Tensor. Got {}".format(
            type(image)))

    if len(image.shape) < 3 or image.shape[-3] != 3:
        raise ValueError("Input size must have a shape of (*, 3, H, W). Got {}"
                         .format(image.shape))

    image_rgb = bgr_to_rgb(image)
    gray: torch.Tensor = rgb_to_grayscale(image_rgb)
    return gray


class RgbToGrayscale(nn.Module):
    r"""Module to convert a RGB image to grayscale version of image.

    The image data is assumed to be in the range of (0, 1).

    Shape:
        - image: :math:`(*, 3, H, W)`
        - output: :math:`(*, 1, H, W)`

    reference:
        https://docs.opencv.org/4.0.1/de/d25/imgproc_color_conversions.html

<<<<<<< HEAD
    Examples:
        >>> input = torch.rand(2, 3, 4, 5)
        >>> gray = BgrToGrayscale()
=======
    Example:
        >>> input = torch.rand(2, 3, 4, 5)
        >>> gray = RgbToGrayscale()
>>>>>>> f7dba6ab
        >>> output = gray(input)  # 2x1x4x5
    """

    def __init__(self) -> None:
        super(RgbToGrayscale, self).__init__()

    def forward(self, image: torch.Tensor) -> torch.Tensor:  # type: ignore
        return rgb_to_grayscale(image)


class BgrToGrayscale(nn.Module):
    r"""Module to convert a BGR image to grayscale version of image.

    The image data is assumed to be in the range of (0, 1). First flips to RGB, then converts.

    Shape:
        - image: :math:`(*, 3, H, W)`
        - output: :math:`(*, 1, H, W)`

    reference:
        https://docs.opencv.org/4.0.1/de/d25/imgproc_color_conversions.html

    Example:
        >>> input = torch.rand(2, 3, 4, 5)
        >>> gray = BgrToGrayscale()
        >>> output = gray(input)  # 2x1x4x5
    """

    def __init__(self) -> None:
        super(BgrToGrayscale, self).__init__()

    def forward(self, image: torch.Tensor) -> torch.Tensor:  # type: ignore
        return bgr_to_grayscale(image)<|MERGE_RESOLUTION|>--- conflicted
+++ resolved
@@ -12,19 +12,12 @@
     Args:
         image (torch.Tensor): RGB image to be converted to grayscale with shape :math:`(*,3,H,W)`.
 
-<<<<<<< HEAD
-    Examples:
-        >>> input = torch.rand(2, 3, 4, 5)
-        >>> gray = RgbToGrayscale()
-        >>> output = gray(input)  # 2x1x4x5
-=======
     Returns:
         torch.Tensor: grayscale version of the image with shape :math:`(*,1,H,W)`.
 
     Example:
         >>> input = torch.rand(2, 3, 4, 5)
         >>> gray = rgb_to_grayscale(input) # 2x1x4x5
->>>>>>> f7dba6ab
     """
     if not isinstance(image, torch.Tensor):
         raise TypeError("Input type is not a torch.Tensor. Got {}".format(
@@ -82,15 +75,9 @@
     reference:
         https://docs.opencv.org/4.0.1/de/d25/imgproc_color_conversions.html
 
-<<<<<<< HEAD
-    Examples:
-        >>> input = torch.rand(2, 3, 4, 5)
-        >>> gray = BgrToGrayscale()
-=======
     Example:
         >>> input = torch.rand(2, 3, 4, 5)
         >>> gray = RgbToGrayscale()
->>>>>>> f7dba6ab
         >>> output = gray(input)  # 2x1x4x5
     """
 
