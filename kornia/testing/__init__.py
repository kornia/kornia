--- conflicted
+++ resolved
@@ -4,7 +4,7 @@
 from abc import ABC, abstractmethod
 from copy import deepcopy
 from itertools import product
-from typing import Any, Iterable, Optional, Type, TypeVar, Union, cast
+from typing import Any, Iterable, Optional, Tuple, Type, TypeVar, Union, cast
 
 import torch
 from torch import Tensor
@@ -184,29 +184,12 @@
 
 # Logger api
 
-<<<<<<< HEAD
-T = TypeVar('T')
-
 
 def KORNIA_CHECK(condition, msg: Optional[str] = None):
     if not condition:
         raise Exception(f"{condition} not true.\n{msg}")
 
 
-def KORNIA_CHECK_IS_TYPE(x: Any, type: Union[Type[T], Iterable[Type[T]]], msg: Optional[str] = None):
-    if not isinstance(type, list):
-        type = cast(Iterable[Type[T]], [type])
-
-    for t in type:
-        if not isinstance(x, t):
-            raise TypeError(f"Wrong type. Got: {type}.\n{msg}")
-
-
-def KORNIA_CHECK_IS_TENSOR(x: Any, msg: Optional[str] = None):
-    KORNIA_CHECK_IS_TYPE(x, Tensor, msg)
-=======
-
 def KORNIA_CHECK_IS_TENSOR(x, msg: Optional[str] = None):
     if not isinstance(x, Tensor):
-        raise TypeError(f"Not a Tensor type. Got: {type(x)}.\n{msg}")
->>>>>>> 42253c11
+        raise TypeError(f"Not a Tensor type. Got: {type(x)}.\n{msg}")