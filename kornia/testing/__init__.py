"""The testing package contains testing-specific utilities."""
import contextlib
import importlib
import math
from abc import ABC, abstractmethod
from copy import deepcopy
from itertools import product
from typing import Any, Dict, Iterable, List, Optional, Tuple, Type, TypeVar, Union, cast

import torch
from torch import Tensor
from torch.nn import Parameter

__all__ = ['tensor_to_gradcheck_var', 'create_eye_batch', 'xla_is_available', 'assert_close']


def xla_is_available() -> bool:
    """Return whether `torch_xla` is available in the system."""
    if importlib.util.find_spec("torch_xla") is not None:
        return True
    return False


def is_mps_tensor_safe(x: Tensor) -> bool:
    """Return whether tensor is on MPS device."""
    return 'mps' in str(x.device)


# TODO: Isn't this function duplicated with eye_like?
def create_eye_batch(batch_size, eye_size, device=None, dtype=None):
    """Create a batch of identity matrices of shape Bx3x3."""
    return torch.eye(eye_size, device=device, dtype=dtype).view(1, eye_size, eye_size).expand(batch_size, -1, -1)


def create_random_homography(batch_size, eye_size, std_val=1e-3):
    """Create a batch of random homographies of shape Bx3x3."""
    std = torch.FloatTensor(batch_size, eye_size, eye_size)
    eye = create_eye_batch(batch_size, eye_size)
    return eye + std.uniform_(-std_val, std_val)


def tensor_to_gradcheck_var(tensor, dtype=torch.float64, requires_grad=True):
    """Convert the input tensor to a valid variable to check the gradient.

    `gradcheck` needs 64-bit floating point and requires gradient.
    """
    if not torch.is_tensor(tensor):
        raise AssertionError(type(tensor))
    return tensor.requires_grad_(requires_grad).type(dtype)


def dict_to(data: dict, device: torch.device, dtype: torch.dtype) -> dict:
    out: dict = {}
    for key, val in data.items():
        out[key] = val.to(device, dtype) if isinstance(val, torch.Tensor) else val
    return out


def compute_patch_error(x, y, h, w):
    """Compute the absolute error between patches."""
    return torch.abs(x - y)[..., h // 4 : -h // 4, w // 4 : -w // 4].mean()


def check_is_tensor(obj):
    """Check whether the supplied object is a tensor."""
    if not isinstance(obj, torch.Tensor):
        raise TypeError(f"Input type is not a torch.Tensor. Got {type(obj)}")


def create_rectified_fundamental_matrix(batch_size):
    """Create a batch of rectified fundamental matrices of shape Bx3x3."""
    F_rect = torch.tensor([[0.0, 0.0, 0.0], [0.0, 0.0, -1.0], [0.0, 1.0, 0.0]]).view(1, 3, 3)
    F_repeat = F_rect.repeat(batch_size, 1, 1)
    return F_repeat


def create_random_fundamental_matrix(batch_size, std_val=1e-3):
    """Create a batch of random fundamental matrices of shape Bx3x3."""
    F_rect = create_rectified_fundamental_matrix(batch_size)
    H_left = create_random_homography(batch_size, 3, std_val)
    H_right = create_random_homography(batch_size, 3, std_val)
    return H_left.permute(0, 2, 1) @ F_rect @ H_right


class BaseTester(ABC):
    DTYPE_PRECISIONS = {torch.float16: (1e-3, 1e-3), torch.float32: (1.3e-6, 1e-5), torch.float64: (1.3e-6, 1e-5)}

    @abstractmethod
    def test_smoke(self, device, dtype):
        raise NotImplementedError("Implement a stupid routine.")

    @abstractmethod
    def test_exception(self, device, dtype):
        raise NotImplementedError("Implement a stupid routine.")

    @abstractmethod
    def test_cardinality(self, device, dtype):
        raise NotImplementedError("Implement a stupid routine.")

    @abstractmethod
    def test_jit(self, device, dtype):
        raise NotImplementedError("Implement a stupid routine.")

    @abstractmethod
    def test_gradcheck(self, device):
        raise NotImplementedError("Implement a stupid routine.")

    @abstractmethod
    def test_module(self, device, dtype):
        raise NotImplementedError("Implement a stupid routine.")

    def assert_close(
        self,
        actual: Tensor,
        expected: Tensor,
        rtol: Optional[float] = None,
        atol: Optional[float] = None,
        low_tolerance: bool = False,
    ) -> None:
        """Asserts that `actual` and `expected` are close.

        Args:
            actual: Actual input.
            expected: Expected input.
            rtol: Relative tolerance.
            atol: Absolute tolerance.
            low_tolerance:
                This parameter allows to reduce tolerance. Half the decimal places.
                Example, 1e-4 -> 1e-2 or 1e-6 -> 1e-3
        """
        if isinstance(actual, Parameter):
            actual = actual.data
        if isinstance(expected, Parameter):
            expected = expected.data

        if 'xla' in actual.device.type or 'xla' in expected.device.type:
            rtol, atol = 1e-2, 1e-2

        if rtol is None and atol is None:
            actual_rtol, actual_atol = self.DTYPE_PRECISIONS.get(actual.dtype, (0.0, 0.0))
            expected_rtol, expected_atol = self.DTYPE_PRECISIONS.get(expected.dtype, (0.0, 0.0))
            rtol, atol = max(actual_rtol, expected_rtol), max(actual_atol, expected_atol)

            # halve the tolerance if `low_tolerance` is true
            rtol = math.sqrt(rtol) if low_tolerance else rtol
            atol = math.sqrt(atol) if low_tolerance else atol

        return assert_close(actual, expected, rtol=rtol, atol=atol)


def generate_two_view_random_scene(
    device: torch.device = torch.device("cpu"), dtype: torch.dtype = torch.float32
) -> Dict[str, torch.Tensor]:
    from kornia.geometry import epipolar as epi

    num_views: int = 2
    num_points: int = 30

    scene: Dict[str, torch.Tensor] = epi.generate_scene(num_views, num_points)

    # internal parameters (same K)
    K1 = scene['K'].to(device, dtype)
    K2 = K1.clone()

    # rotation
    R1 = scene['R'][0:1].to(device, dtype)
    R2 = scene['R'][1:2].to(device, dtype)

    # translation
    t1 = scene['t'][0:1].to(device, dtype)
    t2 = scene['t'][1:2].to(device, dtype)

    # projection matrix, P = K(R|t)
    P1 = scene['P'][0:1].to(device, dtype)
    P2 = scene['P'][1:2].to(device, dtype)

    # fundamental matrix
    F_mat = epi.fundamental_from_projections(P1[..., :3, :], P2[..., :3, :])

    F_mat = epi.normalize_transformation(F_mat)

    # points 3d
    X = scene['points3d'].to(device, dtype)

    # projected points
    x1 = scene['points2d'][0:1].to(device, dtype)
    x2 = scene['points2d'][1:2].to(device, dtype)

    return dict(K1=K1, K2=K2, R1=R1, R2=R2, t1=t1, t2=t2, P1=P1, P2=P2, F=F_mat, X=X, x1=x1, x2=x2)


def cartesian_product_of_parameters(**possible_parameters):
    """Create cartesian product of given parameters."""
    parameter_names = possible_parameters.keys()
    possible_values = [possible_parameters[parameter_name] for parameter_name in parameter_names]

    for param_combination in product(*possible_values):
        yield dict(zip(parameter_names, param_combination))


def default_with_one_parameter_changed(*, default={}, **possible_parameters):
    if not isinstance(default, dict):
        raise AssertionError(f"default should be a dict not a {type(default)}")

    for parameter_name, possible_values in possible_parameters.items():
        for v in possible_values:
            param_set = deepcopy(default)
            param_set[parameter_name] = v
            yield param_set


def _get_precision(device: torch.device, dtype: torch.dtype) -> float:
    if 'xla' in device.type:
        return 1e-2
    if dtype == torch.float16:
        return 1e-3
    return 1e-4


def _get_precision_by_name(
    device: torch.device, device_target: str, tol_val: float, tol_val_default: float = 1e-4
) -> float:
    if device_target not in ['cpu', 'cuda', 'xla']:
        raise ValueError(f"Invalid device name: {device_target}.")

    if device_target in device.type:
        return tol_val

    return tol_val_default


try:
    # torch.testing.assert_close is only available for torch>=1.9
    from torch.testing import assert_close as _assert_close  # type: ignore
    from torch.testing._core import _get_default_tolerance  # type: ignore

    def assert_close(
        actual: torch.Tensor,
        expected: torch.Tensor,
        *,
        rtol: Optional[float] = None,
        atol: Optional[float] = None,
        **kwargs: Any,
    ) -> None:
        if rtol is None and atol is None:
            with contextlib.suppress(Exception):
                rtol, atol = _get_default_tolerance(actual, expected)

        return _assert_close(actual, expected, rtol=rtol, atol=atol, check_stride=False, equal_nan=True, **kwargs)

except ImportError:
    # Partial backport of torch.testing.assert_close for torch<1.9
    # TODO: remove this branch if kornia relies on torch>=1.9
    from torch.testing import assert_allclose as _assert_close

    class UsageError(Exception):
        pass

    def assert_close(
        actual: torch.Tensor,
        expected: torch.Tensor,
        *,
        rtol: Optional[float] = None,
        atol: Optional[float] = None,
        **kwargs: Any,
    ) -> None:
        try:
            return _assert_close(actual, expected, rtol=rtol, atol=atol, **kwargs)
        except ValueError as error:
            raise UsageError(str(error)) from error


# Logger api
def KORNIA_CHECK_SHAPE(x, shape: List[str]) -> None:
    # Desired shape here is list and not tuple, because torch.jit
    # does not like variable-length tuples
    KORNIA_CHECK_IS_TENSOR(x)
    if '*' == shape[0]:
        start_idx: int = 1
        x_shape_to_check = x.shape[-len(shape) + 1 :]
    elif '*' == shape[-1]:
        start_idx: int = 0
        x_shape_to_check = x.shape[: len(shape) - 1]
    else:
        start_idx = 0
        x_shape_to_check = x.shape

    for i in range(start_idx, len(x_shape_to_check)):
        # The voodoo below is because torchscript does not like
        # that dim can be both int and str
        dim_: str = shape[i]
        if not dim_.isnumeric():
            continue
        dim = int(dim_)
        if x_shape_to_check[i] != dim:
            raise TypeError(f"{x} shape should be must be [{shape}]. Got {x.shape}")


def KORNIA_CHECK(condition: bool, msg: Optional[str] = None):
    if not condition:
        raise Exception(f"{condition} not true.\n{msg}")


def KORNIA_UNWRAP(maybe_obj, typ):
    return cast(typ, maybe_obj)


def KORNIA_CHECK_TYPE(x, typ, msg: Optional[str] = None):
    if not isinstance(x, typ):
        raise TypeError(f"Invalid type: {type(x)}.\n{msg}")


def KORNIA_CHECK_IS_TENSOR(x, msg: Optional[str] = None):
    if not isinstance(x, Tensor):
        raise TypeError(f"Not a Tensor type. Got: {type(x)}.\n{msg}")


def KORNIA_CHECK_SAME_DEVICES(tensors: List[Tensor], msg: Optional[str] = None):
    KORNIA_CHECK(isinstance(tensors, list) and len(tensors) >= 1, "Expected a list with at least one element")
    if not all(tensors[0].device == x.device for x in tensors):
        raise Exception(f"Not same device for tensors. Got: {[x.device for x in tensors]}.\n{msg}")


def KORNIA_CHECK_IS_COLOR(x: Tensor, msg: Optional[str] = None):
    if len(x.shape) < 3 or x.shape[-3] != 3:
        raise TypeError(f"Not a color tensor. Got: {type(x)}.\n{msg}")


def KORNIA_CHECK_IS_GRAY(x: Tensor, msg: Optional[str] = None):
    if len(x.shape) < 2 or (len(x.shape) >= 3 and x.shape[-3] != 1):
        raise TypeError(f"Not a gray tensor. Got: {type(x)}.\n{msg}")


def KORNIA_CHECK_IS_COLOR_OR_GRAY(x: Tensor, msg: Optional[str] = None):
    if len(x.shape) < 3 or x.shape[-3] not in [1, 3]:
<<<<<<< HEAD
        raise TypeError(f"Not a color or gray tensor. Got: {type(x)}.\n{msg}")


def KORNIA_CHECK_SAME_DEVICES(x: Tensor, y: Tensor):
    if x.device != y.device:
        raise TypeError(f"Not same device for tensors. Got: {x.device} and {y.device}")
=======
        raise TypeError(f"Not an color or gray tensor. Got: {type(x)}.\n{msg}")


def KORNIA_CHECK_DM_DESC(desc1: Tensor, desc2: Tensor, dm: Tensor):
    if not ((dm.size(0) == desc1.size(0)) and (dm.size(1) == desc2.size(0))):
        message = f"""distance matrix shape {dm.shape} is not
                      consistent with descriptors shape: desc1 {desc1.shape}
                      desc2 {desc2.shape}"""
        raise TypeError(message)


def KORNIA_CHECK_LAF(laf: Tensor) -> None:
    """Auxiliary function, which verifies that input.

    Args:
        laf: [BxNx2x3] shape.
    """
    KORNIA_CHECK_SHAPE(laf, ["B", "N", "2", "3"])
>>>>>>> ceac0640
<|MERGE_RESOLUTION|>--- conflicted
+++ resolved
@@ -333,15 +333,12 @@
 
 def KORNIA_CHECK_IS_COLOR_OR_GRAY(x: Tensor, msg: Optional[str] = None):
     if len(x.shape) < 3 or x.shape[-3] not in [1, 3]:
-<<<<<<< HEAD
         raise TypeError(f"Not a color or gray tensor. Got: {type(x)}.\n{msg}")
 
 
 def KORNIA_CHECK_SAME_DEVICES(x: Tensor, y: Tensor):
     if x.device != y.device:
         raise TypeError(f"Not same device for tensors. Got: {x.device} and {y.device}")
-=======
-        raise TypeError(f"Not an color or gray tensor. Got: {type(x)}.\n{msg}")
 
 
 def KORNIA_CHECK_DM_DESC(desc1: Tensor, desc2: Tensor, dm: Tensor):
@@ -358,5 +355,4 @@
     Args:
         laf: [BxNx2x3] shape.
     """
-    KORNIA_CHECK_SHAPE(laf, ["B", "N", "2", "3"])
->>>>>>> ceac0640
+    KORNIA_CHECK_SHAPE(laf, ["B", "N", "2", "3"])