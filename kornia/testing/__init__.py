"""The testing package contains testing-specific utilities."""
import importlib
import math
from abc import ABC, abstractmethod
from copy import deepcopy
from itertools import product
from typing import Any, Dict, List, Optional, Tuple, cast

import torch
from torch.testing import assert_close as _assert_close

from kornia.core import Tensor, eye, tensor

__all__ = [
    "tensor_to_gradcheck_var",
    "create_eye_batch",
    "xla_is_available",
    "assert_close",
    "KORNIA_CHECK_SHAPE",
    "KORNIA_CHECK",
    "KORNIA_UNWRAP",
    "KORNIA_CHECK_TYPE",
    "KORNIA_CHECK_IS_TENSOR",
    "KORNIA_CHECK_SAME_DEVICE",
    "KORNIA_CHECK_SAME_DEVICES",
    "KORNIA_CHECK_IS_COLOR",
    "KORNIA_CHECK_IS_GRAY",
    "KORNIA_CHECK_IS_COLR_OR_GRAY",
    "KORNIA_CHECK_DM_DESC",
    "KORNIA_CHECK_LAF",
]


def xla_is_available() -> bool:
    """Return whether `torch_xla` is available in the system."""
    if importlib.util.find_spec("torch_xla") is not None:
        return True
    return False


def is_mps_tensor_safe(x: Tensor) -> bool:
    """Return whether tensor is on MPS device."""
    return 'mps' in str(x.device)


# TODO: Isn't this function duplicated with eye_like?
def create_eye_batch(batch_size, eye_size, device=None, dtype=None):
    """Create a batch of identity matrices of shape Bx3x3."""
    return eye(eye_size, device=device, dtype=dtype).view(1, eye_size, eye_size).expand(batch_size, -1, -1)


def create_random_homography(batch_size, eye_size, std_val=1e-3):
    """Create a batch of random homographies of shape Bx3x3."""
    std = torch.FloatTensor(batch_size, eye_size, eye_size)
    eye = create_eye_batch(batch_size, eye_size)
    return eye + std.uniform_(-std_val, std_val)


def tensor_to_gradcheck_var(tensor, dtype=torch.float64, requires_grad=True):
    """Convert the input tensor to a valid variable to check the gradient.

    `gradcheck` needs 64-bit floating point and requires gradient.
    """
    if not torch.is_tensor(tensor):
        raise AssertionError(type(tensor))
    return tensor.requires_grad_(requires_grad).type(dtype)


def dict_to(data: dict, device: torch.device, dtype: torch.dtype) -> dict:
    out: dict = {}
    for key, val in data.items():
        out[key] = val.to(device, dtype) if isinstance(val, Tensor) else val
    return out


def compute_patch_error(x, y, h, w):
    """Compute the absolute error between patches."""
    return torch.abs(x - y)[..., h // 4 : -h // 4, w // 4 : -w // 4].mean()


def check_is_tensor(obj):
    """Check whether the supplied object is a tensor."""
    if not isinstance(obj, Tensor):
        raise TypeError(f"Input type is not a Tensor. Got {type(obj)}")


def create_rectified_fundamental_matrix(batch_size):
    """Create a batch of rectified fundamental matrices of shape Bx3x3."""
    F_rect = tensor([[0.0, 0.0, 0.0], [0.0, 0.0, -1.0], [0.0, 1.0, 0.0]]).view(1, 3, 3)
    F_repeat = F_rect.repeat(batch_size, 1, 1)
    return F_repeat


def create_random_fundamental_matrix(batch_size, std_val=1e-3):
    """Create a batch of random fundamental matrices of shape Bx3x3."""
    F_rect = create_rectified_fundamental_matrix(batch_size)
    H_left = create_random_homography(batch_size, 3, std_val)
    H_right = create_random_homography(batch_size, 3, std_val)
    return H_left.permute(0, 2, 1) @ F_rect @ H_right


class BaseTester(ABC):
    DTYPE_PRECISIONS = {torch.float16: (1e-3, 1e-3), torch.float32: (1.3e-6, 1e-5), torch.float64: (1.3e-6, 1e-5)}

    @abstractmethod
    def test_smoke(self, device, dtype):
        raise NotImplementedError("Implement a stupid routine.")

    @abstractmethod
    def test_exception(self, device, dtype):
        raise NotImplementedError("Implement a stupid routine.")

    @abstractmethod
    def test_cardinality(self, device, dtype):
        raise NotImplementedError("Implement a stupid routine.")

    @abstractmethod
    def test_jit(self, device, dtype):
        raise NotImplementedError("Implement a stupid routine.")

    @abstractmethod
    def test_gradcheck(self, device):
        raise NotImplementedError("Implement a stupid routine.")

    @abstractmethod
    def test_module(self, device, dtype):
        raise NotImplementedError("Implement a stupid routine.")

    def assert_close(
        self,
        actual: Tensor,
        expected: Tensor,
        rtol: Optional[float] = None,
        atol: Optional[float] = None,
        low_tolerance: bool = False,
    ) -> None:
        """Asserts that `actual` and `expected` are close.

        Args:
            actual: Actual input.
            expected: Expected input.
            rtol: Relative tolerance.
            atol: Absolute tolerance.
            low_tolerance:
                This parameter allows to reduce tolerance. Half the decimal places.
                Example, 1e-4 -> 1e-2 or 1e-6 -> 1e-3
        """
        if hasattr(actual, "data"):
            actual = actual.data
        if hasattr(expected, "data"):
            expected = expected.data

        if 'xla' in actual.device.type or 'xla' in expected.device.type:
            rtol, atol = 1e-2, 1e-2

        if rtol is None and atol is None:
            actual_rtol, actual_atol = self.DTYPE_PRECISIONS.get(actual.dtype, (0.0, 0.0))
            expected_rtol, expected_atol = self.DTYPE_PRECISIONS.get(expected.dtype, (0.0, 0.0))
            rtol, atol = max(actual_rtol, expected_rtol), max(actual_atol, expected_atol)

            # halve the tolerance if `low_tolerance` is true
            rtol = math.sqrt(rtol) if low_tolerance else rtol
            atol = math.sqrt(atol) if low_tolerance else atol

        return assert_close(actual, expected, rtol=rtol, atol=atol)


def generate_two_view_random_scene(
    device: torch.device = torch.device("cpu"), dtype: torch.dtype = torch.float32
) -> Dict[str, Tensor]:
    from kornia.geometry import epipolar as epi

    num_views: int = 2
    num_points: int = 30

    scene: Dict[str, Tensor] = epi.generate_scene(num_views, num_points)

    # internal parameters (same K)
    K1 = scene['K'].to(device, dtype)
    K2 = K1.clone()

    # rotation
    R1 = scene['R'][0:1].to(device, dtype)
    R2 = scene['R'][1:2].to(device, dtype)

    # translation
    t1 = scene['t'][0:1].to(device, dtype)
    t2 = scene['t'][1:2].to(device, dtype)

    # projection matrix, P = K(R|t)
    P1 = scene['P'][0:1].to(device, dtype)
    P2 = scene['P'][1:2].to(device, dtype)

    # fundamental matrix
    F_mat = epi.fundamental_from_projections(P1[..., :3, :], P2[..., :3, :])

    F_mat = epi.normalize_transformation(F_mat)

    # points 3d
    X = scene['points3d'].to(device, dtype)

    # projected points
    x1 = scene['points2d'][0:1].to(device, dtype)
    x2 = scene['points2d'][1:2].to(device, dtype)

    return dict(K1=K1, K2=K2, R1=R1, R2=R2, t1=t1, t2=t2, P1=P1, P2=P2, F=F_mat, X=X, x1=x1, x2=x2)


def cartesian_product_of_parameters(**possible_parameters):
    """Create cartesian product of given parameters."""
    parameter_names = possible_parameters.keys()
    possible_values = [possible_parameters[parameter_name] for parameter_name in parameter_names]

    for param_combination in product(*possible_values):
        yield dict(zip(parameter_names, param_combination))


def default_with_one_parameter_changed(*, default={}, **possible_parameters):
    if not isinstance(default, dict):
        raise AssertionError(f"default should be a dict not a {type(default)}")

    for parameter_name, possible_values in possible_parameters.items():
        for v in possible_values:
            param_set = deepcopy(default)
            param_set[parameter_name] = v
            yield param_set


def _get_precision(device: torch.device, dtype: torch.dtype) -> float:
    if 'xla' in device.type:
        return 1e-2
    if dtype == torch.float16:
        return 1e-3
    return 1e-4


def _get_precision_by_name(
    device: torch.device, device_target: str, tol_val: float, tol_val_default: float = 1e-4
) -> float:
    if device_target not in ['cpu', 'cuda', 'xla']:
        raise ValueError(f"Invalid device name: {device_target}.")

    if device_target in device.type:
        return tol_val

    return tol_val_default


# {dtype: (rtol, atol)}
_DTYPE_PRECISIONS = {torch.float16: (1e-3, 1e-3), torch.float32: (1e-4, 1e-5), torch.float64: (1e-5, 1e-8)}


def _default_tolerances(*inputs: Any) -> Tuple[float, float]:
    rtols, atols = zip(*[_DTYPE_PRECISIONS.get(torch.as_tensor(input).dtype, (0.0, 0.0)) for input in inputs])
    return max(rtols), max(atols)


<<<<<<< HEAD
try:
    # torch.testing.assert_close is only available for torch>=1.9
    from torch.testing import assert_close as _assert_close  # type: ignore

    def assert_close(
        actual: torch.Tensor,
        expected: torch.Tensor,
        *,
        rtol: Optional[float] = None,
        atol: Optional[float] = None,
        **kwargs: Any,
    ) -> None:
        if rtol is None and atol is None:
            # `torch.testing.assert_close` used different default tolerances than `torch.testing.assert_allclose`.
            # TODO: remove this special handling as soon as https://github.com/kornia/kornia/issues/1134 is resolved.
            #  Basically, this whole wrapper function can be removed and `torch.testing.assert_close` can be used
            #  directly.
            rtol, atol = _default_tolerances(actual, expected)

        return _assert_close(
            actual,
            expected,
            rtol=rtol,
            atol=atol,
            # this is the default value for torch>=1.10, but not for torch==1.9
            # TODO: remove this if kornia relies on torch>=1.10
            check_stride=False,
            equal_nan=False,
            **kwargs,
        )

except ImportError:
    # TODO: remove this branch if kornia relies on torch>=1.9
    from torch.testing import assert_allclose as assert_close  # type: ignore
=======
def assert_close(
    actual: Tensor, expected: Tensor, *, rtol: Optional[float] = None, atol: Optional[float] = None, **kwargs: Any
) -> None:
    if rtol is None and atol is None:
        # `torch.testing.assert_close` used different default tolerances than `torch.testing.assert_allclose`.
        # TODO: remove this special handling as soon as https://github.com/kornia/kornia/issues/1134 is resolved
        #  Basically, this whole wrapper function can be removed and `torch.testing.assert_close` can be used
        #  directly.
        rtol, atol = _default_tolerances(actual, expected)

    return _assert_close(
        actual,
        expected,
        rtol=rtol,
        atol=atol,
        # this is the default value for torch>=1.10, but not for torch==1.9
        # TODO: remove this if kornia relies on torch>=1.10
        check_stride=False,
        equal_nan=True,
        **kwargs,
    )
>>>>>>> ed6880f6


# Logger api


def KORNIA_CHECK_SHAPE(x, shape: List[str]) -> None:
    """Check whether a tensor has a specified shape.

    The shape can be specified with a implicit or explicit list of strings.
    The guard also check whether the variable is a type `Tensor`.

    Args:
        x: the tensor to evaluate.
        shape: a list with strings with the expected shape.

    Raises:
        Exception: if the input tensor is has not the expected shape.

    Example:
        >>> x = torch.rand(2, 3, 4, 4)
        >>> KORNIA_CHECK_SHAPE(x, ["B","C", "H", "W"])  # implicit

        >>> x = torch.rand(2, 3, 4, 4)
        >>> KORNIA_CHECK_SHAPE(x, ["2","3", "H", "W"])  # explicit
    """
    # Desired shape here is list and not tuple, because torch.jit
    # does not like variable-length tuples
    KORNIA_CHECK_IS_TENSOR(x)

    if '*' == shape[0]:
        start_idx: int = 1
        x_shape_to_check = x.shape[-len(shape) + 1 :]
    elif '*' == shape[-1]:
        start_idx = 0
        x_shape_to_check = x.shape[: len(shape) - 1]
    else:
        start_idx = 0
        x_shape_to_check = x.shape

    for i in range(start_idx, len(x_shape_to_check)):
        # The voodoo below is because torchscript does not like
        # that dim can be both int and str
        dim_: str = shape[i]
        if not dim_.isnumeric():
            continue
        dim = int(dim_)
        if x_shape_to_check[i] != dim:
            raise TypeError(f"{x} shape must be [{shape}]. Got {x.shape}")


def KORNIA_CHECK(condition: bool, msg: Optional[str] = None) -> None:
    """Check any arbitrary boolean condition.

    Args:
        condition: the condition to evaluate.
        msg: message to show in the exception.

    Raises:
        Exception: if the confition is met.

    Example:
        >>> x = torch.rand(2, 3, 3)
        >>> KORNIA_CHECK(x.shape[-2:] == (3, 3), "Invalid homography")
    """
    if not condition:
        raise Exception(f"{condition} not true.\n{msg}")


def KORNIA_UNWRAP(maybe_obj, typ):
    """Unwraps an optional contained value that may or not be present.

    Args:
        maybe_obj: the object to unwrap.
        typ: expected type after unwrap.
    """
    return cast(typ, maybe_obj)


def KORNIA_CHECK_TYPE(x, typ, msg: Optional[str] = None):
    """Check the type of an aribratry variable.

    Args:
        x: any input variable.
        typ: the expected type of the variable.
        msg: message to show in the exception.

    Raises:
        TypeException: if the input variable does not match with the expected.

    Example:
        >>> KORNIA_CHECK_TYPE("foo", str, "Invalid string")
    """
    if not isinstance(x, typ):
        raise TypeError(f"Invalid type: {type(x)}.\n{msg}")


def KORNIA_CHECK_IS_TENSOR(x, msg: Optional[str] = None):
    """Check the input variable is a Tensor.

    Args:
        x: any input variable.
        msg: message to show in the exception.

    Raises:
        TypeException: if the input variable does not match with the expected.

    Example:
        >>> x = torch.rand(2, 3, 3)
        >>> KORNIA_CHECK_IS_TENSOR(x, "Invalid tensor")
    """
    if not isinstance(x, Tensor):
        raise TypeError(f"Not a Tensor type. Got: {type(x)}.\n{msg}")


def KORNIA_CHECK_SAME_DEVICE(x: Tensor, y: Tensor):
    """Check whether two tensor in the same device.

    Args:
        x: first tensor to evaluate.
        y: sencod tensor to evaluate.
        msg: message to show in the exception.

    Raises:
        TypeException: if the two tensors are not in the same device.

    Example:
        >>> x1 = torch.rand(2, 3, 3)
        >>> x2 = torch.rand(1, 3, 1)
        >>> KORNIA_CHECK_SAME_DEVICE(x1, x2)
    """
    if x.device != y.device:
        raise TypeError(f"Not same device for tensors. Got: {x.device} and {y.device}")


def KORNIA_CHECK_SAME_DEVICES(tensors: List[Tensor], msg: Optional[str] = None):
    """Check whether a list provided tensors live in the same device.

    Args:
        x: a list of tensors.
        msg: message to show in the exception.

    Raises:
        Exception: if all the tensors are not in the same device.

    Example:
        >>> x1 = torch.rand(2, 3, 3)
        >>> x2 = torch.rand(1, 3, 1)
        >>> KORNIA_CHECK_SAME_DEVICES([x1, x2], "Tensors not in the same device")
    """
    KORNIA_CHECK(isinstance(tensors, list) and len(tensors) >= 1, "Expected a list with at least one element")
    if not all(tensors[0].device == x.device for x in tensors):
        raise Exception(f"Not same device for tensors. Got: {[x.device for x in tensors]}.\n{msg}")


def KORNIA_CHECK_IS_COLOR(x: Tensor, msg: Optional[str] = None):
    """Check whether an image tensor is a color images.

    Args:
        x: image tensor to evaluate.
        msg: message to show in the exception.

    Raises:
        TypeException: if all the input tensor has not a shape :math:`(3,H,W)`.

    Example:
        >>> img = torch.rand(2, 3, 4, 4)
        >>> KORNIA_CHECK_IS_COLOR(img, "Image is not color")
    """
    if len(x.shape) < 3 or x.shape[-3] != 3:
        raise TypeError(f"Not a color tensor. Got: {type(x)}.\n{msg}")


def KORNIA_CHECK_IS_GRAY(x: Tensor, msg: Optional[str] = None):
    """Check whether an image tensor is grayscale.

    Args:
        x: image tensor to evaluate.
        msg: message to show in the exception.

    Raises:
        TypeException: if the tensor has not a shape :math:`(1,H,W)` or :math:`(H,W)`.

    Example:
        >>> img = torch.rand(2, 1, 4, 4)
        >>> KORNIA_CHECK_IS_GRAY(img, "Image is not grayscale")
    """
    if len(x.shape) < 2 or (len(x.shape) >= 3 and x.shape[-3] != 1):
        raise TypeError(f"Not a gray tensor. Got: {type(x)}.\n{msg}")


def KORNIA_CHECK_IS_COLOR_OR_GRAY(x: Tensor, msg: Optional[str] = None):
    """Check whether an image tensor is grayscale or color.

    Args:
        x: image tensor to evaluate.
        msg: message to show in the exception.

    Raises:
        TypeException: if the tensor has not a shape :math:`(1,H,W)` or :math:`(3,H,W)`.

    Example:
        >>> img = torch.rand(2, 3, 4, 4)
        >>> KORNIA_CHECK_IS_COLOR_OR_GRAY(img, "Image is not color or grayscale")
    """
    if len(x.shape) < 3 or x.shape[-3] not in [1, 3]:
        raise TypeError(f"Not a color or gray tensor. Got: {type(x)}.\n{msg}")


def KORNIA_CHECK_DM_DESC(desc1: Tensor, desc2: Tensor, dm: Tensor):
    """Check whether the provided descriptors match with a distance matrix.

    Args:
        desc1: first descriptor tensor to evaluate.
        desc2: second descriptor tensor to evaluate.
        dm: distance matrix tensor to evaluate.

    Raises:
        TypeException: if the descriptors shape do not match with the distance matrix.

    Example:
        >>> desc1 = torch.rand(4)
        >>> desc2 = torch.rand(8)
        >>> dm = torch.rand(4, 8)
        >>> KORNIA_CHECK_DM_DESC(desc1, desc2, dm)
    """
    if not ((dm.size(0) == desc1.size(0)) and (dm.size(1) == desc2.size(0))):
        message = f"""distance matrix shape {dm.shape} is not
                      consistent with descriptors shape: desc1 {desc1.shape}
                      desc2 {desc2.shape}"""
        raise TypeError(message)


def KORNIA_CHECK_LAF(laf: Tensor) -> None:
    """Check whether a Local Affine Frame (laf) has a valid shape.

    Args:
        laf: local affine frame tensor to evaluate.

    Raises:
        Exception: if the input laf does not have a shape :math:`(B,N,2,3)`.

    Example:
        >>> lafs = torch.rand(2, 10, 2, 3)
        >>> KORNIA_CHECK_LAF(lafs)
    """
    KORNIA_CHECK_SHAPE(laf, ["B", "N", "2", "3"])<|MERGE_RESOLUTION|>--- conflicted
+++ resolved
@@ -255,42 +255,6 @@
     return max(rtols), max(atols)
 
 
-<<<<<<< HEAD
-try:
-    # torch.testing.assert_close is only available for torch>=1.9
-    from torch.testing import assert_close as _assert_close  # type: ignore
-
-    def assert_close(
-        actual: torch.Tensor,
-        expected: torch.Tensor,
-        *,
-        rtol: Optional[float] = None,
-        atol: Optional[float] = None,
-        **kwargs: Any,
-    ) -> None:
-        if rtol is None and atol is None:
-            # `torch.testing.assert_close` used different default tolerances than `torch.testing.assert_allclose`.
-            # TODO: remove this special handling as soon as https://github.com/kornia/kornia/issues/1134 is resolved.
-            #  Basically, this whole wrapper function can be removed and `torch.testing.assert_close` can be used
-            #  directly.
-            rtol, atol = _default_tolerances(actual, expected)
-
-        return _assert_close(
-            actual,
-            expected,
-            rtol=rtol,
-            atol=atol,
-            # this is the default value for torch>=1.10, but not for torch==1.9
-            # TODO: remove this if kornia relies on torch>=1.10
-            check_stride=False,
-            equal_nan=False,
-            **kwargs,
-        )
-
-except ImportError:
-    # TODO: remove this branch if kornia relies on torch>=1.9
-    from torch.testing import assert_allclose as assert_close  # type: ignore
-=======
 def assert_close(
     actual: Tensor, expected: Tensor, *, rtol: Optional[float] = None, atol: Optional[float] = None, **kwargs: Any
 ) -> None:
@@ -309,10 +273,9 @@
         # this is the default value for torch>=1.10, but not for torch==1.9
         # TODO: remove this if kornia relies on torch>=1.10
         check_stride=False,
-        equal_nan=True,
+        equal_nan=False,
         **kwargs,
     )
->>>>>>> ed6880f6
 
 
 # Logger api
