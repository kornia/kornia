--- conflicted
+++ resolved
@@ -276,29 +276,16 @@
     # does not like variable-length tuples
     KORNIA_CHECK_IS_TENSOR(x)
     if '*' == shape[0]:
-<<<<<<< HEAD
-        valid_shape = shape[1:]
-        if len(x.shape) == len(valid_shape):  # we have no dimention at all for *
-            x_shape_to_check = x.shape
-        else:
-            x_shape_to_check = x.shape[-(len(shape) - 1):]
-
-=======
         start_idx: int = 1
         x_shape_to_check = x.shape[-len(shape) + 1 :]
     elif '*' == shape[-1]:
         start_idx: int = 0
         x_shape_to_check = x.shape[: len(shape) - 1]
->>>>>>> db988652
     else:
         valid_shape = shape
         x_shape_to_check = x.shape
 
-<<<<<<< HEAD
-    for i in range(len(valid_shape)):
-=======
     for i in range(start_idx, len(x_shape_to_check)):
->>>>>>> db988652
         # The voodoo below is because torchscript does not like
         # that dim can be both int and str
         dim_: str = valid_shape[i]
