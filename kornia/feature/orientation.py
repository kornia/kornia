from typing import Tuple, Dict, Optional

import torch
import torch.nn as nn
import torch.nn.functional as F
import math
from kornia.filters import get_gaussian_kernel2d
from kornia.filters import SpatialGradient
from kornia.constants import pi
from kornia.feature import (extract_patches_from_pyramid, make_upright,
                            normalize_laf, raise_error_if_laf_is_not_valid)
from kornia.geometry import rad2deg, angle_to_rotation_matrix

urls: Dict[str, str] = dict()
urls["orinet"] = "https://github.com/ducha-aiki/affnet/raw/master/pretrained/OriNet.pth"


class PassLAF(nn.Module):
    """Dummy module to use instead of local feature orientation or affine shape estimator"""

    def forward(self, laf: torch.Tensor, img: torch.Tensor) -> torch.Tensor:  # type: ignore
        """
        Args:
            laf: torch.Tensor: 4d tensor
            img (torch.Tensor): the input image tensor

        Return:
            torch.Tensor: unchanged laf from the input."""
        return laf


class PatchDominantGradientOrientation(nn.Module):
    """Module, which estimates the dominant gradient orientation of the given patches, in radians.
    Zero angle points towards right.

    Args:
            patch_size: int, default = 32
            num_angular_bins: int, default is 36
            eps: float, for safe division, and arctan, default is 1e-8"""

    def __init__(self,
                 patch_size: int = 32,
                 num_angular_bins: int = 36, eps: float = 1e-8):
        super(PatchDominantGradientOrientation, self).__init__()
        self.patch_size = patch_size
        self.num_ang_bins = num_angular_bins
        self.gradient = SpatialGradient('sobel', 1)
        self.eps = eps
        self.angular_smooth = nn.Conv1d(1, 1, kernel_size=3, padding=1, bias=False, padding_mode="circular")
        with torch.no_grad():
            self.angular_smooth.weight[:] = torch.tensor([[[0.33, 0.34, 0.33]]])
        sigma: float = float(self.patch_size) / math.sqrt(2.0)
        self.weighting = get_gaussian_kernel2d((self.patch_size, self.patch_size), (sigma, sigma), True)
        return

    def __repr__(self):
        return self.__class__.__name__ + '('\
            'patch_size=' + str(self.patch_size) + ', ' + \
            'num_ang_bins=' + str(self.num_ang_bins) + ', ' + \
            'eps=' + str(self.eps) + ')'

    def forward(self, patch: torch.Tensor) -> torch.Tensor:
        """Args:
            patch: (torch.Tensor) shape [Bx1xHxW]
        Returns:
<<<<<<< HEAD
            patch: (torch.Tensor) shape [Bx1] """
        if not isinstance(patch, torch.Tensor):
=======
            torch.Tensor: angle shape [B] """
        if not torch.is_tensor(patch):
>>>>>>> 6e9322d8
            raise TypeError("Input type is not a torch.Tensor. Got {}"
                            .format(type(patch)))
        if not len(patch.shape) == 4:
            raise ValueError("Invalid input shape, we expect Bx1xHxW. Got: {}"
                             .format(patch.shape))
        B, CH, W, H = patch.size()
        if (W != self.patch_size) or (H != self.patch_size) or (CH != 1):
            raise TypeError(
                "input shape should be must be [Bx1x{}x{}]. "
                "Got {}".format(self.patch_size, self.patch_size, patch.size()))
        self.weighting = self.weighting.to(patch.dtype).to(patch.device)
        self.angular_smooth = self.angular_smooth.to(patch.dtype).to(patch.device)
        grads: torch.Tensor = self.gradient(patch)
        # unpack the edges
        gx: torch.Tensor = grads[:, :, 0]
        gy: torch.Tensor = grads[:, :, 1]

        mag: torch.Tensor = torch.sqrt(gx * gx + gy * gy + self.eps)
        ori: torch.Tensor = torch.atan2(gy, gx + self.eps) + 2.0 * pi

        o_big = float(self.num_ang_bins) * (ori + 1.0 * pi) / (2.0 * pi)
        bo0_big = torch.floor(o_big)
        wo1_big = o_big - bo0_big
        bo0_big = bo0_big % self.num_ang_bins
        bo1_big = (bo0_big + 1) % self.num_ang_bins
        wo0_big = (1.0 - wo1_big) * mag  # type: ignore
        wo1_big = wo1_big * mag
        ang_bins = []
        for i in range(0, self.num_ang_bins):
            ang_bins.append(F.adaptive_avg_pool2d((bo0_big == i).to(patch.dtype) * wo0_big +
                                                  (bo1_big == i).to(patch.dtype) * wo1_big, (1, 1)))
        ang_bins = torch.cat(ang_bins, 1).view(-1, 1, self.num_ang_bins)   # type: ignore
        ang_bins = self.angular_smooth(ang_bins)   # type: ignore
        values, indices = ang_bins.view(-1, self.num_ang_bins).max(1)  # type: ignore
        angle = -((2. * pi * indices.to(patch.dtype) / float(self.num_ang_bins)) - pi)  # type: ignore
        return angle


class OriNet(nn.Module):
    """Network, which estimates the canonical orientation of the given 32x32 patches, in radians.
    Zero angle points towards right.
    This is based on the original code from paper "Repeatability Is Not Enough:
    Learning Discriminative Affine Regions via Discriminability"".
    See :cite:`AffNet2018` for more details.

    Args:
        pretrained: (bool) Download and set pretrained weights to the model. Default: false.
        eps: (float) to avoid division by zero in atan2. Default: 1e-6.

    Returns:
        torch.Tensor: Angle in radians.

    Shape:
        - Input: (B, 1, 32, 32)
        - Output: (B)

    Examples:
        >>> input = torch.rand(16, 1, 32, 32)
        >>> orinet = OriNet()
        >>> angle = orinet(input) # 16
    """
    def __init__(self, pretrained: bool = False, eps: float = 1e-8):
        super(OriNet, self).__init__()
        self.features = nn.Sequential(
            nn.Conv2d(1, 16, kernel_size=3, padding=1, bias=False),
            nn.BatchNorm2d(16, affine=False),
            nn.ReLU(),
            nn.Conv2d(16, 16, kernel_size=3, stride=1, padding=1, bias=False),
            nn.BatchNorm2d(16, affine=False),
            nn.ReLU(),
            nn.Conv2d(16, 32, kernel_size=3, stride=2, padding=1, bias=False),
            nn.BatchNorm2d(32, affine=False),
            nn.ReLU(),
            nn.Conv2d(32, 32, kernel_size=3, stride=1, padding=1, bias=False),
            nn.BatchNorm2d(32, affine=False),
            nn.ReLU(),
            nn.Conv2d(32, 64, kernel_size=3, stride=2, padding=1, bias=False),
            nn.BatchNorm2d(64, affine=False),
            nn.ReLU(),
            nn.Conv2d(64, 64, kernel_size=3, stride=1, padding=1, bias=False),
            nn.BatchNorm2d(64, affine=False),
            nn.ReLU(),
            nn.Dropout(0.25),
            nn.Conv2d(64, 2, kernel_size=8, stride=1, padding=1, bias=True),
            nn.Tanh(),
            nn.AdaptiveAvgPool2d(1)
        )
        self.eps = eps
        # use torch.hub to load pretrained model
        if pretrained:
            pretrained_dict = torch.hub.load_state_dict_from_url(
                urls['orinet'], map_location=lambda storage, loc: storage
            )
            self.load_state_dict(pretrained_dict['state_dict'], strict=False)
        return

    @staticmethod
    def _normalize_input(x: torch.Tensor, eps: float = 1e-6) -> torch.Tensor:
        "Utility function that normalizes the input by batch."""
        sp, mp = torch.std_mean(x, dim=(-3, -2, -1), keepdim=True)
        # WARNING: we need to .detach() input, otherwise the gradients produced by
        # the patches extractor with F.grid_sample are very noisy, making the detector
        # training totally unstable.
        return (x - mp.detach()) / (sp.detach() + eps)

    def forward(self, patch: torch.Tensor) -> torch.Tensor:  # type: ignore
        """Args:
            patch: (torch.Tensor) shape [Bx1xHxW]
        Returns:
            patch: (torch.Tensor) shape [B] """
        xy = self.features(self._normalize_input(patch)).view(-1, 2)
        angle = torch.atan2(xy[:, 0] + 1e-8, xy[:, 1] + self.eps)
        return angle


class LAFOrienter(nn.Module):
    """Module, which extracts patches using input images and local affine frames (LAFs),
    then runs :class:`~kornia.feature.PatchDominantGradientOrientation` or 
    :class:`~kornia.feature.OriNet` on patches and then rotates the LAFs by the estimated angles

    Args:
            patch_size: int, default = 32
            num_angular_bins: int, default is 36
            angle_detector: nn.Module. Patch orientation estimator, e.g. PatchDominantGradientOrientation or OriNet. Default: None """ # noqa pylint: disable

    def __init__(self,
                 patch_size: int = 32,
                 num_angular_bins: int = 36,
                 angle_detector: Optional[nn.Module] = None):  # type: ignore
        super(LAFOrienter, self).__init__()
        self.patch_size = patch_size
        self.num_ang_bins = num_angular_bins
        if angle_detector is None:
            self.angle_detector = PatchDominantGradientOrientation(self.patch_size, self.num_ang_bins)  # type: ignore
        else:
            self.angle_detector = angle_detector  # type: ignore
        return

    def __repr__(self):
        return self.__class__.__name__ + '('\
            'patch_size=' + str(self.patch_size) + ', ' + \
            'angle_detector=' + str(self.angle_detector) + ')'

    def forward(self, laf: torch.Tensor, img: torch.Tensor) -> torch.Tensor:
        """
        Args:
            laf: (torch.Tensor), shape [BxNx2x3]
            img: (torch.Tensor), shape [Bx1xHxW]

        Returns:
            torch.Tensor: laf_out, shape [BxNx2x3] """
        raise_error_if_laf_is_not_valid(laf)
        img_message: str = "Invalid img shape, we expect BxCxHxW. Got: {}".format(img.shape)
        if not isinstance(img, torch.Tensor):
            raise TypeError("img type is not a torch.Tensor. Got {}"
                            .format(type(img)))
        if len(img.shape) != 4:
            raise ValueError(img_message)
        if laf.size(0) != img.size(0):
            raise ValueError("Batch size of laf and img should be the same. Got {}, {}"
                             .format(img.size(0), laf.size(0)))
        B, N = laf.shape[:2]
        patches: torch.Tensor = extract_patches_from_pyramid(img,
                                                             laf,
                                                             self.patch_size).view(-1,
                                                                                   1,
                                                                                   self.patch_size,
                                                                                   self.patch_size)
        angles_radians: torch.Tensor = self.angle_detector(patches).view(B, N)
        rotmat: torch.Tensor = angle_to_rotation_matrix(rad2deg(angles_radians)).view(B * N, 2, 2)

        laf_out: torch.Tensor = torch.cat([torch.bmm(make_upright(laf).view(B * N, 2, 3)[:, :2, :2], rotmat),
                                           laf.view(B * N, 2, 3)[:, :2, 2:]], dim=2).view(B, N, 2, 3)
        return laf_out<|MERGE_RESOLUTION|>--- conflicted
+++ resolved
@@ -63,13 +63,8 @@
         """Args:
             patch: (torch.Tensor) shape [Bx1xHxW]
         Returns:
-<<<<<<< HEAD
-            patch: (torch.Tensor) shape [Bx1] """
+            torch.Tensor: angle shape [B] """
         if not isinstance(patch, torch.Tensor):
-=======
-            torch.Tensor: angle shape [B] """
-        if not torch.is_tensor(patch):
->>>>>>> 6e9322d8
             raise TypeError("Input type is not a torch.Tensor. Got {}"
                             .format(type(patch)))
         if not len(patch.shape) == 4:
