--- conflicted
+++ resolved
@@ -1,8 +1,4 @@
-<<<<<<< HEAD
-from typing import Dict, List, Optional
-=======
 from typing import Callable, Dict, Optional
->>>>>>> ee064c29
 
 import torch
 import torch.nn as nn
