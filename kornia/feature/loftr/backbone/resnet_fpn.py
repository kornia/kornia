<<<<<<< HEAD
from typing import Any, Dict, List, Type, Union

import torch.nn as nn
=======
>>>>>>> 995a25c2
import torch.nn.functional as F
from torch import nn

from kornia.core import Module, Tensor


def conv1x1(in_planes: int, out_planes: int, stride: int = 1) -> nn.Conv2d:
    """1x1 convolution without padding."""
    return nn.Conv2d(in_planes, out_planes, kernel_size=1, stride=stride, padding=0, bias=False)


def conv3x3(in_planes: int, out_planes: int, stride: int = 1) -> nn.Conv2d:
    """3x3 convolution with padding."""
    return nn.Conv2d(in_planes, out_planes, kernel_size=3, stride=stride, padding=1, bias=False)


class BasicBlock(Module):
    def __init__(self, in_planes: int, planes: int, stride: int = 1) -> None:
        super().__init__()
        self.conv1 = conv3x3(in_planes, planes, stride)
        self.conv2 = conv3x3(planes, planes)
        self.bn1 = nn.BatchNorm2d(planes)
        self.bn2 = nn.BatchNorm2d(planes)
        self.relu = nn.ReLU(inplace=True)

        if stride == 1:
            self.downsample = None
        else:
            self.downsample = nn.Sequential(conv1x1(in_planes, planes, stride=stride), nn.BatchNorm2d(planes))

    def forward(self, x: Tensor) -> Tensor:
        y = x
        y = self.relu(self.bn1(self.conv1(y)))
        y = self.bn2(self.conv2(y))

        if self.downsample is not None:
            x = self.downsample(x)

        return self.relu(x + y)


class ResNetFPN_8_2(nn.Module):
    """ResNet+FPN, output resolution are 1/8 and 1/2.

    Each block has 2 layers.
    """

    def __init__(self, config: Dict[str, Any]) -> None:
        super().__init__()
        # Config
        block = BasicBlock
        initial_dim = config['initial_dim']
        block_dims = config['block_dims']

        # Class Variable
        self.in_planes = initial_dim

        # Networks
        self.conv1 = nn.Conv2d(1, initial_dim, kernel_size=7, stride=2, padding=3, bias=False)
        self.bn1 = nn.BatchNorm2d(initial_dim)
        self.relu = nn.ReLU(inplace=True)

        self.layer1 = self._make_layer(block, block_dims[0], stride=1)  # 1/2
        self.layer2 = self._make_layer(block, block_dims[1], stride=2)  # 1/4
        self.layer3 = self._make_layer(block, block_dims[2], stride=2)  # 1/8

        # 3. FPN upsample
        self.layer3_outconv = conv1x1(block_dims[2], block_dims[2])
        self.layer2_outconv = conv1x1(block_dims[1], block_dims[2])
        self.layer2_outconv2 = nn.Sequential(
            conv3x3(block_dims[2], block_dims[2]),
            nn.BatchNorm2d(block_dims[2]),
            nn.LeakyReLU(),
            conv3x3(block_dims[2], block_dims[1]),
        )
        self.layer1_outconv = conv1x1(block_dims[0], block_dims[1])
        self.layer1_outconv2 = nn.Sequential(
            conv3x3(block_dims[1], block_dims[1]),
            nn.BatchNorm2d(block_dims[1]),
            nn.LeakyReLU(),
            conv3x3(block_dims[1], block_dims[0]),
        )

        for m in self.modules():
            if isinstance(m, nn.Conv2d):
                nn.init.kaiming_normal_(m.weight, mode='fan_out', nonlinearity='relu')
            elif isinstance(m, (nn.BatchNorm2d, nn.GroupNorm)):
                nn.init.constant_(m.weight, 1)
                nn.init.constant_(m.bias, 0)

    def _make_layer(self, block: Union[Type[BasicBlock], Module], dim: int, stride: int = 1) -> nn.Sequential:
        layer1 = block(self.in_planes, dim, stride=stride)
        layer2 = block(dim, dim, stride=1)
        layers = (layer1, layer2)

        self.in_planes = dim
        return nn.Sequential(*layers)

    def forward(self, x: Tensor) -> List[Tensor]:
        # ResNet Backbone
        x0 = self.relu(self.bn1(self.conv1(x)))
        x1 = self.layer1(x0)  # 1/2
        x2 = self.layer2(x1)  # 1/4
        x3 = self.layer3(x2)  # 1/8

        # FPN
        x3_out = self.layer3_outconv(x3)

        x2_out = self.layer2_outconv(x2)
        x3_out_2x = F.interpolate(x3_out, size=(x2_out.shape[2:]), mode='bilinear', align_corners=True)
        x2_out = self.layer2_outconv2(x2_out + x3_out_2x)

        x1_out = self.layer1_outconv(x1)
        x2_out_2x = F.interpolate(x2_out, size=(x1_out.shape[2:]), mode='bilinear', align_corners=True)
        x1_out = self.layer1_outconv2(x1_out + x2_out_2x)

        return [x3_out, x1_out]


class ResNetFPN_16_4(nn.Module):
    """ResNet+FPN, output resolution are 1/16 and 1/4.

    Each block has 2 layers.
    """

    def __init__(self, config: Dict[str, Any]) -> None:
        super().__init__()
        # Config
        block = BasicBlock
        initial_dim = config['initial_dim']
        block_dims = config['block_dims']

        # Class Variable
        self.in_planes = initial_dim

        # Networks
        self.conv1 = nn.Conv2d(1, initial_dim, kernel_size=7, stride=2, padding=3, bias=False)
        self.bn1 = nn.BatchNorm2d(initial_dim)
        self.relu = nn.ReLU(inplace=True)

        self.layer1 = self._make_layer(block, block_dims[0], stride=1)  # 1/2
        self.layer2 = self._make_layer(block, block_dims[1], stride=2)  # 1/4
        self.layer3 = self._make_layer(block, block_dims[2], stride=2)  # 1/8
        self.layer4 = self._make_layer(block, block_dims[3], stride=2)  # 1/16

        # 3. FPN upsample
        self.layer4_outconv = conv1x1(block_dims[3], block_dims[3])
        self.layer3_outconv = conv1x1(block_dims[2], block_dims[3])
        self.layer3_outconv2 = nn.Sequential(
            conv3x3(block_dims[3], block_dims[3]),
            nn.BatchNorm2d(block_dims[3]),
            nn.LeakyReLU(),
            conv3x3(block_dims[3], block_dims[2]),
        )

        self.layer2_outconv = conv1x1(block_dims[1], block_dims[2])
        self.layer2_outconv2 = nn.Sequential(
            conv3x3(block_dims[2], block_dims[2]),
            nn.BatchNorm2d(block_dims[2]),
            nn.LeakyReLU(),
            conv3x3(block_dims[2], block_dims[1]),
        )

        for m in self.modules():
            if isinstance(m, nn.Conv2d):
                nn.init.kaiming_normal_(m.weight, mode='fan_out', nonlinearity='relu')
            elif isinstance(m, (nn.BatchNorm2d, nn.GroupNorm)):
                nn.init.constant_(m.weight, 1)
                nn.init.constant_(m.bias, 0)

    def _make_layer(self, block: Union[Type[BasicBlock], Module], dim: int, stride: int = 1) -> nn.Sequential:
        layer1 = block(self.in_planes, dim, stride=stride)
        layer2 = block(dim, dim, stride=1)
        layers = (layer1, layer2)

        self.in_planes = dim
        return nn.Sequential(*layers)

    def forward(self, x: Tensor) -> List[Tensor]:
        # ResNet Backbone
        x0 = self.relu(self.bn1(self.conv1(x)))
        x1 = self.layer1(x0)  # 1/2
        x2 = self.layer2(x1)  # 1/4
        x3 = self.layer3(x2)  # 1/8
        x4 = self.layer4(x3)  # 1/16

        # FPN
        x4_out = self.layer4_outconv(x4)

        x4_out_2x = F.interpolate(x4_out, scale_factor=2.0, mode='bilinear', align_corners=True)
        x3_out = self.layer3_outconv(x3)
        x3_out = self.layer3_outconv2(x3_out + x4_out_2x)

        x3_out_2x = F.interpolate(x3_out, scale_factor=2.0, mode='bilinear', align_corners=True)
        x2_out = self.layer2_outconv(x2)
        x2_out = self.layer2_outconv2(x2_out + x3_out_2x)

        return [x4_out, x2_out]<|MERGE_RESOLUTION|>--- conflicted
+++ resolved
@@ -1,9 +1,6 @@
-<<<<<<< HEAD
 from typing import Any, Dict, List, Type, Union
 
-import torch.nn as nn
-=======
->>>>>>> 995a25c2
+
 import torch.nn.functional as F
 from torch import nn
 
