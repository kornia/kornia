--- conflicted
+++ resolved
@@ -4,10 +4,7 @@
 from typing import Any
 
 import torch
-<<<<<<< HEAD
-=======
 from torch import nn
->>>>>>> 995a25c2
 
 from kornia.core import Module, Tensor
 from kornia.geometry.subpix import dsnt
