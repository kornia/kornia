# LICENSE HEADER MANAGED BY add-license-header
#
# Copyright 2018 Kornia Team
#
# Licensed under the Apache License, Version 2.0 (the "License");
# you may not use this file except in compliance with the License.
# You may obtain a copy of the License at
#
#     http://www.apache.org/licenses/LICENSE-2.0
#
# Unless required by applicable law or agreed to in writing, software
# distributed under the License is distributed on an "AS IS" BASIS,
# WITHOUT WARRANTIES OR CONDITIONS OF ANY KIND, either express or implied.
# See the License for the specific language governing permissions and
# limitations under the License.
#

import warnings
from typing import Any, Dict, Optional, Tuple

import torch
import torch.nn.functional as F

from kornia.core import Module, Tensor, concatenate
from kornia.core.check import KORNIA_CHECK_SHAPE
from kornia.feature.sold2.structures import DetectorCfg, LineMatcherCfg
from kornia.geometry.conversions import normalize_pixel_coordinates
from kornia.utils import dataclass_to_dict, dict_to_dataclass

from .backbones import SOLD2Net
from .sold2_detector import LineSegmentDetectionModule, line_map_to_segments, prob_to_junctions

urls: Dict[str, str] = {}
urls["wireframe"] = "http://cmp.felk.cvut.cz/~mishkdmy/models/sold2_wireframe.pth"


class SOLD2(Module):
    r"""Module, which detects and describe line segments in an image.

    This is based on the original code from the paper "SOLD²: Self-supervised
    Occlusion-aware Line Detector and Descriptor". See :cite:`SOLD22021` for more details.

    Args:
        config: Dict specifying parameters. None will load the default parameters,
            which are tuned for images in the range 400~800 px.
        pretrained: If True, download and set pretrained weights to the model.

    Returns:
        The raw junction and line heatmaps, the semi-dense descriptor map,
        as well as the list of detected line segments (ij coordinates convention).

    Example:
        >>> images = torch.rand(2, 1, 512, 512)
        >>> sold2 = SOLD2()
        >>> outputs = sold2(images)
        >>> line_seg1 = outputs["line_segments"][0]
        >>> line_seg2 = outputs["line_segments"][1]
        >>> desc1 = outputs["dense_desc"][0]
        >>> desc2 = outputs["dense_desc"][1]
        >>> matches = sold2.match(line_seg1, line_seg2, desc1[None], desc2[None])

    """

    def __init__(self, pretrained: bool = True, config: Optional[DetectorCfg] = None) -> None:
        if isinstance(config, dict):
            warnings.warn(
                "Usage of config as a plain dictionary is deprecated in favor of"
                " `kornia.features.sold2.structures.DetectorCfg`. The support of plain dictionaries"
                "as config will be removed in kornia v0.8.0 (December 2024).",
                category=DeprecationWarning,
                stacklevel=2,
            )
            config = dict_to_dataclass(config, DetectorCfg)
        super().__init__()
        # Initialize some parameters
        self.config = config if config is not None else DetectorCfg()
        self.config.use_descriptor = True  # Only difference to SOLD2_detector DetectorCfg
        self.grid_size = self.config.grid_size
        self.junc_detect_thresh = self.config.detection_thresh
        self.max_num_junctions = self.config.max_num_junctions

        # Load the pre-trained model
        self.model = SOLD2Net(dataclass_to_dict(self.config))
        if pretrained:
            pretrained_dict = torch.hub.load_state_dict_from_url(urls["wireframe"], map_location=torch.device("cpu"))
            state_dict = self.adapt_state_dict(pretrained_dict["model_state_dict"])
            self.model.load_state_dict(state_dict)
        self.eval()

        # Initialize the line detector
        self.line_detector = LineSegmentDetectionModule(self.config.line_detector_cfg)

        # Initialize the line matcher
        self.line_matcher = WunschLineMatcher(self.config.line_matcher_cfg)

    def forward(self, img: Tensor) -> Dict[str, Any]:
        """Run forward.

        Args:
            img: batched images with shape :math:`(B, 1, H, W)`.

        Returns:
            line_segments: list of N line segments in each of the B images :math:`List[(N, 2, 2)]`.
            junction_heatmap: raw junction heatmap of shape :math:`(B, H, W)`.
            line_heatmap: raw line heatmap of shape :math:`(B, H, W)`.
            dense_desc: the semi-dense descriptor map of shape :math:`(B, 128, H/4, W/4)`.

        """
        KORNIA_CHECK_SHAPE(img, ["B", "1", "H", "W"])
        outputs = {}

        # Forward pass of the CNN backbone
        net_outputs = self.model(img)
        outputs["junction_heatmap"] = net_outputs["junctions"]
        outputs["line_heatmap"] = net_outputs["heatmap"]
        outputs["dense_desc"] = net_outputs["descriptors"]

        # Loop through all images
        lines = []
        for junc_prob, heatmap in zip(net_outputs["junctions"], net_outputs["heatmap"]):
            # Get the junctions
            junctions = prob_to_junctions(junc_prob, self.grid_size, self.junc_detect_thresh, self.max_num_junctions)

            # Run the line detector
            line_map, junctions, _ = self.line_detector.detect(junctions, heatmap)
            lines.append(line_map_to_segments(junctions, line_map))
        outputs["line_segments"] = lines

        return outputs

    def match(self, line_seg1: Tensor, line_seg2: Tensor, desc1: Tensor, desc2: Tensor) -> Tensor:
        """Find the best matches between two sets of line segments and their corresponding descriptors.

        Args:
            line_seg1: list of line segments in image 1, with shape [num_lines, 2, 2].
            line_seg2: list of line segments in image 2, with shape [num_lines, 2, 2].
            desc1: semi-dense descriptor map of image 1, with shape [1, 128, H/4, W/4].
            desc2: semi-dense descriptor map of image 2, with shape [1, 128, H/4, W/4].

        Returns:
            A np.array of size [num_lines1] indicating the index in line_seg2 of the matched line,
            for each line in line_seg1. -1 means that the line is not matched.

        """
        return self.line_matcher(line_seg1, line_seg2, desc1, desc2)

    def adapt_state_dict(self, state_dict: Dict[str, Any]) -> Dict[str, Any]:
        del state_dict["w_junc"]
        del state_dict["w_heatmap"]
        del state_dict["w_desc"]
        state_dict["heatmap_decoder.conv_block_lst.2.0.weight"] = state_dict["heatmap_decoder.conv_block_lst.2.weight"]
        state_dict["heatmap_decoder.conv_block_lst.2.0.bias"] = state_dict["heatmap_decoder.conv_block_lst.2.bias"]
        del state_dict["heatmap_decoder.conv_block_lst.2.weight"]
        del state_dict["heatmap_decoder.conv_block_lst.2.bias"]
        return state_dict


class WunschLineMatcher(Module):
    """Class matching two sets of line segments with the Needleman-Wunsch algorithm.

    TODO: move it later in kornia.feature.matching
    """

    def __init__(self, config: Optional[LineMatcherCfg] = None) -> None:
        super().__init__()
        # Initialize the parameters
        if config is None:
            config = LineMatcherCfg()
        self.config = config
        self.cross_check = self.config.cross_check
        self.num_samples = self.config.num_samples
        self.min_dist_pts = self.config.min_dist_pts
        self.top_k_candidates = self.config.top_k_candidates
        self.grid_size = self.config.grid_size
        self.line_score = self.config.line_score

    def forward(self, line_seg1: Tensor, line_seg2: Tensor, desc1: Tensor, desc2: Tensor) -> Tensor:
        """Find the best matches between two sets of line segments and their corresponding descriptors."""
        KORNIA_CHECK_SHAPE(line_seg1, ["N", "2", "2"])
        KORNIA_CHECK_SHAPE(line_seg2, ["N", "2", "2"])
        KORNIA_CHECK_SHAPE(desc1, ["B", "D", "H", "H"])
        KORNIA_CHECK_SHAPE(desc2, ["B", "D", "H", "H"])
        device = desc1.device
        img_size1 = (desc1.shape[2] * self.grid_size, desc1.shape[3] * self.grid_size)
        img_size2 = (desc2.shape[2] * self.grid_size, desc2.shape[3] * self.grid_size)

        # Default case when an image has no lines
        if len(line_seg1) == 0:
            return torch.empty(0, dtype=torch.int, device=device)
        if len(line_seg2) == 0:
            return -torch.ones(len(line_seg1), dtype=torch.int, device=device)

        # Sample points regularly along each line
        line_points1, valid_points1 = self.sample_line_points(line_seg1)
        line_points2, valid_points2 = self.sample_line_points(line_seg2)
        line_points1 = line_points1.reshape(-1, 2)
        line_points2 = line_points2.reshape(-1, 2)

        # Extract the descriptors for each point
        grid1 = keypoints_to_grid(line_points1, img_size1)
        grid2 = keypoints_to_grid(line_points2, img_size2)
        desc1 = F.normalize(F.grid_sample(desc1, grid1, align_corners=False)[0, :, :, 0], dim=0)
        desc2 = F.normalize(F.grid_sample(desc2, grid2, align_corners=False)[0, :, :, 0], dim=0)

        # Precompute the distance between line points for every pair of lines
        # Assign a score of -1 for invalid points
        scores = desc1.t() @ desc2
        scores[~valid_points1.flatten()] = -1
        scores[:, ~valid_points2.flatten()] = -1
        scores = scores.reshape(len(line_seg1), self.num_samples, len(line_seg2), self.num_samples)
        scores = scores.permute(0, 2, 1, 3)
        # scores.shape = (n_lines1, n_lines2, num_samples, num_samples)

        # Pre-filter the line candidates and find the best match for each line
        matches = self.filter_and_match_lines(scores)

        # [Optionally] filter matches with mutual nearest neighbor filtering
        if self.cross_check:
            matches2 = self.filter_and_match_lines(scores.permute(1, 0, 3, 2))
            mutual = matches2[matches] == torch.arange(len(line_seg1), device=device)
            matches[~mutual] = -1

        return matches

    def sample_line_points(self, line_seg: torch.Tensor) -> Tuple[torch.Tensor, torch.Tensor]:
        """Regularly sample points along each line segments, with a minimal distance between each point.

        Pad the remaining points.

        Args:
            line_seg: an Nx2x2 Tensor.

        Returns:
            line_points: an N x num_samples x 2 Tensor.
            valid_points: a boolean N x num_samples Tensor.
        """
        N, _, _ = line_seg.shape
        M = self.num_samples
        dev = line_seg.device

        lengths = torch.norm(line_seg[:, 0] - line_seg[:, 1], dim=1)
        num_pts = torch.clamp((lengths / self.min_dist_pts).floor().int(), min=2, max=M)  # (N,)

<<<<<<< HEAD
        orig = line_seg[:, 0].unsqueeze(1)
        dirs = (line_seg[:, 1] - line_seg[:, 0]).unsqueeze(1)
        idx = torch.arange(M, device=dev).unsqueeze(0)
        denom = (num_pts - 1).unsqueeze(1)
        alpha = idx / denom
        pts = orig + dirs * alpha.unsqueeze(-1)
        valid = idx < num_pts.unsqueeze(1)
=======
        orig = line_seg[:, 0].unsqueeze(1)  # (N×1×2)
        dirs = (line_seg[:, 1] - line_seg[:, 0]).unsqueeze(1)  # (N×1×2)

        idx = torch.arange(M, device=dev).unsqueeze(0)  # (1×M)
        denom = (num_pts - 1).unsqueeze(1)  # (N×1)
        alpha = idx / denom  # (N×M)

        pts = orig + dirs * alpha.unsqueeze(-1)  # (N×M×2)

        valid = idx < num_pts.unsqueeze(1)  # (N×M)
>>>>>>> c0857acf
        pts = pts.masked_fill(~valid.unsqueeze(-1), 0.0)

        return pts, valid

    def filter_and_match_lines(self, scores: Tensor) -> Tensor:
        """Use scores to keep the top k best lines.

        Compute the Needleman- Wunsch algorithm on each candidate pairs, and keep the highest score.

        Args:
            scores: a (N, M, n, n) Tensor containing the pairwise scores
                    of the elements to match.

        Returns:
            matches: a (N) Tensor containing the indices of the best match
        """
        KORNIA_CHECK_SHAPE(scores, ["M", "N", "n", "n"])

        # Pre-filter the pairs and keep the top k best candidate lines
        line_scores1 = scores.max(3)[0]
        valid_scores1 = line_scores1 != -1
        line_scores1 = (line_scores1 * valid_scores1).sum(2) / valid_scores1.sum(2)
        line_scores2 = scores.max(2)[0]
        valid_scores2 = line_scores2 != -1
        line_scores2 = (line_scores2 * valid_scores2).sum(2) / valid_scores2.sum(2)
        line_scores = (line_scores1 + line_scores2) / 2
        topk_lines = torch.argsort(line_scores, dim=1)[:, -self.top_k_candidates :]
        # topk_lines.shape = (n_lines1, top_k_candidates)

        top_scores = torch.take_along_dim(scores, topk_lines[:, :, None, None], dim=1)

        # Consider the reversed line segments as well
        top_scores = concatenate([top_scores, torch.flip(top_scores, dims=[-1])], 1)

        # Compute the line distance matrix with Needleman-Wunsch algo and
        # retrieve the closest line neighbor
        n_lines1, top2k, n, m = top_scores.shape
        top_scores = top_scores.reshape((n_lines1 * top2k, n, m))
        nw_scores = self.needleman_wunsch(top_scores)
        nw_scores = nw_scores.reshape(n_lines1, top2k)
        matches = torch.remainder(torch.argmax(nw_scores, dim=1), top2k // 2)
        matches = topk_lines[torch.arange(n_lines1), matches]
        return matches

    def needleman_wunsch(self, scores: Tensor) -> Tensor:
        """Batched implementation of the Needleman-Wunsch algorithm.

        The cost of the InDel operation is set to 0 by subtracting the gap
        penalty to the scores.

        Args:
            scores: a (B, N, M) Tensor containing the pairwise scores
                    of the elements to match.
        """
        KORNIA_CHECK_SHAPE(scores, ["B", "N", "M"])
        b, n, m = scores.shape

        # Recalibrate the scores to get a gap score of 0
        gap = 0.1
        nw_scores = scores - gap
        dev = scores.device
        # Run the dynamic programming algorithm
        nw_grid = torch.zeros(b, n + 1, m + 1, dtype=torch.float, device=dev)
        for i in range(n):
            for j in range(m):
                nw_grid[:, i + 1, j + 1] = torch.maximum(
                    torch.maximum(nw_grid[:, i + 1, j], nw_grid[:, i, j + 1]), nw_grid[:, i, j] + nw_scores[:, i, j]
                )

        return nw_grid[:, -1, -1]


def keypoints_to_grid(keypoints: Tensor, img_size: Tuple[int, int]) -> Tensor:
    """Convert a list of keypoints into a grid in [-1, 1]² that can be used in torch.nn.functional.interpolate.

    Args:
        keypoints: a tensor [N, 2] of N keypoints (ij coordinates convention).
        img_size: the original image size (H, W)

    """
    KORNIA_CHECK_SHAPE(keypoints, ["N", "2"])
    n_points = len(keypoints)
    grid_points = normalize_pixel_coordinates(keypoints[:, [1, 0]], img_size[0], img_size[1])
    grid_points = grid_points.view(-1, n_points, 1, 2)
    return grid_points


def batched_linspace(start: Tensor, end: Tensor, step: int, dim: int) -> Tensor:
    """Batch version of torch.normalize (similar to the numpy one)."""
    intervals = ((end - start) / (step - 1)).unsqueeze(dim)
    broadcast_size = [1] * len(intervals.shape)
    broadcast_size[dim] = step
    samples = torch.arange(step, dtype=torch.float, device=start.device).reshape(broadcast_size)
    samples = start.unsqueeze(dim) + samples * intervals
    return samples<|MERGE_RESOLUTION|>--- conflicted
+++ resolved
@@ -241,7 +241,6 @@
         lengths = torch.norm(line_seg[:, 0] - line_seg[:, 1], dim=1)
         num_pts = torch.clamp((lengths / self.min_dist_pts).floor().int(), min=2, max=M)  # (N,)
 
-<<<<<<< HEAD
         orig = line_seg[:, 0].unsqueeze(1)
         dirs = (line_seg[:, 1] - line_seg[:, 0]).unsqueeze(1)
         idx = torch.arange(M, device=dev).unsqueeze(0)
@@ -249,18 +248,6 @@
         alpha = idx / denom
         pts = orig + dirs * alpha.unsqueeze(-1)
         valid = idx < num_pts.unsqueeze(1)
-=======
-        orig = line_seg[:, 0].unsqueeze(1)  # (N×1×2)
-        dirs = (line_seg[:, 1] - line_seg[:, 0]).unsqueeze(1)  # (N×1×2)
-
-        idx = torch.arange(M, device=dev).unsqueeze(0)  # (1×M)
-        denom = (num_pts - 1).unsqueeze(1)  # (N×1)
-        alpha = idx / denom  # (N×M)
-
-        pts = orig + dirs * alpha.unsqueeze(-1)  # (N×M×2)
-
-        valid = idx < num_pts.unsqueeze(1)  # (N×M)
->>>>>>> c0857acf
         pts = pts.masked_fill(~valid.unsqueeze(-1), 0.0)
 
         return pts, valid
