--- conflicted
+++ resolved
@@ -183,7 +183,6 @@
         return ang_bins
 
 
-<<<<<<< HEAD
 class DenseSIFTDescriptor(nn.Module):
     """
     Module, which computes SIFT descriptor densely over the image
@@ -298,18 +297,6 @@
                   clipval: float = 0.2,
                   ) -> torch.Tensor:
     r"""Computes the sift descriptor.
-=======
-def sift_describe(
-    input: torch.Tensor,
-    patch_size: int = 41,
-    num_ang_bins: int = 8,
-    num_spatial_bins: int = 4,
-    rootsift: bool = True,
-    clipval: float = 0.2,
-) -> torch.Tensor:
-    r"""Compute the sift descriptor.
->>>>>>> 9572e69b
-
     See :class:`~kornia.feature.SIFTDescriptor` for details.
     """
     return SIFTDescriptor(patch_size, num_ang_bins, num_spatial_bins, rootsift, clipval)(input)