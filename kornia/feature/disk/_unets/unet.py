--- conflicted
+++ resolved
@@ -1,10 +1,6 @@
-<<<<<<< HEAD
 from __future__ import annotations
 
-import torch.nn as nn
-=======
 from torch import nn
->>>>>>> 995a25c2
 
 from kornia.core import Module, Tensor
 
