--- conflicted
+++ resolved
@@ -1,6 +1,5 @@
 from .harris import CornerHarris, corner_harris
 from .nms import NonMaximaSuppression2d, non_maxima_suppression2d
-<<<<<<< HEAD
 from .laf import (extract_patches_from_pyramid,
                   extract_patches_simple,
                   visualize_LAF,
@@ -11,15 +10,12 @@
                   make_upright,
                   get_laf_scale,
                   angle_to_rotation_matrix)
-=======
 from .siftdesc import SIFTDescriptor
->>>>>>> 7f0eb809
 __all__ = [
     "non_maxima_suppression2d",
     "corner_harris",
     "NonMaximaSuppression2d",
     "CornerHarris",
-<<<<<<< HEAD
     "extract_patches_from_pyramid",
     "extract_patches_simple",
     "visualize_LAF",
@@ -30,7 +26,5 @@
     "make_upright",
     "get_laf_scale",
     "angle_to_rotation_matrix"
-=======
     "SIFTDescriptor"
->>>>>>> 7f0eb809
 ]