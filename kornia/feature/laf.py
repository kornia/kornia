import math
from typing import List, Optional, Tuple, Union

import torch
import torch.nn.functional as F

from kornia.core import Tensor, concatenate, stack, tensor, zeros
from kornia.core.check import KORNIA_CHECK_LAF, KORNIA_CHECK_SHAPE
from kornia.geometry.conversions import angle_to_rotation_matrix, convert_points_from_homogeneous, rad2deg
from kornia.geometry.linalg import transform_points
from kornia.geometry.transform import pyrdown


def get_laf_scale(LAF: Tensor) -> Tensor:
    """Return a scale of the LAFs.

    Args:
        LAF: tensor [BxNx2x3] or [BxNx2x2].

    Returns:
        tensor  BxNx1x1.

    Shape:
        - Input: :math: `(B, N, 2, 3)`
        - Output: :math: `(B, N, 1, 1)`

    Example:
        >>> input = torch.ones(1, 5, 2, 3)  # BxNx2x3
        >>> output = get_laf_scale(input)  # BxNx1x1
    """
    KORNIA_CHECK_LAF(LAF)
    eps = 1e-10
    out = LAF[..., 0:1, 0:1] * LAF[..., 1:2, 1:2] - LAF[..., 1:2, 0:1] * LAF[..., 0:1, 1:2] + eps
    return out.abs().sqrt()


def get_laf_center(LAF: Tensor) -> Tensor:
    """Return a center (keypoint) of the LAFs.

    Args:
        LAF: tensor [BxNx2x3].

    Returns:
        tensor  BxNx2.

    Shape:
        - Input: :math: `(B, N, 2, 3)`
        - Output: :math: `(B, N, 2)`

    Example:
        >>> input = torch.ones(1, 5, 2, 3)  # BxNx2x3
        >>> output = get_laf_center(input)  # BxNx2
    """
    KORNIA_CHECK_LAF(LAF)
    out = LAF[..., 2]
    return out


def get_laf_orientation(LAF: Tensor) -> Tensor:
    """Return orientation of the LAFs, in degrees.

    Args:
        LAF: (Tensor): tensor [BxNx2x3].

    Returns:
        Tensor: tensor  BxNx1 .

    Shape:
        - Input: :math: `(B, N, 2, 3)`
        - Output: :math: `(B, N, 1)`

    Example:
        >>> input = torch.ones(1, 5, 2, 3)  # BxNx2x3
        >>> output = get_laf_orientation(input)  # BxNx1
    """
    KORNIA_CHECK_LAF(LAF)
    angle_rad = torch.atan2(LAF[..., 0, 1], LAF[..., 0, 0])
    return rad2deg(angle_rad).unsqueeze(-1)


def set_laf_orientation(LAF: Tensor, angles_degrees: Tensor) -> Tensor:
    """Change the orientation of the LAFs.

    Args:
        LAF: tensor [BxNx2x3].
        angles: tensor BxNx1, in degrees.

    Returns:
        tensor [BxNx2x3].

    Shape:
        - Input: :math: `(B, N, 2, 3)`, `(B, N, 1)`
        - Output: :math: `(B, N, 2, 3)`
    """
    KORNIA_CHECK_LAF(LAF)
    B, N = LAF.shape[:2]
    rotmat = angle_to_rotation_matrix(angles_degrees).view(B * N, 2, 2)
    laf_out = concatenate(
        [torch.bmm(make_upright(LAF).view(B * N, 2, 3)[:, :2, :2], rotmat), LAF.view(B * N, 2, 3)[:, :2, 2:]], dim=2
    ).view(B, N, 2, 3)
    return laf_out


def laf_from_center_scale_ori(xy: Tensor, scale: Optional[Tensor] = None, ori: Optional[Tensor] = None) -> Tensor:
    """Return orientation of the LAFs, in radians. Useful to create kornia LAFs from OpenCV keypoints.

    Args:
        xy: tensor [BxNx2].
        scale: tensor [BxNx1x1]. If not provided, scale = 1 is assumed
        ori: tensor [BxNx1]. If not provided orientation = 0 is assumed

    Returns:
        tensor BxNx2x3.
    """
    KORNIA_CHECK_SHAPE(xy, ["B", "N", "2"])
    device = xy.device
    dtype = xy.dtype
    B, N = xy.shape[:2]
    if scale is None:
        scale = torch.ones(B, N, 1, 1, device=device, dtype=dtype)
    if ori is None:
        ori = zeros(B, N, 1, device=device, dtype=dtype)
    KORNIA_CHECK_SHAPE(scale, ["B", "N", "1", "1"])
    KORNIA_CHECK_SHAPE(ori, ["B", "N", "1"])
    unscaled_laf = concatenate([angle_to_rotation_matrix(ori.squeeze(-1)), xy.unsqueeze(-1)], dim=-1)
    laf = scale_laf(unscaled_laf, scale)
    return laf


def scale_laf(laf: Tensor, scale_coef: Union[float, Tensor]) -> Tensor:
    """Multiplies region part of LAF ([:, :, :2, :2]) by a scale_coefficient.

    So the center, shape and orientation of the local feature stays the same, but the region area changes.

    Args:
        laf: tensor [BxNx2x3] or [BxNx2x2].
        scale_coef: broadcastable tensor or float.

    Returns:
        tensor BxNx2x3.

    Shape:
        - Input: :math:`(B, N, 2, 3)`
        - Input: :math:`(B, N,)` or ()
        - Output: :math:`(B, N, 1, 1)`

    Example:
        >>> input = torch.ones(1, 5, 2, 3)  # BxNx2x3
        >>> scale = 0.5
        >>> output = scale_laf(input, scale)  # BxNx2x3
    """
    if (type(scale_coef) is not float) and (type(scale_coef) is not Tensor):
        raise TypeError("scale_coef should be float or Tensor " "Got {}".format(type(scale_coef)))
    KORNIA_CHECK_LAF(laf)
    centerless_laf = laf[:, :, :2, :2]
    return concatenate([scale_coef * centerless_laf, laf[:, :, :, 2:]], dim=3)


def make_upright(laf: Tensor, eps: float = 1e-9) -> Tensor:
    """Rectify the affine matrix, so that it becomes upright.

    Args:
        laf: tensor of LAFs.
        eps : for safe division.

    Returns:
        tensor of same shape.

    Shape:
        - Input: :math:`(B, N, 2, 3)`
        - Output:  :math:`(B, N, 2, 3)`

    Example:
        >>> input = torch.ones(1, 5, 2, 3)  # BxNx2x3
        >>> output = make_upright(input)  #  BxNx2x3
    """
    KORNIA_CHECK_LAF(laf)
    det = get_laf_scale(laf)
    scale = det
    # The function is equivalent to doing 2x2 SVD and resetting rotation
    # matrix to an identity: U, S, V = svd(LAF); LAF_upright = U * S.
<<<<<<< HEAD
    b2a2 = (torch.sqrt(laf[..., 0:1, 1:2] ** 2 + laf[..., 0:1, 0:1] ** 2) + eps).type_as(laf)
    laf1_ell = torch.cat([(b2a2 / det).contiguous(), torch.zeros_like(det)], dim=3)
    laf2_ell = torch.cat(  # type: ignore
=======
    b2a2 = torch.sqrt(laf[..., 0:1, 1:2] ** 2 + laf[..., 0:1, 0:1] ** 2) + eps
    laf1_ell = concatenate([(b2a2 / det).contiguous(), torch.zeros_like(det)], dim=3)
    laf2_ell = concatenate(
>>>>>>> ded6d56f
        [
            ((laf[..., 1:2, 1:2] * laf[..., 0:1, 1:2] + laf[..., 1:2, 0:1] * laf[..., 0:1, 0:1]) / (b2a2 * det)),
            (det / b2a2).contiguous(),
        ],
        dim=3,
    )
    laf_unit_scale = concatenate([concatenate([laf1_ell, laf2_ell], dim=2), laf[..., :, 2:3]], dim=3)
    return scale_laf(laf_unit_scale, scale)


def ellipse_to_laf(ells: Tensor) -> Tensor:
    """Convert ellipse regions to LAF format.

    Ellipse (a, b, c) and upright covariance matrix [a11 a12; 0 a22] are connected
    by inverse matrix square root: A = invsqrt([a b; b c]).

    See also https://github.com/vlfeat/vlfeat/blob/master/toolbox/sift/vl_frame2oell.m

    Args:
        ells: tensor of ellipses in Oxford format [x y a b c].

    Returns:
        tensor of ellipses in LAF format.

    Shape:
        - Input: :math:`(B, N, 5)`
        - Output:  :math:`(B, N, 2, 3)`

    Example:
        >>> input = torch.ones(1, 10, 5)  # BxNx5
        >>> output = ellipse_to_laf(input)  #  BxNx2x3
    """
    n_dims = len(ells.size())
    if n_dims != 3:
        raise TypeError("ellipse shape should be must be [BxNx5]. " "Got {}".format(ells.size()))
    B, N, dim = ells.size()
    if dim != 5:
        raise TypeError("ellipse shape should be must be [BxNx5]. " "Got {}".format(ells.size()))
    # Previous implementation was incorrectly using Cholesky decomp as matrix sqrt
    # ell_shape = concatenate([concatenate([ells[..., 2:3], ells[..., 3:4]], dim=2).unsqueeze(2),
    #                       concatenate([ells[..., 3:4], ells[..., 4:5]], dim=2).unsqueeze(2)], dim=2).view(-1, 2, 2)
    # out = torch.matrix_power(torch.cholesky(ell_shape, False), -1).view(B, N, 2, 2)

    # We will calculate 2x2 matrix square root via special case formula
    # https://en.wikipedia.org/wiki/Square_root_of_a_matrix
    # "The Cholesky factorization provides another particular example of square root
    #  which should not be confused with the unique non-negative square root."
    # https://en.wikipedia.org/wiki/Square_root_of_a_2_by_2_matrix
    # M = (A 0; C D)
    # R = (sqrt(A) 0; C / (sqrt(A)+sqrt(D)) sqrt(D))
    a11 = ells[..., 2:3].abs().sqrt()
    a12 = torch.zeros_like(a11)
    a22 = ells[..., 4:5].abs().sqrt()
    a21 = ells[..., 3:4] / (a11 + a22).clamp(1e-9)
    A = stack([a11, a12, a21, a22], dim=-1).view(B, N, 2, 2).inverse()
    out = concatenate([A, ells[..., :2].view(B, N, 2, 1)], dim=3)
    return out


def laf_to_boundary_points(LAF: Tensor, n_pts: int = 50) -> Tensor:
    """Convert LAFs to boundary points of the regions + center.

    Used for local features visualization, see visualize_laf function.

    Args:
        LAF:
        n_pts: number of points to output.

    Returns:
        tensor of boundary points.

    Shape:
        - Input: :math:`(B, N, 2, 3)`
        - Output:  :math:`(B, N, n_pts, 2)`
    """
    KORNIA_CHECK_LAF(LAF)
    B, N, _, _ = LAF.size()
    pts = concatenate(
        [
            torch.sin(torch.linspace(0, 2 * math.pi, n_pts - 1)).unsqueeze(-1),
            torch.cos(torch.linspace(0, 2 * math.pi, n_pts - 1)).unsqueeze(-1),
            torch.ones(n_pts - 1, 1),
        ],
        dim=1,
    )
    # Add origin to draw also the orientation
    pts = concatenate([tensor([0.0, 0.0, 1.0]).view(1, 3), pts], dim=0).unsqueeze(0).expand(B * N, n_pts, 3)
    pts = pts.to(LAF.device).to(LAF.dtype)
    aux = tensor([0.0, 0.0, 1.0]).view(1, 1, 3).expand(B * N, 1, 3)
    HLAF = concatenate([LAF.view(-1, 2, 3), aux.to(LAF.device).to(LAF.dtype)], dim=1)
    pts_h = torch.bmm(HLAF, pts.permute(0, 2, 1)).permute(0, 2, 1)
    return convert_points_from_homogeneous(pts_h.view(B, N, n_pts, 3))


def get_laf_pts_to_draw(LAF: Tensor, img_idx: int = 0) -> Tuple[List[int], List[int]]:
    """Return numpy array for drawing LAFs (local features).

    Args:
        LAF:
        n_pts: number of boundary points to output.

    Returns:
        tensor of boundary points.

    Shape:
        - Input: :math:`(B, N, 2, 3)`
        - Output:  :math:`(B, N, n_pts, 2)`

    Examples:
        x, y = get_laf_pts_to_draw(LAF, img_idx)
        plt.figure()
        plt.imshow(kornia.utils.tensor_to_image(img[img_idx]))
        plt.plot(x, y, 'r')
        plt.show()
    """
    # TODO: Refactor doctest
    KORNIA_CHECK_LAF(LAF)
    pts = laf_to_boundary_points(LAF[img_idx : img_idx + 1])[0]
    pts_np = pts.detach().permute(1, 0, 2).cpu().numpy()
    return (pts_np[..., 0].tolist(), pts_np[..., 1].tolist())


def denormalize_laf(LAF: Tensor, images: Tensor) -> Tensor:
    """De-normalize LAFs from scale to image scale.

        B,N,H,W = images.size()
        MIN_SIZE = min(H,W)
        [a11 a21 x]
        [a21 a22 y]
        becomes
        [a11*MIN_SIZE a21*MIN_SIZE x*W]
        [a21*MIN_SIZE a22*MIN_SIZE y*H]

    Args:
        LAF:
        images: images, LAFs are detected in.

    Returns:
        the denormalized lafs.

    Shape:
        - Input: :math:`(B, N, 2, 3)`
        - Output:  :math:`(B, N, 2, 3)`
    """
    KORNIA_CHECK_LAF(LAF)
    _, _, h, w = images.size()
    wf = float(w)
    hf = float(h)
    min_size = min(hf, wf)
    coef = torch.ones(1, 1, 2, 3).to(LAF.dtype).to(LAF.device) * min_size
    coef[0, 0, 0, 2] = wf
    coef[0, 0, 1, 2] = hf
    return coef.expand_as(LAF) * LAF


def normalize_laf(LAF: Tensor, images: Tensor) -> Tensor:
    """Normalize LAFs to [0,1] scale from pixel scale. See below:
        B,N,H,W = images.size()
        MIN_SIZE = min(H,W)
        [a11 a21 x]
        [a21 a22 y]
        becomes:
        [a11/MIN_SIZE a21/MIN_SIZE x/W]
        [a21/MIN_SIZE a22/MIN_SIZE y/H]

    Args:
        LAF: (Tensor).
        images: (Tensor) images, LAFs are detected in

    Returns:
        LAF: (Tensor).

    Shape:
        - Input: :math:`(B, N, 2, 3)`
        - Output:  :math:`(B, N, 2, 3)`
    """
    KORNIA_CHECK_LAF(LAF)
    _, _, h, w = images.size()
    wf = float(w)
    hf = float(h)
    min_size = min(hf, wf)
    coef = torch.ones(1, 1, 2, 3).to(LAF.dtype).to(LAF.device) / min_size
    coef[0, 0, 0, 2] = 1.0 / wf
    coef[0, 0, 1, 2] = 1.0 / hf
    return coef.expand_as(LAF) * LAF


def generate_patch_grid_from_normalized_LAF(img: Tensor, LAF: Tensor, PS: int = 32) -> Tensor:
    """Helper function for affine grid generation.

    Args:
        img: image tensor of shape :math:`(B, CH, H, W)`.
        LAF: laf with shape :math:`(B, N, 2, 3)`.
        PS: patch size to be extracted.

    Returns:
        grid
    """
    KORNIA_CHECK_LAF(LAF)
    B, N, _, _ = LAF.size()
    _, ch, h, w = img.size()

    # norm, then renorm is needed for allowing detection on one resolution
    # and extraction at arbitrary other
    LAF_renorm = denormalize_laf(LAF, img)

    grid = F.affine_grid(LAF_renorm.view(B * N, 2, 3), [B * N, ch, PS, PS], align_corners=False)
    grid[..., :, 0] = 2.0 * grid[..., :, 0].clone() / float(w) - 1.0
    grid[..., :, 1] = 2.0 * grid[..., :, 1].clone() / float(h) - 1.0
    return grid


def extract_patches_simple(
    img: Tensor, laf: Tensor, PS: int = 32, normalize_lafs_before_extraction: bool = True
) -> Tensor:
    """Extract patches defined by LAFs from image tensor.

    No smoothing applied, huge aliasing (better use extract_patches_from_pyramid).

    Args:
        img: images, LAFs are detected in.
        laf:
        PS: patch size.
        normalize_lafs_before_extraction: if True, lafs are normalized to image size.

    Returns:
        patches with shape :math:`(B, N, CH, PS,PS)`.
    """
    KORNIA_CHECK_LAF(laf)
    if normalize_lafs_before_extraction:
        nlaf = normalize_laf(laf, img)
    else:
        nlaf = laf
    _, ch, h, w = img.size()
    B, N, _, _ = laf.size()
    out = []
    # for loop temporarily, to be refactored
    for i in range(B):
        grid = generate_patch_grid_from_normalized_LAF(img[i : i + 1], nlaf[i : i + 1], PS).to(img.device)
        out.append(
            F.grid_sample(
                img[i : i + 1].expand(grid.size(0), ch, h, w), grid, padding_mode="border", align_corners=False
            )
        )
    return concatenate(out, dim=0).view(B, N, ch, PS, PS)


def extract_patches_from_pyramid(
    img: Tensor, laf: Tensor, PS: int = 32, normalize_lafs_before_extraction: bool = True
) -> Tensor:
    """Extract patches defined by LAFs from image tensor.

    Patches are extracted from appropriate pyramid level.

    Args:
        laf:
        images: images, LAFs are detected in.
        PS: patch size.
        normalize_lafs_before_extraction: if True, lafs are normalized to image size.

    Returns:
        patches with shape :math:`(B, N, CH, PS,PS)`.
    """
    KORNIA_CHECK_LAF(laf)
    if normalize_lafs_before_extraction:
        nlaf = normalize_laf(laf, img)
    else:
        nlaf = laf
    B, N, _, _ = laf.size()
    _, ch, h, w = img.size()
    scale = 2.0 * get_laf_scale(denormalize_laf(nlaf, img)) / float(PS)
    pyr_idx = scale.log2().relu().long()
    cur_img = img
    cur_pyr_level = 0
<<<<<<< HEAD
    out = torch.zeros(B, N, ch, PS, PS, dtype=nlaf.dtype, device=nlaf.device)


=======
    out = zeros(B, N, ch, PS, PS).to(nlaf.dtype).to(nlaf.device)
>>>>>>> ded6d56f
    while min(cur_img.size(2), cur_img.size(3)) >= PS:
        _, ch, h, w = cur_img.size()
        # for loop temporarily, to be refactored
        for i in range(B):
            scale_mask = (pyr_idx[i] == cur_pyr_level).squeeze()

            if (scale_mask.float().sum()) == 0:
                continue
            scale_mask = (scale_mask > 0).view(-1)
            grid = generate_patch_grid_from_normalized_LAF(cur_img[i : i + 1], nlaf[i : i + 1, scale_mask, :, :], PS)
            patches = F.grid_sample(
                cur_img[i : i + 1].expand(grid.size(0), ch, h, w), grid, padding_mode="border", align_corners=False
            )

            out[i].masked_scatter_(scale_mask.view(-1, 1, 1, 1), patches)
        cur_img = pyrdown(cur_img)
        cur_pyr_level += 1
    return out


def laf_is_inside_image(laf: Tensor, images: Tensor, border: int = 0) -> Tensor:
    """Check if the LAF is touching or partly outside the image boundary.

    Returns the mask of LAFs, which are fully inside the image, i.e. valid.

    Args:
        laf:  :math:`(B, N, 2, 3)`.
        images: images, lafs are detected in :math:`(B, CH, H, W)`.
        border: additional border.

    Returns:
        mask with shape :math:`(B, N)`.
    """
    KORNIA_CHECK_LAF(laf)
    _, _, h, w = images.size()
    pts = laf_to_boundary_points(laf, 12)
    good_lafs_mask = (
        (pts[..., 0] >= border) * (pts[..., 0] <= w - border) * (pts[..., 1] >= border) * (pts[..., 1] <= h - border)
    )
    good_lafs_mask = good_lafs_mask.min(dim=2)[0]
    return good_lafs_mask


def laf_to_three_points(laf: Tensor) -> Tensor:
    """Convert local affine frame(LAF) to alternative representation: coordinates of LAF center, LAF-x unit vector,
    LAF-y unit vector.

    Args:
        laf:  :math:`(B, N, 2, 3)`.

    Returns:
        threepts :math:`(B, N, 2, 3)`.
    """
    KORNIA_CHECK_LAF(laf)
    three_pts = stack([laf[..., 2] + laf[..., 0], laf[..., 2] + laf[..., 1], laf[..., 2]], dim=-1)
    return three_pts


def laf_from_three_points(threepts: Tensor) -> Tensor:
    """Convert three points to local affine frame.

    Order is (0,0), (0, 1), (1, 0).

    Args:
        threepts: :math:`(B, N, 2, 3)`.

    Returns:
        laf :math:`(B, N, 2, 3)`.
    """
    laf = stack([threepts[..., 0] - threepts[..., 2], threepts[..., 1] - threepts[..., 2], threepts[..., 2]], dim=-1)
    return laf


def perspective_transform_lafs(trans_01: Tensor, lafs_1: Tensor) -> Tensor:
    r"""Function that applies perspective transformations to a set of local affine frames (LAFs).

    Args:
        trans_01: tensor for perspective transformations of shape :math:`(B, 3, 3)`.
        lafs_1: tensor of lafs of shape :math:`(B, N, 2, 3)`.

    Returns:
        tensor of N-dimensional points of shape :math:`(B, N, 2, 3)`.

    Examples:
        >>> rng = torch.manual_seed(0)
        >>> lafs_1 = torch.rand(2, 4, 2, 3)  # BxNx2x3
        >>> lafs_1
        tensor([[[[0.4963, 0.7682, 0.0885],
                  [0.1320, 0.3074, 0.6341]],
        <BLANKLINE>
                 [[0.4901, 0.8964, 0.4556],
                  [0.6323, 0.3489, 0.4017]],
        <BLANKLINE>
                 [[0.0223, 0.1689, 0.2939],
                  [0.5185, 0.6977, 0.8000]],
        <BLANKLINE>
                 [[0.1610, 0.2823, 0.6816],
                  [0.9152, 0.3971, 0.8742]]],
        <BLANKLINE>
        <BLANKLINE>
                [[[0.4194, 0.5529, 0.9527],
                  [0.0362, 0.1852, 0.3734]],
        <BLANKLINE>
                 [[0.3051, 0.9320, 0.1759],
                  [0.2698, 0.1507, 0.0317]],
        <BLANKLINE>
                 [[0.2081, 0.9298, 0.7231],
                  [0.7423, 0.5263, 0.2437]],
        <BLANKLINE>
                 [[0.5846, 0.0332, 0.1387],
                  [0.2422, 0.8155, 0.7932]]]])
        >>> trans_01 = torch.eye(3).repeat(2, 1, 1)  # Bx3x3
        >>> trans_01.shape
        torch.Size([2, 3, 3])
        >>> lafs_0 = perspective_transform_lafs(trans_01, lafs_1)  # BxNx2x3
    """
    KORNIA_CHECK_LAF(lafs_1)
    if not torch.is_tensor(trans_01):
        raise TypeError("Input type is not a Tensor")

    if not trans_01.device == lafs_1.device:
        raise TypeError("Tensor must be in the same device")

    if not trans_01.shape[0] == lafs_1.shape[0]:
        raise ValueError("Input batch size must be the same for both tensors")

    if (not (trans_01.shape[-1] == 3)) or (not (trans_01.shape[-2] == 3)):
        raise ValueError("Transformation should be homography")

    bs, n, _, _ = lafs_1.size()
    # First, we convert LAF to points
    threepts_1 = laf_to_three_points(lafs_1)
    points_1 = threepts_1.permute(0, 1, 3, 2).reshape(bs, n * 3, 2)

    # First, transform the points
    points_0 = transform_points(trans_01, points_1)

    # Back to LAF format
    threepts_0 = points_0.view(bs, n, 3, 2).permute(0, 1, 3, 2)
    return laf_from_three_points(threepts_0)<|MERGE_RESOLUTION|>--- conflicted
+++ resolved
@@ -179,15 +179,9 @@
     scale = det
     # The function is equivalent to doing 2x2 SVD and resetting rotation
     # matrix to an identity: U, S, V = svd(LAF); LAF_upright = U * S.
-<<<<<<< HEAD
     b2a2 = (torch.sqrt(laf[..., 0:1, 1:2] ** 2 + laf[..., 0:1, 0:1] ** 2) + eps).type_as(laf)
-    laf1_ell = torch.cat([(b2a2 / det).contiguous(), torch.zeros_like(det)], dim=3)
-    laf2_ell = torch.cat(  # type: ignore
-=======
-    b2a2 = torch.sqrt(laf[..., 0:1, 1:2] ** 2 + laf[..., 0:1, 0:1] ** 2) + eps
     laf1_ell = concatenate([(b2a2 / det).contiguous(), torch.zeros_like(det)], dim=3)
-    laf2_ell = concatenate(
->>>>>>> ded6d56f
+    laf2_ell = concatenate(  # type: ignore
         [
             ((laf[..., 1:2, 1:2] * laf[..., 0:1, 1:2] + laf[..., 1:2, 0:1] * laf[..., 0:1, 0:1]) / (b2a2 * det)),
             (det / b2a2).contiguous(),
@@ -462,13 +456,7 @@
     pyr_idx = scale.log2().relu().long()
     cur_img = img
     cur_pyr_level = 0
-<<<<<<< HEAD
-    out = torch.zeros(B, N, ch, PS, PS, dtype=nlaf.dtype, device=nlaf.device)
-
-
-=======
-    out = zeros(B, N, ch, PS, PS).to(nlaf.dtype).to(nlaf.device)
->>>>>>> ded6d56f
+    out = zeros(B, N, ch, PS, PS, dtype=nlaf.dtype, device=nlaf.device)
     while min(cur_img.size(2), cur_img.size(3)) >= PS:
         _, ch, h, w = cur_img.size()
         # for loop temporarily, to be refactored
