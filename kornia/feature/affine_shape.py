from typing import Tuple, Dict, Optional

import torch
import torch.nn as nn
import math
from kornia.filters import get_gaussian_kernel2d
from kornia.filters import SpatialGradient
from kornia.feature.laf import (ellipse_to_laf,
                                get_laf_scale,
                                raise_error_if_laf_is_not_valid,
                                scale_laf, make_upright)
from kornia.feature import extract_patches_from_pyramid

urls: Dict[str, str] = dict()
urls["affnet"] = "https://github.com/ducha-aiki/affnet/raw/master/pretrained/AffNet.pth"


class PatchAffineShapeEstimator(nn.Module):
    """Module, which estimates the second moment matrix of the patch gradients in order to determine the
    affine shape of the local feature as in :cite:`baumberg2000`.

    Args:
        patch_size: int, default = 19
        eps: float, for safe division, default is 1e-10"""

    def __init__(self, patch_size: int = 19, eps: float = 1e-10):
        super(PatchAffineShapeEstimator, self).__init__()
        self.patch_size: int = patch_size
        self.gradient: nn.Module = SpatialGradient('sobel', 1)
        self.eps: float = eps
        sigma: float = float(self.patch_size) / math.sqrt(2.0)
        self.weighting: torch.Tensor = get_gaussian_kernel2d((self.patch_size, self.patch_size), (sigma, sigma), True)
        return

    def __repr__(self):
        return self.__class__.__name__ + '('\
            'patch_size=' + str(self.patch_size) + ', ' + \
            'eps=' + str(self.eps) + ')'

    def forward(self, patch: torch.Tensor) -> torch.Tensor:
        """Args:
            patch: (torch.Tensor) shape [Bx1xHxW]
        Returns:
<<<<<<< HEAD
            ellipse_shape: 3d tensor, shape [Bx1x5] """
        if not isinstance(patch, torch.Tensor):
=======
            torch.Tensor: ellipse_shape shape [Bx1x3] """
        if not torch.is_tensor(patch):
>>>>>>> 6e9322d8
            raise TypeError("Input type is not a torch.Tensor. Got {}"
                            .format(type(patch)))
        if not len(patch.shape) == 4:
            raise ValueError("Invalid input shape, we expect Bx1xHxW. Got: {}"
                             .format(patch.shape))
        B, CH, W, H = patch.size()
        if (W != self.patch_size) or (H != self.patch_size) or (CH != 1):
            raise TypeError(
                "input shape should be must be [Bx1x{}x{}]. "
                "Got {}".format(self.patch_size, self.patch_size, patch.size()))
        self.weighting = self.weighting.to(patch.dtype).to(patch.device)
        grads: torch.Tensor = self.gradient(patch) * self.weighting
        # unpack the edges
        gx: torch.Tensor = grads[:, :, 0]
        gy: torch.Tensor = grads[:, :, 1]
        # abc == 1st axis, mixture, 2nd axis. Ellipse_shape is a 2nd moment matrix.
        ellipse_shape = torch.cat([gx.pow(2).mean(dim=2).mean(dim=2, keepdim=True),
                                   (gx * gy).mean(dim=2).mean(dim=2, keepdim=True),
                                   gy.pow(2).mean(dim=2).mean(dim=2, keepdim=True)], dim=2)

        # Now lets detect degenerate cases: when 2 or 3 elements are close to zero (e.g. if patch is completely black
        bad_mask = ((ellipse_shape < self.eps).float().sum(dim=2, keepdim=True) >= 2).to(ellipse_shape.dtype)
        # We will replace degenerate shape with circular shapes.
        circular_shape = torch.tensor([1.0, 0., 1.0]).to(ellipse_shape.device).to(ellipse_shape.dtype).view(1, 1, 3)
        ellipse_shape = ellipse_shape * (1.0 - bad_mask) + circular_shape * bad_mask  # type: ignore
        # normalization
        ellipse_shape = ellipse_shape / ellipse_shape.max(dim=2, keepdim=True)[0]
        return ellipse_shape


class LAFAffineShapeEstimator(nn.Module):
    """Module, which extracts patches using input images and local affine frames (LAFs),
    then runs :class:`~kornia.feature.PatchAffineShapeEstimator`
    on patches to estimate LAFs shape.
    Then original LAF shape is replaced with estimated one. The original LAF orientation is not preserved,
    so it is recommended to first run LAFAffineShapeEstimator and then LAFOrienter.

    Args:
            patch_size: int, default = 32
            affine_shape_detector: nn.Module. Patch affine shape estimator, e.g. PatchAffineShapeEstimator. Default: None """ # noqa pylint: disable
    def __init__(self,
                 patch_size: int = 32,
                 affine_shape_detector: Optional[nn.Module] = None) -> None:
        super(LAFAffineShapeEstimator, self).__init__()
        self.patch_size = patch_size
        self.affine_shape_detector = PatchAffineShapeEstimator(self.patch_size)
        return

    def __repr__(self):
        return self.__class__.__name__ + '('\
            'patch_size=' + str(self.patch_size) + ', ' + \
            'affine_shape_detector=' + str(self.affine_shape_detector) + ')'

    def forward(self, laf: torch.Tensor, img: torch.Tensor) -> torch.Tensor:
        """
        Args:
            laf: (torch.Tensor) shape [BxNx2x3]
            img: (torch.Tensor) shape [Bx1xHxW]

        Returns:
            torch.Tensor: laf_out shape [BxNx2x3]"""
        raise_error_if_laf_is_not_valid(laf)
        img_message: str = "Invalid img shape, we expect BxCxHxW. Got: {}".format(img.shape)
        if not isinstance(img, torch.Tensor):
            raise TypeError("img type is not a torch.Tensor. Got {}"
                            .format(type(img)))
        if len(img.shape) != 4:
            raise ValueError(img_message)
        if laf.size(0) != img.size(0):
            raise ValueError("Batch size of laf and img should be the same. Got {}, {}"
                             .format(img.size(0), laf.size(0)))
        B, N = laf.shape[:2]
        PS: int = self.patch_size
        patches: torch.Tensor = extract_patches_from_pyramid(img,
                                                             make_upright(laf),
                                                             PS, True).view(-1, 1, PS, PS)
        ellipse_shape: torch.Tensor = self.affine_shape_detector(patches)
        ellipses = torch.cat([laf.view(-1, 2, 3)[..., 2].unsqueeze(1), ellipse_shape], dim=2).view(B, N, 5)
        scale_orig = get_laf_scale(laf)
        laf_out = ellipse_to_laf(ellipses)
        ellipse_scale = get_laf_scale(laf_out)
        laf_out = scale_laf(laf_out, scale_orig / ellipse_scale)
        return laf_out


class LAFAffNetShapeEstimator(nn.Module):
    """Module, which extracts patches using input images and local affine frames (LAFs),
    then runs AffNet on patches to estimate LAFs shape.
    This is based on the original code from paper "Repeatability Is Not Enough:
    Learning Discriminative Affine Regions via Discriminability"".
    See :cite:`AffNet2018` for more details.
    Then original LAF shape is replaced with estimated one. The original LAF orientation is not preserved,
    so it is recommended to first run LAFAffineShapeEstimator and then LAFOrienter.

    Args:
        pretrained: (bool) Download and set pretrained weights to the model. Default: false.
    """
    def __init__(self, pretrained: bool = False):
        super(LAFAffNetShapeEstimator, self).__init__()
        self.features = nn.Sequential(
            nn.Conv2d(1, 16, kernel_size=3, padding=1, bias=False),
            nn.BatchNorm2d(16, affine=False),
            nn.ReLU(),
            nn.Conv2d(16, 16, kernel_size=3, stride=1, padding=1, bias=False),
            nn.BatchNorm2d(16, affine=False),
            nn.ReLU(),
            nn.Conv2d(16, 32, kernel_size=3, stride=2, padding=1, bias=False),
            nn.BatchNorm2d(32, affine=False),
            nn.ReLU(),
            nn.Conv2d(32, 32, kernel_size=3, stride=1, padding=1, bias=False),
            nn.BatchNorm2d(32, affine=False),
            nn.ReLU(),
            nn.Conv2d(32, 64, kernel_size=3, stride=2, padding=1, bias=False),
            nn.BatchNorm2d(64, affine=False),
            nn.ReLU(),
            nn.Conv2d(64, 64, kernel_size=3, stride=1, padding=1, bias=False),
            nn.BatchNorm2d(64, affine=False),
            nn.ReLU(),
            nn.Dropout(0.25),
            nn.Conv2d(64, 3, kernel_size=8, stride=1, padding=0, bias=True),
            nn.Tanh(),
            nn.AdaptiveAvgPool2d(1)
        )
        self.patch_size = 32
        # use torch.hub to load pretrained model
        if pretrained:
            pretrained_dict = torch.hub.load_state_dict_from_url(
                urls['affnet'], map_location=lambda storage, loc: storage
            )
            self.load_state_dict(pretrained_dict['state_dict'], strict=False)
        return

    @staticmethod
    def _normalize_input(x: torch.Tensor, eps: float = 1e-6) -> torch.Tensor:
        "Utility function that normalizes the input by batch."""
        sp, mp = torch.std_mean(x, dim=(-3, -2, -1), keepdim=True)
        # WARNING: we need to .detach() input, otherwise the gradients produced by
        # the patches extractor with F.grid_sample are very noisy, making the detector
        # training totally unstable.
        return (x - mp.detach()) / (sp.detach() + eps)

    def forward(self, laf: torch.Tensor, img: torch.Tensor) -> torch.Tensor:
        """
        Args:
            laf: (torch.Tensor) shape [BxNx2x3]
            img: (torch.Tensor) shape [Bx1xHxW]

        Returns:
            torch.Tensor: laf_out shape [BxNx2x3]"""
        raise_error_if_laf_is_not_valid(laf)
        img_message: str = "Invalid img shape, we expect BxCxHxW. Got: {}".format(img.shape)
        if not torch.is_tensor(img):
            raise TypeError("img type is not a torch.Tensor. Got {}"
                            .format(type(img)))
        if len(img.shape) != 4:
            raise ValueError(img_message)
        if laf.size(0) != img.size(0):
            raise ValueError("Batch size of laf and img should be the same. Got {}, {}"
                             .format(img.size(0), laf.size(0)))
        B, N = laf.shape[:2]
        PS: int = self.patch_size
        patches: torch.Tensor = extract_patches_from_pyramid(img,
                                                             make_upright(laf),
                                                             PS, True).view(-1, 1, PS, PS)
        xy = self.features(self._normalize_input(patches)).view(-1, 3)
        a1 = torch.cat([1.0 + xy[:, 0].reshape(-1, 1, 1), 0 * xy[:, 0].reshape(-1, 1, 1)], dim=2)
        a2 = torch.cat([xy[:, 1].reshape(-1, 1, 1), 1.0 + xy[:, 2].reshape(-1, 1, 1)], dim=2)
        new_laf_no_center = torch.cat([a1, a2], dim=1).reshape(B, N, 2, 2)
        new_laf = torch.cat([new_laf_no_center, laf[:, :, :, 2:3]], dim=3)
        scale_orig = get_laf_scale(laf)
        ellipse_scale = get_laf_scale(new_laf)
        laf_out = scale_laf(make_upright(new_laf), scale_orig / ellipse_scale)
        return laf_out<|MERGE_RESOLUTION|>--- conflicted
+++ resolved
@@ -41,13 +41,8 @@
         """Args:
             patch: (torch.Tensor) shape [Bx1xHxW]
         Returns:
-<<<<<<< HEAD
-            ellipse_shape: 3d tensor, shape [Bx1x5] """
+            torch.Tensor: ellipse_shape shape [Bx1x3] """
         if not isinstance(patch, torch.Tensor):
-=======
-            torch.Tensor: ellipse_shape shape [Bx1x3] """
-        if not torch.is_tensor(patch):
->>>>>>> 6e9322d8
             raise TypeError("Input type is not a torch.Tensor. Got {}"
                             .format(type(patch)))
         if not len(patch.shape) == 4:
