--- conflicted
+++ resolved
@@ -67,7 +67,6 @@
         sobel_dy = self.spatial_gradient(dy)
         dyy = sobel_dy[:, :, 1, :, :]
 
-<<<<<<< HEAD
         # type_as for enabling use of autocast 16 bit
         hc_feats = torch.cat([dx,
                               dy,
@@ -79,10 +78,6 @@
                               dxx,
                               dyy,
                               dxx * dyy], dim=1)
-=======
-        hc_feats = concatenate([dx, dy, dx**2.0, dy**2.0, dx * dy, dxy, dxy**2.0, dxx, dyy, dxx * dyy], 1)
->>>>>>> ded6d56f
-
         return hc_feats
 
 
