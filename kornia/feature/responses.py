from typing import Optional, Union

import torch

from kornia.core import Module, Tensor, tensor
from kornia.core.check import KORNIA_CHECK_SHAPE
from kornia.filters import gaussian_blur2d, spatial_gradient


def _get_kernel_size(sigma: Union[float, int]) -> int:
    ksize = int(2.0 * 4.0 * sigma + 1.0)

    #  matches OpenCV, but may cause padding problem for small images
    #  PyTorch does not allow to pad more than original size.
    #  Therefore there is a hack in forward function

    if ksize % 2 == 0:
        ksize += 1
    return ksize


def harris_response(
    input: Tensor, k: Union[Tensor, float] = 0.04, grads_mode: str = 'sobel', sigmas: Optional[Tensor] = None
) -> Tensor:
    r"""Compute the Harris cornerness function.

    Function does not do any normalization or nms. The response map is computed according the following formulation:

    .. math::
        R = max(0, det(M) - k \cdot trace(M)^2)

    where:

    .. math::
        M = \sum_{(x,y) \in W}
        \begin{bmatrix}
            I^{2}_x & I_x I_y \\
            I_x I_y & I^{2}_y \\
        \end{bmatrix}

    and :math:`k` is an empirically determined constant
    :math:`k ∈ [ 0.04 , 0.06 ]`

    Args:
        input: input image with shape :math:`(B, C, H, W)`.
        k: the Harris detector free parameter.
        grads_mode: can be ``'sobel'`` for standalone use or ``'diff'`` for use on Gaussian pyramid.
        sigmas: coefficients to be multiplied by multichannel response. Should be shape of :math:`(B)`
          It is necessary for performing non-maxima-suppression across different scale pyramid levels.
          See `vlfeat <https://github.com/vlfeat/vlfeat/blob/master/vl/covdet.c#L874>`_.

    Return:
        the response map per channel with shape :math:`(B, C, H, W)`.

    Example:
        >>> input = torch.tensor([[[
        ...    [0., 0., 0., 0., 0., 0., 0.],
        ...    [0., 1., 1., 1., 1., 1., 0.],
        ...    [0., 1., 1., 1., 1., 1., 0.],
        ...    [0., 1., 1., 1., 1., 1., 0.],
        ...    [0., 1., 1., 1., 1., 1., 0.],
        ...    [0., 1., 1., 1., 1., 1., 0.],
        ...    [0., 0., 0., 0., 0., 0., 0.],
        ... ]]])  # 1x1x7x7
        >>> # compute the response map
        harris_response(input, 0.04)
        tensor([[[[0.0012, 0.0039, 0.0020, 0.0000, 0.0020, 0.0039, 0.0012],
                  [0.0039, 0.0065, 0.0040, 0.0000, 0.0040, 0.0065, 0.0039],
                  [0.0020, 0.0040, 0.0029, 0.0000, 0.0029, 0.0040, 0.0020],
                  [0.0000, 0.0000, 0.0000, 0.0000, 0.0000, 0.0000, 0.0000],
                  [0.0020, 0.0040, 0.0029, 0.0000, 0.0029, 0.0040, 0.0020],
                  [0.0039, 0.0065, 0.0040, 0.0000, 0.0040, 0.0065, 0.0039],
                  [0.0012, 0.0039, 0.0020, 0.0000, 0.0020, 0.0039, 0.0012]]]])
    """
    # TODO: Recompute doctest
    KORNIA_CHECK_SHAPE(input, ["B", "C", "H", "W"])

    if sigmas is not None:
        if not isinstance(sigmas, Tensor):
            raise TypeError(f"sigmas type is not a Tensor. Got {type(sigmas)}")
        if (not len(sigmas.shape) == 1) or (sigmas.size(0) != input.size(0)):
            raise ValueError(f"Invalid sigmas shape, we expect B == input.size(0). Got: {sigmas.shape}")

    gradients: Tensor = spatial_gradient(input, grads_mode)
    dx: Tensor = gradients[:, :, 0]
    dy: Tensor = gradients[:, :, 1]

    # compute the structure tensor M elements

    dx2: Tensor = gaussian_blur2d(dx**2, (7, 7), (1.0, 1.0))
    dy2: Tensor = gaussian_blur2d(dy**2, (7, 7), (1.0, 1.0))
    dxy: Tensor = gaussian_blur2d(dx * dy, (7, 7), (1.0, 1.0))

    det_m: Tensor = dx2 * dy2 - dxy * dxy
    trace_m: Tensor = dx2 + dy2

    # compute the response map
    scores: Tensor = det_m - k * (trace_m**2)

    if sigmas is not None:
        scores = scores * sigmas.pow(4).view(-1, 1, 1, 1)

    return scores.type_as(input)


def gftt_response(input: Tensor, grads_mode: str = 'sobel', sigmas: Optional[Tensor] = None) -> Tensor:
    r"""Compute the Shi-Tomasi cornerness function.

    Function does not do any normalization or nms. The response map is computed according the following formulation:

    .. math::
        R = min(eig(M))

    where:

    .. math::
        M = \sum_{(x,y) \in W}
        \begin{bmatrix}
            I^{2}_x & I_x I_y \\
            I_x I_y & I^{2}_y \\
        \end{bmatrix}

    Args:
        input: input image with shape :math:`(B, C, H, W)`.
        grads_mode: can be ``'sobel'`` for standalone use or ``'diff'`` for use on Gaussian pyramid.
        sigmas: coefficients to be multiplied by multichannel response. Should be shape of :math:`(B)`
          It is necessary for performing non-maxima-suppression across different scale pyramid levels.
          See `vlfeat <https://github.com/vlfeat/vlfeat/blob/master/vl/covdet.c#L874>`_.

    Return:
        the response map per channel with shape :math:`(B, C, H, W)`.

    Example:
        >>> input = torch.tensor([[[
        ...    [0., 0., 0., 0., 0., 0., 0.],
        ...    [0., 1., 1., 1., 1., 1., 0.],
        ...    [0., 1., 1., 1., 1., 1., 0.],
        ...    [0., 1., 1., 1., 1., 1., 0.],
        ...    [0., 1., 1., 1., 1., 1., 0.],
        ...    [0., 1., 1., 1., 1., 1., 0.],
        ...    [0., 0., 0., 0., 0., 0., 0.],
        ... ]]])  # 1x1x7x7
        >>> # compute the response map
        gftt_response(input)
        tensor([[[[0.0155, 0.0334, 0.0194, 0.0000, 0.0194, 0.0334, 0.0155],
                  [0.0334, 0.0575, 0.0339, 0.0000, 0.0339, 0.0575, 0.0334],
                  [0.0194, 0.0339, 0.0497, 0.0000, 0.0497, 0.0339, 0.0194],
                  [0.0000, 0.0000, 0.0000, 0.0000, 0.0000, 0.0000, 0.0000],
                  [0.0194, 0.0339, 0.0497, 0.0000, 0.0497, 0.0339, 0.0194],
                  [0.0334, 0.0575, 0.0339, 0.0000, 0.0339, 0.0575, 0.0334],
                  [0.0155, 0.0334, 0.0194, 0.0000, 0.0194, 0.0334, 0.0155]]]])
    """
    # TODO: Recompute doctest
    KORNIA_CHECK_SHAPE(input, ["B", "C", "H", "W"])

    gradients: Tensor = spatial_gradient(input, grads_mode)
    dx: Tensor = gradients[:, :, 0]
    dy: Tensor = gradients[:, :, 1]

    dx2: Tensor = gaussian_blur2d(dx**2, (7, 7), (1.0, 1.0))
    dy2: Tensor = gaussian_blur2d(dy**2, (7, 7), (1.0, 1.0))
    dxy: Tensor = gaussian_blur2d(dx * dy, (7, 7), (1.0, 1.0))

    det_m: Tensor = dx2 * dy2 - dxy * dxy
    trace_m: Tensor = dx2 + dy2

    e1: Tensor = 0.5 * (trace_m + torch.sqrt((trace_m**2 - 4 * det_m).abs()))
    e2: Tensor = 0.5 * (trace_m - torch.sqrt((trace_m**2 - 4 * det_m).abs()))

    scores: Tensor = torch.min(e1, e2)

    if sigmas is not None:
        scores = scores * sigmas.pow(4).view(-1, 1, 1, 1)

    return scores.type_as(input)


def hessian_response(input: Tensor, grads_mode: str = 'sobel', sigmas: Optional[Tensor] = None) -> Tensor:
    r"""Compute the absolute of determinant of the Hessian matrix.

    Function does not do any normalization or nms. The response map is computed according the following formulation:

    .. math::
        R = det(H)

    where:

    .. math::
        M = \sum_{(x,y) \in W}
        \begin{bmatrix}
            I_{xx} & I_{xy} \\
            I_{xy} & I_{yy} \\
        \end{bmatrix}

    Args:
        input: input image with shape :math:`(B, C, H, W)`.
        grads_mode: can be ``'sobel'`` for standalone use or ``'diff'`` for use on Gaussian pyramid.
        sigmas: coefficients to be multiplied by multichannel response. Should be shape of :math:`(B)`
          It is necessary for performing non-maxima-suppression across different scale pyramid levels.
          See `vlfeat <https://github.com/vlfeat/vlfeat/blob/master/vl/covdet.c#L874>`_.

    Return:
        the response map per channel with shape :math:`(B, C, H, W)`.

    Shape:
       - Input: :math:`(B, C, H, W)`
       - Output: :math:`(B, C, H, W)`

    Examples:
        >>> input = torch.tensor([[[
        ...    [0., 0., 0., 0., 0., 0., 0.],
        ...    [0., 1., 1., 1., 1., 1., 0.],
        ...    [0., 1., 1., 1., 1., 1., 0.],
        ...    [0., 1., 1., 1., 1., 1., 0.],
        ...    [0., 1., 1., 1., 1., 1., 0.],
        ...    [0., 1., 1., 1., 1., 1., 0.],
        ...    [0., 0., 0., 0., 0., 0., 0.],
        ... ]]])  # 1x1x7x7
        >>> # compute the response map
        hessian_response(input)
        tensor([[[[0.0155, 0.0334, 0.0194, 0.0000, 0.0194, 0.0334, 0.0155],
                  [0.0334, 0.0575, 0.0339, 0.0000, 0.0339, 0.0575, 0.0334],
                  [0.0194, 0.0339, 0.0497, 0.0000, 0.0497, 0.0339, 0.0194],
                  [0.0000, 0.0000, 0.0000, 0.0000, 0.0000, 0.0000, 0.0000],
                  [0.0194, 0.0339, 0.0497, 0.0000, 0.0497, 0.0339, 0.0194],
                  [0.0334, 0.0575, 0.0339, 0.0000, 0.0339, 0.0575, 0.0334],
                  [0.0155, 0.0334, 0.0194, 0.0000, 0.0194, 0.0334, 0.0155]]]])
    """
    # TODO: Recompute doctest
    KORNIA_CHECK_SHAPE(input, ["B", "C", "H", "W"])

    if sigmas is not None:
        if not isinstance(sigmas, Tensor):
            raise TypeError(f"sigmas type is not a Tensor. Got {type(sigmas)}")

        if (not len(sigmas.shape) == 1) or (sigmas.size(0) != input.size(0)):
            raise ValueError(f"Invalid sigmas shape, we expect B == input.size(0). Got: {sigmas.shape}")

    gradients: Tensor = spatial_gradient(input, grads_mode, 2)
    dxx: Tensor = gradients[:, :, 0]
    dxy: Tensor = gradients[:, :, 1]
    dyy: Tensor = gradients[:, :, 2]

    scores: Tensor = dxx * dyy - dxy**2

    if sigmas is not None:
        scores = scores * sigmas.pow(4).view(-1, 1, 1, 1)

    return scores.type_as(input)


def dog_response(input: Tensor) -> Tensor:
    r"""Compute the Difference-of-Gaussian response.

    Args:
        input: a given the gaussian 5d tensor :math:`(B, C, D, H, W)`.

    Return:
        the response map per channel with shape :math:`(B, C, D-1, H, W)`.
    """
    KORNIA_CHECK_SHAPE(input, ["B", "C", "L", "H", "W"])

    return input[:, :, 1:] - input[:, :, :-1]


def dog_response_single(input: Tensor, sigma1: float = 1.0, sigma2: float = 1.6) -> Tensor:
    r"""Compute the Difference-of-Gaussian response.

    Args:
        input: a given the gaussian 4d tensor :math:`(B, C, H, W)`.
        sigma1: lower gaussian sigma
        sigma2: bigger gaussian sigma

    Return:
        the response map per channel with shape :math:`(B, C, H, W)`.
    """
    KORNIA_CHECK_SHAPE(input, ["B", "C", "H", "W"])
    ks1 = _get_kernel_size(sigma1)
    ks2 = _get_kernel_size(sigma1)
    g1 = gaussian_blur2d(input, (ks1, ks1), (sigma1, sigma1))
    g2 = gaussian_blur2d(input, (ks2, ks2), (sigma2, sigma2))
    return g2 - g1


class BlobDoG(Module):
    r"""Module that calculates Difference-of-Gaussians blobs.

    See :func:`~kornia.feature.dog_response` for details.
    """

    def __init__(self) -> None:
        super().__init__()
        return

    def __repr__(self) -> str:
        return self.__class__.__name__

    def forward(self, input: Tensor, sigmas: Optional[Tensor] = None) -> Tensor:
        return dog_response(input)


class BlobDoGSingle(Module):
    r"""Module that calculates Difference-of-Gaussians blobs.

    See :func:`~kornia.feature.dog_response_single` for details.
    """

    def __init__(self, sigma1: float = 1.0, sigma2: float = 1.6) -> None:
        super().__init__()
        self.sigma1 = sigma1
        self.sigma2 = sigma2

    def __repr__(self) -> str:
        return f'{self.__class__.__name__}, sigma1={self.sigma1}, sigma2={self.sigma2})'

    def forward(self, input: Tensor, sigmas: Optional[Tensor] = None) -> Tensor:
        return dog_response_single(input, self.sigma1, self.sigma2)


class CornerHarris(Module):
    r"""Module that calculates Harris corners.

    See :func:`~kornia.feature.harris_response` for details.
    """
    k: Tensor

    def __init__(self, k: Union[float, Tensor], grads_mode: str = 'sobel') -> None:
        super().__init__()
        if isinstance(k, float):
            self.register_buffer('k', tensor(k))
        else:
            self.register_buffer('k', k)
        self.grads_mode: str = grads_mode
        return

    def __repr__(self) -> str:
        return f'{self.__class__.__name__}(k={self.k}, grads_mode={self.grads_mode})'

    def forward(self, input: Tensor, sigmas: Optional[Tensor] = None) -> Tensor:
        return harris_response(input, self.k, self.grads_mode, sigmas)


class CornerGFTT(Module):
    r"""Module that calculates Shi-Tomasi corners.

    See :func:`~kornia.feature.gfft_response` for details.
    """

    def __init__(self, grads_mode: str = 'sobel') -> None:
        super().__init__()
        self.grads_mode: str = grads_mode
        return

    def __repr__(self) -> str:
<<<<<<< HEAD
        return self.__class__.__name__ + '(grads_mode=' + self.grads_mode + ')'
=======
        return f'{self.__class__.__name__}(grads_mode={self.grads_mode})'
>>>>>>> ded6d56f

    def forward(self, input: Tensor, sigmas: Optional[Tensor] = None) -> Tensor:
        return gftt_response(input, self.grads_mode, sigmas)


class BlobHessian(Module):
    r"""Module that calculates Hessian blobs.

    See :func:`~kornia.feature.hessian_response` for details.
    """

    def __init__(self, grads_mode: str = 'sobel') -> None:
        super().__init__()
        self.grads_mode: str = grads_mode
        return

    def __repr__(self) -> str:
        return f'{self.__class__.__name__}(grads_mode={self.grads_mode})'

    def forward(self, input: Tensor, sigmas: Optional[Tensor] = None) -> Tensor:
        return hessian_response(input, self.grads_mode, sigmas)<|MERGE_RESOLUTION|>--- conflicted
+++ resolved
@@ -352,11 +352,7 @@
         return
 
     def __repr__(self) -> str:
-<<<<<<< HEAD
-        return self.__class__.__name__ + '(grads_mode=' + self.grads_mode + ')'
-=======
-        return f'{self.__class__.__name__}(grads_mode={self.grads_mode})'
->>>>>>> ded6d56f
+        return f'{self.__class__.__name__}({self.grads_mode=})'
 
     def forward(self, input: Tensor, sigmas: Optional[Tensor] = None) -> Tensor:
         return gftt_response(input, self.grads_mode, sigmas)
