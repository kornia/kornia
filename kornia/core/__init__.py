from ._backend import (
    Device,
    Module,
    Parameter,
    Tensor,
    as_tensor,
    concatenate,
    eye,
    normalize,
<<<<<<< HEAD
=======
    pad,
>>>>>>> e5f6a0ff
    rand,
    stack,
    tensor,
    where,
    zeros,
<<<<<<< HEAD
    zeros_like,
=======
>>>>>>> e5f6a0ff
)

__all__ = [
    "concatenate",
    "Device",
    "Module",
    "Tensor",
    "tensor",
    "Parameter",
    "normalize",
    "pad",
    "stack",
    "as_tensor",
    "rand",
    "where",
    "eye",
    "zeros",
<<<<<<< HEAD
    "zeros_like",
=======
>>>>>>> e5f6a0ff
]<|MERGE_RESOLUTION|>--- conflicted
+++ resolved
@@ -7,19 +7,12 @@
     concatenate,
     eye,
     normalize,
-<<<<<<< HEAD
-=======
     pad,
->>>>>>> e5f6a0ff
     rand,
     stack,
     tensor,
     where,
     zeros,
-<<<<<<< HEAD
-    zeros_like,
-=======
->>>>>>> e5f6a0ff
 )
 
 __all__ = [
@@ -37,8 +30,4 @@
     "where",
     "eye",
     "zeros",
-<<<<<<< HEAD
-    "zeros_like",
-=======
->>>>>>> e5f6a0ff
 ]