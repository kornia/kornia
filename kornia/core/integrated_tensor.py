<<<<<<< HEAD
import keras_core as keras

@keras.saving.register_keras_serializable("kornia", "integrated_tensor")
class IntegratedTensor:
    def __init__(self, tensor, image_data_format='channels_last', color_space='rgb'):

        self.COLOR_SPACES = ['rgb', 'bgr', 'grayscale', 'hls', 'hsv', 'lab', 'luv', 'xyz', 'ycrcb', 'yuv']

        if image_data_format not in ['channels_last', 'channels_first']:
            raise ValueError(
                "Supplied `image_data_format` is not valid. " "Must be one of `channels_last` or `channels_first`."
            )

        self._image_data_format = image_data_format

        if color_space not in self.COLOR_SPACES:
            raise ValueError("Supplied `color_space` is not valid. " f"Must be one of {self.COLOR_SPACES}.")

        if color_space == 'grayscale':
            if self.image_data_format == 'channels_last' and tensor.shape[-1] != 1:
                raise ValueError("Supplied `image` is not a valid grayscale image. " f"Check the number of channels.")
            elif self.image_data_format == 'channels_first' and tensor.shape[1] != 1:
                raise ValueError("Supplied `image` is not a valid grayscale image. " f"Check the number of channels.")
            
        # TODO: Find better way to handle nested lists with different dtypes present in single tensor
        if isinstance(tensor, list):
            tensor = self.create(tensor)

        self._color_space = color_space
        self._tensor = tensor
        self._backend = keras.backend.backend()

    def __repr__(self):
        return f"Image: {self._tensor.shape}, Data Format: {self._image_data_format}"

    def __getattr__(self, name):
        return getattr(self.tensor, name)

    def __torch_function__(self, func, types, args=(), kwargs=None):
        if kwargs is None:
            kwargs = {}

        args = (arg.tensor if isinstance(arg, IntegratedTensor) else arg for arg in args)
        kwargs = {key: (value.tensor if isinstance(value, IntegratedTensor) else value) for key, value in kwargs.items()}

        result = func(*args, **kwargs)

        return IntegratedTensor(result, self._image_data_format, self._color_space)

    def __tf_tensor_function__(self, func, types, args=(), kwargs=None):
        if kwargs is None:
            kwargs = {}

        args = (arg.tensor if isinstance(arg, IntegratedTensor) else arg for arg in args)
        kwargs = {key: (value.tensor if isinstance(value, IntegratedTensor) else value) for key, value in kwargs.items()}

        result = func(*args, **kwargs)

        return IntegratedTensor(result, self._image_data_format, self._color_space)

    def __jax_array_function__(self, func, types, args=(), kwargs=None):
        if kwargs is None:
            kwargs = {}

        args = (arg.array if isinstance(arg, IntegratedTensor) else arg for arg in args)
        kwargs = {key: (value.array if isinstance(value, IntegratedTensor) else value) for key, value in kwargs.items()}

        result = func(*args, **kwargs)

        return IntegratedTensor(result, self._image_data_format, self._color_space)
    
    def __add__(self, other):
        return IntegratedTensor(
            (self._tensor + other.tensor), 
            image_data_format=self._image_data_format, 
            color_space=self._color_space
        )
    
    def __sub__(self, other):
        return IntegratedTensor(
            (self._tensor - other.tensor), 
            image_data_format=self._image_data_format, 
            color_space=self._color_space
        )
    
    def __mul__(self, other):
        return IntegratedTensor(
            (self._tensor * other.tensor), 
            image_data_format=self._image_data_format, 
            color_space=self._color_space
        )

    def __pow__(self, other):
        return IntegratedTensor(
            (self._tensor ** other.tensor), 
            image_data_format=self._image_data_format, 
            color_space=self._color_space
        )

    def __truediv__(self, other):
        return IntegratedTensor(
            (self._tensor / other.tensor), 
            image_data_format=self._image_data_format, 
            color_space=self._color_space
        )
    
    def __getitem__(self, index):
        return self.tensor[index]
    
    def __setitem__(self, index, value):
        backend = keras.backend.backend()

        if backend == "tensorflow":
            from tensorflow.compiler.tf2xla.python import xla
            xla.dynamic_update_slice(self.tensor, update=value, start_indices=index)
        elif backend == "jax":
            from jax import numpy as jnp
            self.tensor = self.tensor.at[index].set(value)
        else:
            self.tensor[index] = value

    @property
    def tensor(self):
        """Returns the tensor of the image."""
        return self._tensor

    @property
    def image_data_format(self):
        """Returns the image data format."""
        return self._image_data_format

    @property
    def color_space(self):
        """Returns the color space of the image."""
        return self._color_space

    @property
    def backend(self):
        """Returns the current backend set for Keras"""
        return self._backend

    @property
    def clone(self, dtype=keras.config.floatx()):
        """Returns a copy of the image with the chosen data type."""
        tensor = self.create(
            self.tensor,
            dtype=dtype
        )
        return IntegratedTensor(tensor, self._image_data_format, self._color_space)

    @property
    def shape(self):
        """Returns the shape of the image."""
        return self._tensor.shape

    @property
    def height(self):
        """Returns the height of the image."""
        if self.image_data_format == 'channels_last':
            return int(self._tensor.shape[1])
        else:
            return int(self._tensor.shape[2])

    @property
    def width(self):
        """Returns the width of the image."""
        if self.image_data_format == 'channels_last':
            return int(self._tensor.shape[2])
        else:
            return int(self._tensor.shape[3])

    @property
    def shape(self):
        """Returns the shape of the image."""
        return self._tensor.shape

    @property
    def dtype(self):
        """Returns the dtype of the image."""
        return self._tensor.dtype

    @property
    def channels(self):
        """Returns the number of channels of the image."""
        if self.image_data_format == 'channels_last':
            return int(self._tensor.shape[3])
        else:
            return int(self._tensor.shape[1])

    @property
    def image_size(self):
        """Returns the image size of the image."""
        if self.image_data_format == 'channels_last':
            return int(self._tensor.shape[1]), int(self._tensor.shape[2])
        else:
            return int(self._tensor.shape[2]), int(self._tensor.shape[3])

    def to_tensor(self):
        """Returns the raw tensor of the image."""
        return self._tensor

    def flip_data_format(self):
        if self._image_data_format == 'channels_last':
            self._tensor = keras.ops.transpose(self._tensor, axes=(0, 3, 1, 2))
            self._image_data_format = 'channels_first'
        else:
            self._tensor = keras.ops.transpose(self._tensor, axes=(0, 2, 3, 1))
            self._image_data_format = 'channels_last'

    def from_file(self, path):
        """TODO: Loads an image from a file."""
        raise NotImplementedError

    def to_color_space(self, color_space):
        """TODO: Converts the color space of the image."""
        raise NotImplementedError
    
    def write(self):
        """TODO: Write the underlying tensor and its configuration to a file"""
        raise NotImplementedError

    def device(self):
        """Get the device name where the underlying tensor is located."""
        print(self.tensor.device)

    def print(self):
        """Prints the contents of the image."""
        print(f"Type: {type(self._tensor)}\nData: {self._tensor}")

    def float(self):
        """Convert the underlying tensor to float"""
        raise NotImplementedError
    
    def get_config(self):
        config_dict = {
            "tensor": self._tensor,
            "image_data_format": self._image_data_format,
            "color_space": self._color_space,
        }
        return config_dict
    
    def create(self, data, dtype='float'):
        backend = keras.backend.backend()

        if backend == "tensorflow":
            from tensorflow import convert_to_tensor
            tensor = convert_to_tensor(data, dtype=dtype)
        elif backend == "numpy":
            import numpy as np
            tensor = np.array(data, dtype=dtype)
        elif backend == "torch":
            from torch import tensor, Tensor
            if isinstance(data, Tensor):
                tensor = data.clone().detach()
            else:
                tensor = tensor(data, dtype=dtype)
        elif backend == "jax":
            from jax.numpy import asarray
            tensor = asarray(data, dtype=dtype)

        return tensor
    
    def erf(self):
        backend = keras.backend.backend()

        if backend == "tensorflow":
            from tensorflow import math
            tensor = math.erf(self._tensor)
        elif backend == "numpy":
            from scipy.special import erf
            tensor = erf(self._tensor)
        elif backend == "torch":
            from torch import erf
            tensor = erf(self._tensor)
        elif backend == "jax":
            from jax.lax import erf
            tensor = erf(self._tensor)

        return tensor

    def __len__(self):
        return len(self._tensor)
    
    def __ge__(self, other):
        return self._tensor >= other.tensor
    
    def __gt__(self, other):
        return self._tensor > other.tensor
    
    def __ne__(self, other):
        return self._tensor != other.tensor

    def __eq__(self, other):
        return self._tensor == other.tensor
    
    def __le__(self, other):
        return self._tensor <= other.tensor
    
    def __lt__(self, other):
        return self._tensor < other.tensor
    
    def __sqrt__(self):
        return keras.ops.sqrt(self._tensor)
    
    def T(self):
        return self._tensor.T
=======
import keras_core as keras

@keras.saving.register_keras_serializable("kornia", "integrated_tensor")
class IntegratedTensor:
    def __init__(self, tensor, image_data_format='channels_last', color_space='rgb'):

        self.COLOR_SPACES = ['rgb', 'bgr', 'grayscale', 'hls', 'hsv', 'lab', 'luv', 'xyz', 'ycrcb', 'yuv']

        if image_data_format not in ['channels_last', 'channels_first']:
            raise ValueError(
                "Supplied `image_data_format` is not valid. " "Must be one of `channels_last` or `channels_first`."
            )

        self._image_data_format = image_data_format

        if color_space not in self.COLOR_SPACES:
            raise ValueError("Supplied `color_space` is not valid. " f"Must be one of {self.COLOR_SPACES}.")

        if color_space == 'grayscale':
            if self.image_data_format == 'channels_last' and tensor.shape[-1] != 1:
                raise ValueError("Supplied `image` is not a valid grayscale image. " f"Check the number of channels.")
            elif self.image_data_format == 'channels_first' and tensor.shape[1] != 1:
                raise ValueError("Supplied `image` is not a valid grayscale image. " f"Check the number of channels.")
            
        # TODO: Find better way to handle nested lists with different dtypes present in single tensor
        if isinstance(tensor, list):
            tensor = self.create(tensor)

        self._color_space = color_space
        self._tensor = tensor
        self._backend = keras.backend.backend()

    def __repr__(self):
        return f"Image: {self._tensor.shape}, Data Format: {self._image_data_format}"

    def __getattr__(self, name):
        return getattr(self.tensor, name)

    def __torch_function__(self, func, types, args=(), kwargs=None):
        if kwargs is None:
            kwargs = {}

        args = (arg.tensor if isinstance(arg, IntegratedTensor) else arg for arg in args)
        kwargs = {key: (value.tensor if isinstance(value, IntegratedTensor) else value) for key, value in kwargs.items()}

        result = func(*args, **kwargs)

        return IntegratedTensor(result, self._image_data_format, self._color_space)

    def __tf_tensor_function__(self, func, types, args=(), kwargs=None):
        if kwargs is None:
            kwargs = {}

        args = (arg.tensor if isinstance(arg, IntegratedTensor) else arg for arg in args)
        kwargs = {key: (value.tensor if isinstance(value, IntegratedTensor) else value) for key, value in kwargs.items()}

        result = func(*args, **kwargs)

        return IntegratedTensor(result, self._image_data_format, self._color_space)

    def __jax_array_function__(self, func, types, args=(), kwargs=None):
        if kwargs is None:
            kwargs = {}

        args = (arg.array if isinstance(arg, IntegratedTensor) else arg for arg in args)
        kwargs = {key: (value.array if isinstance(value, IntegratedTensor) else value) for key, value in kwargs.items()}

        result = func(*args, **kwargs)

        return IntegratedTensor(result, self._image_data_format, self._color_space)
    
    def __add__(self, other):
        return IntegratedTensor(
            (self._tensor + other.tensor), 
            image_data_format=self._image_data_format, 
            color_space=self._color_space
        )
    
    def __sub__(self, other):
        return IntegratedTensor(
            (self._tensor - other.tensor), 
            image_data_format=self._image_data_format, 
            color_space=self._color_space
        )
    
    def __mul__(self, other):
        return IntegratedTensor(
            (self._tensor * other.tensor), 
            image_data_format=self._image_data_format, 
            color_space=self._color_space
        )

    def __pow__(self, other):
        return IntegratedTensor(
            (self._tensor ** other.tensor), 
            image_data_format=self._image_data_format, 
            color_space=self._color_space
        )

    def __truediv__(self, other):
        return IntegratedTensor(
            (self._tensor / other.tensor), 
            image_data_format=self._image_data_format, 
            color_space=self._color_space
        )
    
    def __getitem__(self, index):
        return self.tensor[index]
    
    def __setitem__(self, index, value):
        backend = keras.backend.backend()

        if backend == "tensorflow":
            from tensorflow.compiler.tf2xla.python import xla
            xla.dynamic_update_slice(self.tensor, update=value, start_indices=index)
        elif backend == "jax":
            from jax import numpy as jnp
            self.tensor = self.tensor.at[index].set(value)
        else:
            self.tensor[index] = value

    @property
    def tensor(self):
        """Returns the tensor of the image."""
        return self._tensor

    @property
    def image_data_format(self):
        """Returns the image data format."""
        return self._image_data_format

    @property
    def color_space(self):
        """Returns the color space of the image."""
        return self._color_space

    @property
    def backend(self):
        """Returns the current backend set for Keras"""
        return self._backend

    @property
    def clone(self):
        """Returns a copy of the image."""
        return IntegratedTensor(self._tensor, self._image_data_format, self._color_space)

    @property
    def shape(self):
        """Returns the shape of the image."""
        return self._tensor.shape

    @property
    def height(self):
        """Returns the height of the image."""
        if self.image_data_format == 'channels_last':
            return int(self._tensor.shape[1])
        else:
            return int(self._tensor.shape[2])

    @property
    def width(self):
        """Returns the width of the image."""
        if self.image_data_format == 'channels_last':
            return int(self._tensor.shape[2])
        else:
            return int(self._tensor.shape[3])

    @property
    def shape(self):
        """Returns the shape of the image."""
        return self._tensor.shape

    @property
    def dtype(self):
        """Returns the dtype of the image."""
        return self._tensor.dtype

    @property
    def channels(self):
        """Returns the number of channels of the image."""
        if self.image_data_format == 'channels_last':
            return int(self._tensor.shape[3])
        else:
            return int(self._tensor.shape[1])

    @property
    def image_size(self):
        """Returns the image size of the image."""
        if self.image_data_format == 'channels_last':
            return int(self._tensor.shape[1]), int(self._tensor.shape[2])
        else:
            return int(self._tensor.shape[2]), int(self._tensor.shape[3])

    def to_tensor(self):
        """Returns the raw tensor of the image."""
        return self._tensor

    def flip_data_format(self):
        if self._image_data_format == 'channels_last':
            self._tensor = keras.ops.transpose(self._tensor, axes=(0, 3, 1, 2))
            self._image_data_format = 'channels_first'
        else:
            self._tensor = keras.ops.transpose(self._tensor, axes=(0, 2, 3, 1))
            self._image_data_format = 'channels_last'

    def from_file(self, path):
        """TODO: Loads an image from a file."""
        raise NotImplementedError

    def to_color_space(self, color_space):
        """TODO: Converts the color space of the image."""
        raise NotImplementedError
    
    def write(self):
        """TODO: Write the underlying tensor and its configuration to a file"""
        raise NotImplementedError

    def device(self):
        """Get the device name where the underlying tensor is located."""
        print(self.tensor.device)

    def print(self):
        """Prints the contents of the image."""
        print(f"Type: {type(self._tensor)}\nData: {self._tensor}")

    def float(self):
        """Convert the underlying tensor to float"""
        raise NotImplementedError
    
    def get_config(self):
        config_dict = {
            "tensor": self._tensor,
            "image_data_format": self._image_data_format,
            "color_space": self._color_space,
        }
        return config_dict
    
    def create(self, data, dtype='float'):
        backend = keras.backend.backend()

        if backend == "tensorflow":
            from tensorflow import convert_to_tensor
            tensor = convert_to_tensor(data, dtype=dtype)
        elif backend == "numpy":
            import numpy as np
            tensor = np.array(data, dtype=dtype)
        elif backend == "torch":
            from torch import tensor
            tensor = tensor(data, dtype=dtype)
        elif backend == "jax":
            from jax.numpy import asarray
            tensor = asarray(data, dtype=dtype)

        return tensor
    
    def erf(self):
        backend = keras.backend.backend()

        if backend == "tensorflow":
            from tensorflow import math
            tensor = math.erf(self._tensor)
        elif backend == "numpy":
            from scipy.special import erf
            tensor = erf(self._tensor)
        elif backend == "torch":
            from torch import erf
            tensor = erf(self._tensor)
        elif backend == "jax":
            from jax.lax import erf
            tensor = erf(self._tensor)

        return tensor
    
    def linalg_solve(self, other):
        backend = keras.backend.backend()
        
        if backend == "tensorflow":
            import tensorflow as tf
            tensor = tf.linalg.solve(self._tensor, other)

        elif backend == "numpy":
            import numpy as np
            tensor = np.linalg.solve(self._tensor, other)
        
        elif backend == "torch":
            import torch
            tensor = torch.linalg.solve(self._tensor, other)

        elif backend == "jax":
            import jax.numpy as jnp
            tensor = jnp.linalg.solve(self._tensor, other)
        return tensor    
>>>>>>> 124f8c37
<|MERGE_RESOLUTION|>--- conflicted
+++ resolved
@@ -1,4 +1,3 @@
-<<<<<<< HEAD
 import keras_core as keras
 
 @keras.saving.register_keras_serializable("kornia", "integrated_tensor")
@@ -278,306 +277,6 @@
             tensor = erf(self._tensor)
 
         return tensor
-
-    def __len__(self):
-        return len(self._tensor)
-    
-    def __ge__(self, other):
-        return self._tensor >= other.tensor
-    
-    def __gt__(self, other):
-        return self._tensor > other.tensor
-    
-    def __ne__(self, other):
-        return self._tensor != other.tensor
-
-    def __eq__(self, other):
-        return self._tensor == other.tensor
-    
-    def __le__(self, other):
-        return self._tensor <= other.tensor
-    
-    def __lt__(self, other):
-        return self._tensor < other.tensor
-    
-    def __sqrt__(self):
-        return keras.ops.sqrt(self._tensor)
-    
-    def T(self):
-        return self._tensor.T
-=======
-import keras_core as keras
-
-@keras.saving.register_keras_serializable("kornia", "integrated_tensor")
-class IntegratedTensor:
-    def __init__(self, tensor, image_data_format='channels_last', color_space='rgb'):
-
-        self.COLOR_SPACES = ['rgb', 'bgr', 'grayscale', 'hls', 'hsv', 'lab', 'luv', 'xyz', 'ycrcb', 'yuv']
-
-        if image_data_format not in ['channels_last', 'channels_first']:
-            raise ValueError(
-                "Supplied `image_data_format` is not valid. " "Must be one of `channels_last` or `channels_first`."
-            )
-
-        self._image_data_format = image_data_format
-
-        if color_space not in self.COLOR_SPACES:
-            raise ValueError("Supplied `color_space` is not valid. " f"Must be one of {self.COLOR_SPACES}.")
-
-        if color_space == 'grayscale':
-            if self.image_data_format == 'channels_last' and tensor.shape[-1] != 1:
-                raise ValueError("Supplied `image` is not a valid grayscale image. " f"Check the number of channels.")
-            elif self.image_data_format == 'channels_first' and tensor.shape[1] != 1:
-                raise ValueError("Supplied `image` is not a valid grayscale image. " f"Check the number of channels.")
-            
-        # TODO: Find better way to handle nested lists with different dtypes present in single tensor
-        if isinstance(tensor, list):
-            tensor = self.create(tensor)
-
-        self._color_space = color_space
-        self._tensor = tensor
-        self._backend = keras.backend.backend()
-
-    def __repr__(self):
-        return f"Image: {self._tensor.shape}, Data Format: {self._image_data_format}"
-
-    def __getattr__(self, name):
-        return getattr(self.tensor, name)
-
-    def __torch_function__(self, func, types, args=(), kwargs=None):
-        if kwargs is None:
-            kwargs = {}
-
-        args = (arg.tensor if isinstance(arg, IntegratedTensor) else arg for arg in args)
-        kwargs = {key: (value.tensor if isinstance(value, IntegratedTensor) else value) for key, value in kwargs.items()}
-
-        result = func(*args, **kwargs)
-
-        return IntegratedTensor(result, self._image_data_format, self._color_space)
-
-    def __tf_tensor_function__(self, func, types, args=(), kwargs=None):
-        if kwargs is None:
-            kwargs = {}
-
-        args = (arg.tensor if isinstance(arg, IntegratedTensor) else arg for arg in args)
-        kwargs = {key: (value.tensor if isinstance(value, IntegratedTensor) else value) for key, value in kwargs.items()}
-
-        result = func(*args, **kwargs)
-
-        return IntegratedTensor(result, self._image_data_format, self._color_space)
-
-    def __jax_array_function__(self, func, types, args=(), kwargs=None):
-        if kwargs is None:
-            kwargs = {}
-
-        args = (arg.array if isinstance(arg, IntegratedTensor) else arg for arg in args)
-        kwargs = {key: (value.array if isinstance(value, IntegratedTensor) else value) for key, value in kwargs.items()}
-
-        result = func(*args, **kwargs)
-
-        return IntegratedTensor(result, self._image_data_format, self._color_space)
-    
-    def __add__(self, other):
-        return IntegratedTensor(
-            (self._tensor + other.tensor), 
-            image_data_format=self._image_data_format, 
-            color_space=self._color_space
-        )
-    
-    def __sub__(self, other):
-        return IntegratedTensor(
-            (self._tensor - other.tensor), 
-            image_data_format=self._image_data_format, 
-            color_space=self._color_space
-        )
-    
-    def __mul__(self, other):
-        return IntegratedTensor(
-            (self._tensor * other.tensor), 
-            image_data_format=self._image_data_format, 
-            color_space=self._color_space
-        )
-
-    def __pow__(self, other):
-        return IntegratedTensor(
-            (self._tensor ** other.tensor), 
-            image_data_format=self._image_data_format, 
-            color_space=self._color_space
-        )
-
-    def __truediv__(self, other):
-        return IntegratedTensor(
-            (self._tensor / other.tensor), 
-            image_data_format=self._image_data_format, 
-            color_space=self._color_space
-        )
-    
-    def __getitem__(self, index):
-        return self.tensor[index]
-    
-    def __setitem__(self, index, value):
-        backend = keras.backend.backend()
-
-        if backend == "tensorflow":
-            from tensorflow.compiler.tf2xla.python import xla
-            xla.dynamic_update_slice(self.tensor, update=value, start_indices=index)
-        elif backend == "jax":
-            from jax import numpy as jnp
-            self.tensor = self.tensor.at[index].set(value)
-        else:
-            self.tensor[index] = value
-
-    @property
-    def tensor(self):
-        """Returns the tensor of the image."""
-        return self._tensor
-
-    @property
-    def image_data_format(self):
-        """Returns the image data format."""
-        return self._image_data_format
-
-    @property
-    def color_space(self):
-        """Returns the color space of the image."""
-        return self._color_space
-
-    @property
-    def backend(self):
-        """Returns the current backend set for Keras"""
-        return self._backend
-
-    @property
-    def clone(self):
-        """Returns a copy of the image."""
-        return IntegratedTensor(self._tensor, self._image_data_format, self._color_space)
-
-    @property
-    def shape(self):
-        """Returns the shape of the image."""
-        return self._tensor.shape
-
-    @property
-    def height(self):
-        """Returns the height of the image."""
-        if self.image_data_format == 'channels_last':
-            return int(self._tensor.shape[1])
-        else:
-            return int(self._tensor.shape[2])
-
-    @property
-    def width(self):
-        """Returns the width of the image."""
-        if self.image_data_format == 'channels_last':
-            return int(self._tensor.shape[2])
-        else:
-            return int(self._tensor.shape[3])
-
-    @property
-    def shape(self):
-        """Returns the shape of the image."""
-        return self._tensor.shape
-
-    @property
-    def dtype(self):
-        """Returns the dtype of the image."""
-        return self._tensor.dtype
-
-    @property
-    def channels(self):
-        """Returns the number of channels of the image."""
-        if self.image_data_format == 'channels_last':
-            return int(self._tensor.shape[3])
-        else:
-            return int(self._tensor.shape[1])
-
-    @property
-    def image_size(self):
-        """Returns the image size of the image."""
-        if self.image_data_format == 'channels_last':
-            return int(self._tensor.shape[1]), int(self._tensor.shape[2])
-        else:
-            return int(self._tensor.shape[2]), int(self._tensor.shape[3])
-
-    def to_tensor(self):
-        """Returns the raw tensor of the image."""
-        return self._tensor
-
-    def flip_data_format(self):
-        if self._image_data_format == 'channels_last':
-            self._tensor = keras.ops.transpose(self._tensor, axes=(0, 3, 1, 2))
-            self._image_data_format = 'channels_first'
-        else:
-            self._tensor = keras.ops.transpose(self._tensor, axes=(0, 2, 3, 1))
-            self._image_data_format = 'channels_last'
-
-    def from_file(self, path):
-        """TODO: Loads an image from a file."""
-        raise NotImplementedError
-
-    def to_color_space(self, color_space):
-        """TODO: Converts the color space of the image."""
-        raise NotImplementedError
-    
-    def write(self):
-        """TODO: Write the underlying tensor and its configuration to a file"""
-        raise NotImplementedError
-
-    def device(self):
-        """Get the device name where the underlying tensor is located."""
-        print(self.tensor.device)
-
-    def print(self):
-        """Prints the contents of the image."""
-        print(f"Type: {type(self._tensor)}\nData: {self._tensor}")
-
-    def float(self):
-        """Convert the underlying tensor to float"""
-        raise NotImplementedError
-    
-    def get_config(self):
-        config_dict = {
-            "tensor": self._tensor,
-            "image_data_format": self._image_data_format,
-            "color_space": self._color_space,
-        }
-        return config_dict
-    
-    def create(self, data, dtype='float'):
-        backend = keras.backend.backend()
-
-        if backend == "tensorflow":
-            from tensorflow import convert_to_tensor
-            tensor = convert_to_tensor(data, dtype=dtype)
-        elif backend == "numpy":
-            import numpy as np
-            tensor = np.array(data, dtype=dtype)
-        elif backend == "torch":
-            from torch import tensor
-            tensor = tensor(data, dtype=dtype)
-        elif backend == "jax":
-            from jax.numpy import asarray
-            tensor = asarray(data, dtype=dtype)
-
-        return tensor
-    
-    def erf(self):
-        backend = keras.backend.backend()
-
-        if backend == "tensorflow":
-            from tensorflow import math
-            tensor = math.erf(self._tensor)
-        elif backend == "numpy":
-            from scipy.special import erf
-            tensor = erf(self._tensor)
-        elif backend == "torch":
-            from torch import erf
-            tensor = erf(self._tensor)
-        elif backend == "jax":
-            from jax.lax import erf
-            tensor = erf(self._tensor)
-
-        return tensor
     
     def linalg_solve(self, other):
         backend = keras.backend.backend()
@@ -598,4 +297,30 @@
             import jax.numpy as jnp
             tensor = jnp.linalg.solve(self._tensor, other)
         return tensor    
->>>>>>> 124f8c37
+
+    def __len__(self):
+        return len(self._tensor)
+    
+    def __ge__(self, other):
+        return self._tensor >= other.tensor
+    
+    def __gt__(self, other):
+        return self._tensor > other.tensor
+    
+    def __ne__(self, other):
+        return self._tensor != other.tensor
+
+    def __eq__(self, other):
+        return self._tensor == other.tensor
+    
+    def __le__(self, other):
+        return self._tensor <= other.tensor
+    
+    def __lt__(self, other):
+        return self._tensor < other.tensor
+    
+    def __sqrt__(self):
+        return keras.ops.sqrt(self._tensor)
+    
+    def T(self):
+        return self._tensor.T