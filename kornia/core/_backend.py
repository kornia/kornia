--- conflicted
+++ resolved
@@ -2,11 +2,7 @@
 
 import torch
 import torch.nn.functional as F
-<<<<<<< HEAD
-import numpy as np
-=======
 from torch import device
->>>>>>> f16c8593
 
 # classes
 Tensor = torch.Tensor
@@ -14,10 +10,10 @@
 Parameter = torch.nn.Parameter
 
 # functions
-# concatenate = torch.cat
+concatenate = torch.cat
 stack = torch.stack
 normalize = F.normalize
-# zeros_like = torch.zeros_like
+zeros_like = torch.zeros_like
 zeros = torch.zeros
 where = torch.where
 
@@ -27,30 +23,5 @@
 # random
 rand = torch.rand
 
-<<<<<<< HEAD
-def concatenate(tensors, dim=0, out=None):
-    """Concatenates the given sequence of seq tensors or ndarrays alongside the specified axis.
-
-    Args:
-        tensors: any python sequence of torch.tensors or np.ndarrays.
-    """
-    if all(isinstance(x, np.ndarray) for x in tensors):
-        return np.concatenate(tensors, axis=dim, out=out)
-    else:
-        return torch.cat(tensors, dim=dim, out=out)
-
-
-def zeros_like(input, dtype=None, device=None):
-    """Returns a tensor filled with the scalar value 0, with the same size as input.
-
-    Args:
-        input: torch.Tensor or np.ndarray
-    """
-    if (isinstance(input, np.ndarray)):
-        return np.zeros_like(input, dtype=dtype)
-    else:
-        return torch.zeros_like(input, dtype=dtype, device=device)
-=======
 # device
-Device = Union[str, device]
->>>>>>> f16c8593
+Device = Union[str, device]