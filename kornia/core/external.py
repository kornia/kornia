import importlib
import logging
import subprocess
import sys
from types import ModuleType
from typing import List, Optional

from kornia.config import InstallationMode, kornia_config

logger = logging.getLogger(__name__)


class LazyLoader:
    """A class that implements lazy loading for Python modules.

    This class defers the import of a module until an attribute of the module is accessed.
    It helps in reducing the initial load time and memory usage of a script, especially when
    dealing with large or optional dependencies that might not be used in every execution.

    Attributes:
        module_name: The name of the module to be lazily loaded.
        module: The actual module object, initialized to None and loaded upon first access.
    """

    auto_install: bool = False

    def __init__(self, module_name: str, dev_dependency: bool = False) -> None:
        """Initializes the LazyLoader with the name of the module.

        Args:
            module_name: The name of the module to be lazily loaded.
            dev_dependency: If the dependency is required in the dev environment.
                If True, the module will be loaded in the dev environment.
                If False, the module will not be loaded in the dev environment.
        """
        self.module_name = module_name
        self.module: Optional[ModuleType] = None
        self.dev_dependency = dev_dependency

    def _install_package(self, module_name: str) -> None:
        logger.info(f"Installing `{module_name}` ...")
        subprocess.run([sys.executable, "-m", "pip", "install", "-U", module_name], shell=False, check=False)  # noqa: S603

    def _load(self) -> None:
        """Loads the module if it hasn't been loaded yet.

        This method is called internally when an attribute of the module is accessed for the first time. It attempts to
        import the module and raises an ImportError with a custom message if the module is not installed.
        """
        if not self.dev_dependency:
            if "--doctest-modules" in sys.argv:
                logger.info(f"Doctest detected, skipping loading of '{self.module_name}'")
                return
            try:
                if __sphinx_build__:  # type:ignore
                    logger.info(f"Sphinx detected, skipping loading of '{self.module_name}'")
                    return
            except NameError:
                pass

        if self.module is None:
            try:
                self.module = importlib.import_module(self.module_name)
            except ImportError as e:
                if kornia_config.lazyloader.installation_mode == InstallationMode.AUTO or self.auto_install:
                    self._install_package(self.module_name)
                elif kornia_config.lazyloader.installation_mode == InstallationMode.ASK:
                    to_ask = True
                    if_install = input(
                        f"Optional dependency '{self.module_name}' is not installed. "
                        "You may silent this prompt by `kornia_config.lazyloader.installation_mode = 'auto'`. "
                        "Do you wish to install the dependency? [Y]es, [N]o, [A]ll."
                    )
                    while to_ask:
                        if if_install.lower() == "y" or if_install.lower() == "yes":
                            self._install_package(self.module_name)
                            to_ask = False
                        elif if_install.lower() == "a" or if_install.lower() == "all":
                            self.auto_install = True
                            self._install_package(self.module_name)
                            to_ask = False
                        elif if_install.lower() == "n" or if_install.lower() == "no":
                            raise ImportError(
                                f"Optional dependency '{self.module_name}' is not installed. "
                                f"Please install it to use this functionality."
                            ) from e
                        else:
                            if_install = input("Invalid input. Please enter 'Y', 'N', or 'A'.")

                elif kornia_config.lazyloader.installation_mode == InstallationMode.RAISE:
                    raise ImportError(
                        f"Optional dependency '{self.module_name}' is not installed. "
                        f"Please install it to use this functionality."
                    ) from e
                self.module = importlib.import_module(self.module_name)

    def __getattr__(self, item: str) -> object:
        """Loads the module (if not already loaded) and returns the requested attribute.

        This method is called when an attribute of the LazyLoader instance is accessed.
        It ensures that the module is loaded and then returns the requested attribute.

        Args:
            item: The name of the attribute to be accessed.

        Returns:
            The requested attribute of the loaded module.
        """
        self._load()
        return getattr(self.module, item)

    def __dir__(self) -> List[str]:
        """Loads the module (if not already loaded) and returns the list of attributes of the module.

        This method is called when the built-in dir() function is used on the LazyLoader instance.
        It ensures that the module is loaded and then returns the list of attributes of the module.

        Returns:
            list: The list of attributes of the loaded module.
        """
        self._load()
        return dir(self.module)


<<<<<<< HEAD
ivy = LazyLoader("ivy")
numpy = LazyLoader("numpy")
PILImage = LazyLoader("PIL.Image")
diffusers = LazyLoader("diffusers")
=======
# NOTE: This section is used for lazy loading of external modules. However, sphinx
#       would also try to support lazy loading of external modules. To avoid that, we
#       may set the module name to `autodoc_mock_imports` in conf.py to avoid undesired
#       installation of external modules.
numpy = LazyLoader("numpy", dev_dependency=True)
PILImage = LazyLoader("PIL.Image", dev_dependency=True)
onnx = LazyLoader("onnx", dev_dependency=True)
diffusers = LazyLoader("diffusers")
transformers = LazyLoader("transformers")
onnxruntime = LazyLoader("onnxruntime")
boxmot = LazyLoader("boxmot")
segmentation_models_pytorch = LazyLoader("segmentation_models_pytorch")
basicsr = LazyLoader("basicsr")
requests = LazyLoader("requests")
>>>>>>> 0b9a2ed8
<|MERGE_RESOLUTION|>--- conflicted
+++ resolved
@@ -122,12 +122,6 @@
         return dir(self.module)
 
 
-<<<<<<< HEAD
-ivy = LazyLoader("ivy")
-numpy = LazyLoader("numpy")
-PILImage = LazyLoader("PIL.Image")
-diffusers = LazyLoader("diffusers")
-=======
 # NOTE: This section is used for lazy loading of external modules. However, sphinx
 #       would also try to support lazy loading of external modules. To avoid that, we
 #       may set the module name to `autodoc_mock_imports` in conf.py to avoid undesired
@@ -142,4 +136,4 @@
 segmentation_models_pytorch = LazyLoader("segmentation_models_pytorch")
 basicsr = LazyLoader("basicsr")
 requests = LazyLoader("requests")
->>>>>>> 0b9a2ed8
+ivy = LazyLoader("ivy")