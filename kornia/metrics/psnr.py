import torch
from torch.nn.functional import mse_loss as mse


def psnr(image: torch.Tensor, target: torch.Tensor, max_val: float) -> torch.Tensor:
    r"""Create a function that calculates the PSNR between 2 images.

    PSNR is Peek Signal to Noise Ratio, which is similar to mean squared error.
    Given an m x n image, the PSNR is:

    .. math::

        \text{PSNR} = 10 \log_{10} \bigg(\frac{\text{MAX}_I^2}{MSE(I,T)}\bigg)

    where

    .. math::

        \text{MSE}(I,T) = \frac{1}{mn}\sum_{i=0}^{m-1}\sum_{j=0}^{n-1} [I(i,j) - T(i,j)]^2

    and :math:`\text{MAX}_I` is the maximum possible input value
    (e.g for floating point images :math:`\text{MAX}_I=1`).

    Args:
        image: the input image with arbitrary shape :math:`(*)`.
        labels: the labels image with arbitrary shape :math:`(*)`.
        max_val: The maximum value in the input tensor.

    Return:
        the computed loss as a scalar.

    Examples:
        >>> ones = torch.ones(1)
        >>> psnr(ones, 1.2 * ones, 2.) # 10 * log(4/((1.2-1)**2)) / log(10)
        tensor(20.0000)

    Reference:
        https://en.wikipedia.org/wiki/Peak_signal-to-noise_ratio#Definition
    """
    if not isinstance(image, torch.Tensor):
        raise TypeError(f"Expected torch.Tensor but got {type(image)}.")

    if not isinstance(target, torch.Tensor):
        raise TypeError(f"Expected torch.Tensor but got {type(target)}.")

    if image.shape != target.shape:
        raise TypeError(f"Expected tensors of equal shapes, but got {image.shape} and {target.shape}")

<<<<<<< HEAD
    return 10.0 * torch.log10(max_val**2 / mse(input, target, reduction="mean"))
=======
    return 10.0 * torch.log10(max_val**2 / mse(image, target, reduction='mean'))
>>>>>>> d0eb5cdd
<|MERGE_RESOLUTION|>--- conflicted
+++ resolved
@@ -46,8 +46,5 @@
     if image.shape != target.shape:
         raise TypeError(f"Expected tensors of equal shapes, but got {image.shape} and {target.shape}")
 
-<<<<<<< HEAD
-    return 10.0 * torch.log10(max_val**2 / mse(input, target, reduction="mean"))
-=======
-    return 10.0 * torch.log10(max_val**2 / mse(image, target, reduction='mean'))
->>>>>>> d0eb5cdd
+
+    return 10.0 * torch.log10(max_val**2 / mse(image, target, reduction='mean'))