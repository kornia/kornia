--- conflicted
+++ resolved
@@ -222,30 +222,11 @@
         self.eps: float = eps
 
     def __repr__(self) -> str:
-<<<<<<< HEAD
         return ''.join((
             f'{type(self).__name__}(',
             ', '.join(f'{name}={getattr(self, name)}' for name in sorted(self.__dict__) if not name.startswith('_')),
             ')'
         ))
-=======
-        return (
-            self.__class__.__name__ + '('
-            'kernel_size='
-            + str(self.kernel_size)
-            + 'sigma='
-            + str(self.sigma)
-            + 'low_threshold='
-            + str(self.low_threshold)
-            + 'high_threshold='
-            + str(self.high_threshold)
-            + 'hysteresis='
-            + str(self.hysteresis)
-            + 'eps='
-            + str(self.eps)
-            + ')'
-        )
->>>>>>> 26d81fc1
 
     def forward(self, input: torch.Tensor) -> Tuple[torch.Tensor, torch.Tensor]:
         return canny(
