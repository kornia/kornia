from typing import Tuple, List

import torch
import torch.nn as nn
import torch.nn.functional as F
from kornia.filters.kernels import normalize_kernel2d


def compute_padding(kernel_size: Tuple[int, int]) -> List[int]:
    """Computes padding tuple."""
    # 4 ints:  (padding_left, padding_right,padding_top,padding_bottom)
    # https://pytorch.org/docs/stable/nn.html#torch.nn.functional.pad
    assert len(kernel_size) == 2, kernel_size
    computed = [(k - 1) // 2 for k in kernel_size]
    return [computed[1], computed[1], computed[0], computed[0]]


def filter2D(input: torch.Tensor, kernel: torch.Tensor,
             border_type: str = 'reflect',
             normalized: bool = False) -> torch.Tensor:
    r"""Function that convolves a tensor with a kernel.

    The function applies a given kernel to a tensor. The kernel is applied
    independently at each depth channel of the tensor. Before applying the
    kernel, the function applies padding according to the specified mode so
    that the output remains in the same shape.

    Args:
        input (torch.Tensor): the input tensor with shape of
          :math:`(B, C, H, W)`.
        kernel (torch.Tensor): the kernel to be convolved with the input
          tensor. The kernel shape must be :math:`(1, kH, kW)`.
        border_type (str): the padding mode to be applied before convolving.
          The expected modes are: ``'constant'``, ``'reflect'``,
          ``'replicate'`` or ``'circular'``. Default: ``'reflect'``.
        normalized (bool): If True, kernel will be L1 normalized.

    Return:
        torch.Tensor: the convolved tensor of same size and numbers of channels
        as the input.
    """
    if not isinstance(input, torch.Tensor):
        raise TypeError("Input type is not a torch.Tensor. Got {}"
                        .format(type(input)))

    if not isinstance(kernel, torch.Tensor):
        raise TypeError("Input kernel type is not a torch.Tensor. Got {}"
                        .format(type(kernel)))

    if not isinstance(border_type, str):
        raise TypeError("Input border_type is not string. Got {}"
                        .format(type(kernel)))

    if not len(input.shape) == 4:
        raise ValueError("Invalid input shape, we expect BxCxHxW. Got: {}"
                         .format(input.shape))

    if not len(kernel.shape) == 3:
<<<<<<< HEAD
        raise ValueError("Invalid kernel shape, we expect HxW. Got: {}"
=======
        raise ValueError("Invalid kernel shape, we expect 1xHxW. Got: {}"
>>>>>>> 5bdf2a25
                         .format(kernel.shape))

    borders_list: List[str] = ['constant', 'reflect', 'replicate', 'circular']
    if border_type not in borders_list:
        raise ValueError("Invalid border_type, we expect the following: {0}."
                         "Got: {1}".format(borders_list, border_type))

    # prepare kernel
    b, c, h, w = input.shape
    tmp_kernel: torch.Tensor = kernel.to(input.device).to(input.dtype)
    tmp_kernel = tmp_kernel.repeat(c, 1, 1, 1)
    if normalized:
        tmp_kernel = normalize_kernel2d(tmp_kernel)
    # pad the input tensor
    height, width = tmp_kernel.shape[-2:]
    padding_shape: List[int] = compute_padding((height, width))
    input_pad: torch.Tensor = F.pad(input, padding_shape, mode=border_type)

    # convolve the tensor with the kernel
    return F.conv2d(input_pad, tmp_kernel, padding=0, stride=1, groups=c)<|MERGE_RESOLUTION|>--- conflicted
+++ resolved
@@ -56,11 +56,7 @@
                          .format(input.shape))
 
     if not len(kernel.shape) == 3:
-<<<<<<< HEAD
-        raise ValueError("Invalid kernel shape, we expect HxW. Got: {}"
-=======
         raise ValueError("Invalid kernel shape, we expect 1xHxW. Got: {}"
->>>>>>> 5bdf2a25
                          .format(kernel.shape))
 
     borders_list: List[str] = ['constant', 'reflect', 'replicate', 'circular']
