from __future__ import annotations

import math
from math import sqrt
from typing import Any

import torch

<<<<<<< HEAD
from kornia.core import Tensor, as_tensor, stack, tensor, zeros
from kornia.core.logger import KORNIA_CHECK, KORNIA_CHECK_IS_TENSOR, KORNIA_CHECK_SHAPE
=======
from kornia.core import Device, Tensor, concatenate, stack, tensor, where, zeros, zeros_like
from kornia.testing import KORNIA_CHECK, KORNIA_CHECK_IS_TENSOR, KORNIA_CHECK_SHAPE, KORNIA_CHECK_TYPE
from kornia.utils import deprecated


def _check_kernel_size(kernel_size: tuple[int, ...] | int, min_value: int = 0, allow_even: bool = False):
    if isinstance(kernel_size, int):
        kernel_size = (kernel_size,)

    fmt = 'even or odd' if allow_even else 'odd'
    for size in kernel_size:
        KORNIA_CHECK(
            isinstance(size, int) and (((size % 2 == 1) or allow_even) and size > min_value),
            f'Kernel size must be an {fmt} integer bigger than {min_value}. Gotcha {size} on {kernel_size}',
        )


def _unpack_2d_ks(kernel_size: tuple[int, int] | int) -> tuple[int, int]:
    if isinstance(kernel_size, int):
        kx = ky = kernel_size
    else:
        KORNIA_CHECK_TYPE(kernel_size, tuple, 'Kernel size should be an integer or a tuple of integer.')
        KORNIA_CHECK(len(kernel_size) == 2, '2D Kernel size tuple should have a length of 2.')
        kx, ky = kernel_size

    kx = int(kx)
    ky = int(ky)

    return (kx, ky)


def _unpack_3d_ks(kernel_size: tuple[int, int, int] | int) -> tuple[int, int, int]:
    if isinstance(kernel_size, int):
        kx = ky = kz = kernel_size
    else:
        KORNIA_CHECK(len(kernel_size) == 3, '3D Kernel size should have a length of 3.')
        kx, ky, kz = kernel_size

    kx = int(kx)
    ky = int(ky)
    kz = int(kz)

    return (kx, ky, kz)
>>>>>>> 52d5448f


def normalize_kernel2d(input: Tensor) -> Tensor:
    r"""Normalize both derivative and smoothing kernel."""
    KORNIA_CHECK_SHAPE(input, ['*', 'H', 'W'])

    norm = input.abs().sum(dim=-1).sum(dim=-1)

    return input / (norm[..., None, None])


def gaussian(
    window_size: int, sigma: Tensor | float, *, device: Device | None = None, dtype: torch.dtype | None = None
) -> Tensor:
    """Compute the gaussian values based on the window and sigma values.

    Args:
        window_size: the size which drives the filter amount.
        sigma: gaussian standard deviation. If a tensor, should be in a shape :math:`(B, 1)`
        device: This value will be used if sigma is a float. Device desired to compute.
        dtype: This value will be used if sigma is a float. Dtype desired for compute.

    Returns:
        A tensor withshape :math:`(B, \text{kernel_size})`, with Gaussian values.
    """

    if isinstance(sigma, float):
        sigma = tensor([[sigma]], device=device, dtype=dtype)

    KORNIA_CHECK_IS_TENSOR(sigma)
    KORNIA_CHECK_SHAPE(sigma, ["B", "1"])
    batch_size = sigma.shape[0]

    x = (torch.arange(window_size, device=sigma.device, dtype=sigma.dtype) - window_size // 2).expand(batch_size, -1)

    if window_size % 2 == 0:
        x = x + 0.5

    gauss = torch.exp(-x.pow(2.0) / (2 * sigma.pow(2.0)))

    return gauss / gauss.sum(-1, keepdim=True)


def gaussian_discrete_erf(
    window_size: int, sigma: Tensor | float, *, device: Device | None = None, dtype: torch.dtype | None = None
) -> Tensor:
    r"""Discrete Gaussian by interpolating the error function.

    Adapted from: https://github.com/Project-MONAI/MONAI/blob/master/monai/networks/layers/convutils.py

    Args:
        window_size: the size which drives the filter amount.
        sigma: gaussian standard deviation. If a tensor, should be in a shape :math:`(B, 1)`
        device: This value will be used if sigma is a float. Device desired to compute.
        dtype: This value will be used if sigma is a float. Dtype desired for compute.

    Returns:
        A tensor withshape :math:`(B, \text{kernel_size})`, with discrete Gaussian values computed by approximation of
        the error function.
    """
    if isinstance(sigma, float):
        sigma = tensor([[sigma]], device=device, dtype=dtype)

    KORNIA_CHECK_SHAPE(sigma, ["B", "1"])
    batch_size = sigma.shape[0]

    x = (torch.arange(window_size, device=sigma.device, dtype=sigma.dtype) - window_size // 2).expand(batch_size, -1)

    t = 0.70710678 / sigma.abs()
    # t = tensor(2, device=sigma.device, dtype=sigma.dtype).sqrt() / (sigma.abs() * 2)

    gauss = 0.5 * ((t * (x + 0.5)).erf() - (t * (x - 0.5)).erf())
    gauss = gauss.clamp(min=0)

    return gauss / gauss.sum(-1, keepdim=True)


def _modified_bessel_0(x: Tensor) -> Tensor:
    r"""Adapted from:

    https://github.com/Project-MONAI/MONAI/blob/master/monai/networks/layers/convutils.py
    """
    ax = torch.abs(x)

    out = zeros_like(x)
    idx_a = ax < 3.75

    if idx_a.any():
        y = (x[idx_a] / 3.75) * (x[idx_a] / 3.75)
        out[idx_a] = 1.0 + y * (
            3.5156229 + y * (3.0899424 + y * (1.2067492 + y * (0.2659732 + y * (0.360768e-1 + y * 0.45813e-2))))
        )

    idx_b = ~idx_a
    if idx_b.any():
        y = 3.75 / ax[idx_b]
        ans = 0.916281e-2 + y * (-0.2057706e-1 + y * (0.2635537e-1 + y * (-0.1647633e-1 + y * 0.392377e-2)))
        coef = 0.39894228 + y * (0.1328592e-1 + y * (0.225319e-2 + y * (-0.157565e-2 + y * ans)))
        out[idx_b] = (ax[idx_b].exp() / ax[idx_b].sqrt()) * coef

    return out


def _modified_bessel_1(x: Tensor) -> Tensor:
    r"""adapted from:

    https://github.com/Project-MONAI/MONAI/blob/master/monai/networks/layers/convutils.py
    """
    ax = torch.abs(x)

    out = zeros_like(x)
    idx_a = ax < 3.75

    if idx_a.any():
        y = (x[idx_a] / 3.75) * (x[idx_a] / 3.75)
        ans = 0.51498869 + y * (0.15084934 + y * (0.2658733e-1 + y * (0.301532e-2 + y * 0.32411e-3)))
        out[idx_a] = ax[idx_a] * (0.5 + y * (0.87890594 + y * ans))

    idx_b = ~idx_a
    if idx_b.any():
        y = 3.75 / ax[idx_b]
        ans = 0.2282967e-1 + y * (-0.2895312e-1 + y * (0.1787654e-1 - y * 0.420059e-2))
        ans = 0.39894228 + y * (-0.3988024e-1 + y * (-0.362018e-2 + y * (0.163801e-2 + y * (-0.1031555e-1 + y * ans))))
        ans = ans * ax[idx_b].exp() / ax[idx_b].sqrt()
        out[idx_b] = where(x[idx_b] < 0, -ans, ans)

    return out


def _modified_bessel_i(n: int, x: Tensor) -> Tensor:
    r"""adapted from:

    https://github.com/Project-MONAI/MONAI/blob/master/monai/networks/layers/convutils.py
    """
    KORNIA_CHECK(n >= 2, "n must be greater than 1.99")

    if (x == 0.0).all():
        return x

    batch_size = x.shape[0]

    tox = 2.0 / x.abs()
    ans = zeros(batch_size, 1, device=x.device, dtype=x.dtype)
    bip = zeros(batch_size, 1, device=x.device, dtype=x.dtype)
    bi = torch.ones(batch_size, 1, device=x.device, dtype=x.dtype)

    m = int(2 * (n + int(sqrt(40.0 * n))))
    for j in range(m, 0, -1):
        bim = bip + float(j) * tox * bi
        bip = bi
        bi = bim
        idx = bi.abs() > 1.0e10

        if idx.any():
            ans[idx] = ans[idx] * 1.0e-10
            bi[idx] = bi[idx] * 1.0e-10
            bip[idx] = bip[idx] * 1.0e-10

        if j == n:
            ans = bip

    out = ans * _modified_bessel_0(x) / bi

    if (n % 2) == 1:
        out = where(x < 0.0, -out, out)

    # TODO: skip the previous computation for x == 0, instead of forcing here
    out = where(x == 0.0, x, out)

    return out


def gaussian_discrete(
    window_size: int, sigma: Tensor | float, *, device: Device | None = None, dtype: torch.dtype | None = None
) -> Tensor:
    r"""Discrete Gaussian kernel based on the modified Bessel functions.

    Adapted from: https://github.com/Project-MONAI/MONAI/blob/master/monai/networks/layers/convutils.py

    Args:
        window_size: the size which drives the filter amount.
        sigma: gaussian standard deviation. If a tensor, should be in a shape :math:`(B, 1)`
        device: This value will be used if sigma is a float. Device desired to compute.
        dtype: This value will be used if sigma is a float. Dtype desired for compute.

    Returns:
        A tensor withshape :math:`(B, \text{kernel_size})`, with discrete Gaussian values computed by modified Bessel
        function.
    """
    if isinstance(sigma, float):
        sigma = tensor([[sigma]], device=device, dtype=dtype)

    KORNIA_CHECK_SHAPE(sigma, ["B", "1"])

    sigma2 = sigma * sigma
    tail = int(window_size // 2) + 1
    bessels = [
        _modified_bessel_0(sigma2),
        _modified_bessel_1(sigma2),
        *(_modified_bessel_i(k, sigma2) for k in range(2, tail)),
    ]
    # NOTE: on monain is exp(-sig)
    # https://github.com/Project-MONAI/MONAI/blob/dev/monai/networks/layers/convutils.py#L128
    out = concatenate(bessels[:0:-1] + bessels, -1) * sigma2.exp()

    return out / out.sum(-1, keepdim=True)


def laplacian_1d(window_size: int, *, device: Device | None = None, dtype: torch.dtype = torch.float32) -> Tensor:
    """One could also use the Laplacian of Gaussian formula to design the filter."""
    # TODO: add default dtype as None when kornia relies on torch > 1.12
    filter_1d = torch.ones(window_size, device=device, dtype=dtype)
    middle = window_size // 2
    filter_1d[middle] = 1 - window_size
    return filter_1d


def get_box_kernel2d(
    kernel_size: tuple[int, int] | int, *, device: Device | None = None, dtype: torch.dtype | None = None
) -> Tensor:
    r"""Utility function that returns a box filter."""
    kx, ky = _unpack_2d_ks(kernel_size)
    scale = tensor(1.0, device=device, dtype=dtype) / tensor([kx * ky], device=device, dtype=dtype)
    return scale.expand(1, kx, ky)


def get_binary_kernel2d(
    window_size: tuple[int, int] | int, *, device: Device | None = None, dtype: torch.dtype = torch.float32
) -> Tensor:
    """Create a binary kernel to extract the patches.

    If the window size is HxW will create a (H*W)x1xHxW kernel.
    """
    # TODO: add default dtype as None when kornia relies on torch > 1.12

    kx, ky = _unpack_2d_ks(window_size)

    window_range = kx * ky

    kernel = zeros((window_range, window_range), device=device, dtype=dtype)
    idx = torch.arange(window_range, device=device)
    kernel[idx, idx] += 1.0
    return kernel.view(window_range, 1, kx, ky)


def get_sobel_kernel_3x3(*, device: Device | None = None, dtype: torch.dtype | None = None) -> Tensor:
    """Utility function that returns a sobel kernel of 3x3."""
    return tensor([[-1.0, 0.0, 1.0], [-2.0, 0.0, 2.0], [-1.0, 0.0, 1.0]], device=device, dtype=dtype)


def get_sobel_kernel_5x5_2nd_order(*, device: Device | None = None, dtype: torch.dtype | None = None) -> Tensor:
    """Utility function that returns a 2nd order sobel kernel of 5x5."""
    return tensor(
        [
            [-1.0, 0.0, 2.0, 0.0, -1.0],
            [-4.0, 0.0, 8.0, 0.0, -4.0],
            [-6.0, 0.0, 12.0, 0.0, -6.0],
            [-4.0, 0.0, 8.0, 0.0, -4.0],
            [-1.0, 0.0, 2.0, 0.0, -1.0],
        ],
        device=device,
        dtype=dtype,
    )


def _get_sobel_kernel_5x5_2nd_order_xy(*, device: Device | None = None, dtype: torch.dtype | None = None) -> Tensor:
    """Utility function that returns a 2nd order sobel kernel of 5x5."""
    return tensor(
        [
            [-1.0, -2.0, 0.0, 2.0, 1.0],
            [-2.0, -4.0, 0.0, 4.0, 2.0],
            [0.0, 0.0, 0.0, 0.0, 0.0],
            [2.0, 4.0, 0.0, -4.0, -2.0],
            [1.0, 2.0, 0.0, -2.0, -1.0],
        ],
        device=device,
        dtype=dtype,
    )


def get_diff_kernel_3x3(*, device: Device | None = None, dtype: torch.dtype | None = None) -> Tensor:
    """Utility function that returns a first order derivative kernel of 3x3."""
    return tensor([[-0.0, 0.0, 0.0], [-1.0, 0.0, 1.0], [-0.0, 0.0, 0.0]], device=device, dtype=dtype)


def get_diff_kernel3d(device: Device | None = None, dtype: torch.dtype | None = None) -> Tensor:
    """Utility function that returns a first order derivative kernel of 3x3x3."""
    kernel = tensor(
        [
            [
                [[0.0, 0.0, 0.0], [0.0, 0.0, 0.0], [0.0, 0.0, 0.0]],
                [[0.0, 0.0, 0.0], [-0.5, 0.0, 0.5], [0.0, 0.0, 0.0]],
                [[0.0, 0.0, 0.0], [0.0, 0.0, 0.0], [0.0, 0.0, 0.0]],
            ],
            [
                [[0.0, 0.0, 0.0], [0.0, 0.0, 0.0], [0.0, 0.0, 0.0]],
                [[0.0, -0.5, 0.0], [0.0, 0.0, 0.0], [0.0, 0.5, 0.0]],
                [[0.0, 0.0, 0.0], [0.0, 0.0, 0.0], [0.0, 0.0, 0.0]],
            ],
            [
                [[0.0, 0.0, 0.0], [0.0, -0.5, 0.0], [0.0, 0.0, 0.0]],
                [[0.0, 0.0, 0.0], [0.0, 0.0, 0.0], [0.0, 0.0, 0.0]],
                [[0.0, 0.0, 0.0], [0.0, 0.5, 0.0], [0.0, 0.0, 0.0]],
            ],
        ],
        device=device,
        dtype=dtype,
    )
    return kernel[:, None, ...]


def get_diff_kernel3d_2nd_order(device: Device | None = None, dtype: torch.dtype | None = None) -> Tensor:
    """Utility function that returns a first order derivative kernel of 3x3x3."""
    kernel = tensor(
        [
            [
                [[0.0, 0.0, 0.0], [0.0, 0.0, 0.0], [0.0, 0.0, 0.0]],
                [[0.0, 0.0, 0.0], [1.0, -2.0, 1.0], [0.0, 0.0, 0.0]],
                [[0.0, 0.0, 0.0], [0.0, 0.0, 0.0], [0.0, 0.0, 0.0]],
            ],
            [
                [[0.0, 0.0, 0.0], [0.0, 0.0, 0.0], [0.0, 0.0, 0.0]],
                [[0.0, 1.0, 0.0], [0.0, -2.0, 0.0], [0.0, 1.0, 0.0]],
                [[0.0, 0.0, 0.0], [0.0, 0.0, 0.0], [0.0, 0.0, 0.0]],
            ],
            [
                [[0.0, 0.0, 0.0], [0.0, 1.0, 0.0], [0.0, 0.0, 0.0]],
                [[0.0, 0.0, 0.0], [0.0, -2.0, 0.0], [0.0, 0.0, 0.0]],
                [[0.0, 0.0, 0.0], [0.0, 1.0, 0.0], [0.0, 0.0, 0.0]],
            ],
            [
                [[0.0, 0.0, 0.0], [0.0, 0.0, 0.0], [0.0, 0.0, 0.0]],
                [[1.0, 0.0, -1.0], [0.0, 0.0, 0.0], [-1.0, 0.0, 1.0]],
                [[0.0, 0.0, 0.0], [0.0, 0.0, 0.0], [0.0, 0.0, 0.0]],
            ],
            [
                [[0.0, 1.0, 0.0], [0.0, 0.0, 0.0], [0.0, -1.0, 0.0]],
                [[0.0, 0.0, 0.0], [0.0, 0.0, 0.0], [0.0, 0.0, 0.0]],
                [[0.0, -1.0, 0.0], [0.0, 0.0, 0.0], [0.0, 1.0, 0.0]],
            ],
            [
                [[0.0, 0.0, 0.0], [1.0, 0.0, -1.0], [0.0, 0.0, 0.0]],
                [[0.0, 0.0, 0.0], [0.0, 0.0, 0.0], [0.0, 0.0, 0.0]],
                [[0.0, 0.0, 0.0], [-1.0, 0.0, 1.0], [0.0, 0.0, 0.0]],
            ],
        ],
        device=device,
        dtype=dtype,
    )
    return kernel[:, None, ...]


def get_sobel_kernel2d(*, device: Device | None = None, dtype: torch.dtype | None = None) -> Tensor:
    kernel_x = get_sobel_kernel_3x3(device=device, dtype=dtype)
    kernel_y = kernel_x.transpose(0, 1)
    return stack([kernel_x, kernel_y])


def get_diff_kernel2d(*, device: Device | None = None, dtype: torch.dtype | None = None) -> Tensor:
    kernel_x = get_diff_kernel_3x3(device=device, dtype=dtype)
    kernel_y = kernel_x.transpose(0, 1)
    return stack([kernel_x, kernel_y])


def get_sobel_kernel2d_2nd_order(*, device: Device | None = None, dtype: torch.dtype | None = None) -> Tensor:
    gxx = get_sobel_kernel_5x5_2nd_order(device=device, dtype=dtype)
    gyy = gxx.transpose(0, 1)
    gxy = _get_sobel_kernel_5x5_2nd_order_xy(device=device, dtype=dtype)
    return stack([gxx, gxy, gyy])


def get_diff_kernel2d_2nd_order(*, device: Device | None = None, dtype: torch.dtype | None = None) -> Tensor:
    gxx = tensor([[0.0, 0.0, 0.0], [1.0, -2.0, 1.0], [0.0, 0.0, 0.0]], device=device, dtype=dtype)
    gyy = gxx.transpose(0, 1)
    gxy = tensor([[-1.0, 0.0, 1.0], [0.0, 0.0, 0.0], [1.0, 0.0, -1.0]], device=device, dtype=dtype)
    return stack([gxx, gxy, gyy])


def get_spatial_gradient_kernel2d(
    mode: str, order: int, *, device: Device | None = None, dtype: torch.dtype | None = None
) -> Tensor:
    r"""Function that returns kernel for 1st or 2nd order image gradients, using one of the following operators:

    sobel, diff.
    """
    KORNIA_CHECK(mode.lower() in {'sobel', 'diff'}, f'Mode should be `sobel` or `diff`. Got {mode}')
    KORNIA_CHECK(order in {1, 2}, f'Order should be 1 or 2. Got {order}')

    if mode == 'sobel' and order == 1:
        kernel: Tensor = get_sobel_kernel2d(device=device, dtype=dtype)
    elif mode == 'sobel' and order == 2:
        kernel = get_sobel_kernel2d_2nd_order(device=device, dtype=dtype)
    elif mode == 'diff' and order == 1:
        kernel = get_diff_kernel2d(device=device, dtype=dtype)
    elif mode == 'diff' and order == 2:
        kernel = get_diff_kernel2d_2nd_order(device=device, dtype=dtype)
    else:
        raise NotImplementedError(f"Not implemented for order {order} on mode {mode}")

    return kernel


def get_spatial_gradient_kernel3d(
    mode: str, order: int, device: Device | None = None, dtype: torch.dtype | None = None
) -> Tensor:
    r"""Function that returns kernel for 1st or 2nd order scale pyramid gradients, using one of the following
    operators: sobel, diff."""
    KORNIA_CHECK(mode.lower() in {'sobel', 'diff'}, f'Mode should be `sobel` or `diff`. Got {mode}')
    KORNIA_CHECK(order in {1, 2}, f'Order should be 1 or 2. Got {order}')

    if mode == 'diff' and order == 1:
        kernel = get_diff_kernel3d(device=device, dtype=dtype)
    elif mode == 'diff' and order == 2:
        kernel = get_diff_kernel3d_2nd_order(device=device, dtype=dtype)
    else:
        raise NotImplementedError(f"Not implemented 3d gradient kernel for order {order} on mode {mode}")

    return kernel


def get_gaussian_kernel1d(
    kernel_size: int,
    sigma: float | Tensor,
    force_even: bool = False,
    *,
    device: Device | None = None,
    dtype: torch.dtype | None = None,
) -> Tensor:
    r"""Function that returns Gaussian filter coefficients.

    Args:
        kernel_size: filter size. It should be odd and positive.
        sigma: gaussian standard deviation.
        force_even: overrides requirement for odd kernel size.
        device: This value will be used if sigma is a float. Device desired to compute.
        dtype: This value will be used if sigma is a float. Dtype desired for compute.

    Returns:
        gaussian filter coefficients

    Shape:
        - Output: :math:`(B, \text{kernel_size})`.

    Examples:

        >>> get_gaussian_kernel1d(3, 2.5)
        tensor([[0.3243, 0.3513, 0.3243]])

        >>> get_gaussian_kernel1d(5, 1.5)
        tensor([[0.1201, 0.2339, 0.2921, 0.2339, 0.1201]])

        >>> get_gaussian_kernel1d(5, torch.tensor([[1.5], [0.7]]))
        tensor([[0.1201, 0.2339, 0.2921, 0.2339, 0.1201],
                [0.0096, 0.2054, 0.5699, 0.2054, 0.0096]])
    """
    _check_kernel_size(kernel_size, allow_even=force_even)

    return gaussian(kernel_size, sigma, device=device, dtype=dtype)


def get_gaussian_discrete_kernel1d(
    kernel_size: int,
    sigma: float | Tensor,
    force_even: bool = False,
    *,
    device: Device | None = None,
    dtype: torch.dtype | None = None,
) -> Tensor:
    r"""Function that returns Gaussian filter coefficients based on the modified Bessel functions. Adapted from:
    https://github.com/Project-MONAI/MONAI/blob/master/monai/networks/layers/convutils.py.

    Args:
        kernel_size: filter size. It should be odd and positive.
        sigma: gaussian standard deviation. If a tensor, should be in a shape :math:`(B, 1)`
        force_even: overrides requirement for odd kernel size.
        device: This value will be used if sigma is a float. Device desired to compute.
        dtype: This value will be used if sigma is a float. Dtype desired for compute.

    Returns:
        1D tensor with gaussian filter coefficients.

    Shape:
        - Output: :math:`(B, \text{kernel_size})`

    Examples:

        >>> get_gaussian_discrete_kernel1d(3, 2.5)
        tensor([[0.3235, 0.3531, 0.3235]])

        >>> get_gaussian_discrete_kernel1d(5, 1.5)
        tensor([[0.1096, 0.2323, 0.3161, 0.2323, 0.1096]])
        >>> get_gaussian_discrete_kernel1d(5, torch.tensor([[1.5],[2.4]]))
        tensor([[0.1096, 0.2323, 0.3161, 0.2323, 0.1096],
                [0.1635, 0.2170, 0.2389, 0.2170, 0.1635]])
    """
    _check_kernel_size(kernel_size, allow_even=force_even)

    return gaussian_discrete(kernel_size, sigma, device=device, dtype=dtype)


def get_gaussian_erf_kernel1d(
    kernel_size: int,
    sigma: float | Tensor,
    force_even: bool = False,
    *,
    device: Device | None = None,
    dtype: torch.dtype | None = None,
) -> Tensor:
    r"""Function that returns Gaussian filter coefficients by interpolating the error function, adapted from:
    https://github.com/Project-MONAI/MONAI/blob/master/monai/networks/layers/convutils.py.

    Args:
        kernel_size: filter size. It should be odd and positive.
        sigma: gaussian standard deviation. If a tensor, should be in a shape :math:`(B, 1)`
        force_even: overrides requirement for odd kernel size.
        device: This value will be used if sigma is a float. Device desired to compute.
        dtype: This value will be used if sigma is a float. Dtype desired for compute.

    Returns:
        1D tensor with gaussian filter coefficients.

    Shape:
        - Output: :math:`(B, \text{kernel_size})`

    Examples:

        >>> get_gaussian_erf_kernel1d(3, 2.5)
        tensor([[0.3245, 0.3511, 0.3245]])

        >>> get_gaussian_erf_kernel1d(5, 1.5)
        tensor([[0.1226, 0.2331, 0.2887, 0.2331, 0.1226]])

        >>> get_gaussian_erf_kernel1d(5, torch.tensor([[1.5], [2.1]]))
        tensor([[0.1226, 0.2331, 0.2887, 0.2331, 0.1226],
                [0.1574, 0.2198, 0.2456, 0.2198, 0.1574]])
    """
    _check_kernel_size(kernel_size, allow_even=force_even)

    return gaussian_discrete_erf(kernel_size, sigma, device=device, dtype=dtype)


def get_gaussian_kernel2d(
    kernel_size: tuple[int, int] | int,
    sigma: tuple[float, float] | Tensor,
    force_even: bool = False,
    *,
    device: Device | None = None,
    dtype: torch.dtype | None = None,
) -> Tensor:
    r"""Function that returns Gaussian filter matrix coefficients.

    Args:
        kernel_size: filter sizes in the x and y direction. Sizes should be odd and positive.
        sigma: gaussian standard deviation in the x and y.
        force_even: overrides requirement for odd kernel size.
        device: This value will be used if sigma is a float. Device desired to compute.
        dtype: This value will be used if sigma is a float. Dtype desired for compute.

    Returns:
        2D tensor with gaussian filter matrix coefficients.

    Shape:
        - Output: :math:`(B, \text{kernel_size}_x, \text{kernel_size}_y)`

    Examples:

        >>> get_gaussian_kernel2d((5, 5), (1.5, 1.5))
        tensor([[[0.0144, 0.0281, 0.0351, 0.0281, 0.0144],
                 [0.0281, 0.0547, 0.0683, 0.0547, 0.0281],
                 [0.0351, 0.0683, 0.0853, 0.0683, 0.0351],
                 [0.0281, 0.0547, 0.0683, 0.0547, 0.0281],
                 [0.0144, 0.0281, 0.0351, 0.0281, 0.0144]]])

        >>> get_gaussian_kernel2d((3, 5), (1.5, 1.5))
        tensor([[[0.0370, 0.0720, 0.0899, 0.0720, 0.0370],
                 [0.0462, 0.0899, 0.1123, 0.0899, 0.0462],
                 [0.0370, 0.0720, 0.0899, 0.0720, 0.0370]]])

        >>> get_gaussian_kernel2d((5, 5), torch.tensor([[1.5, 1.5]]))
        tensor([[[0.0144, 0.0281, 0.0351, 0.0281, 0.0144],
                 [0.0281, 0.0547, 0.0683, 0.0547, 0.0281],
                 [0.0351, 0.0683, 0.0853, 0.0683, 0.0351],
                 [0.0281, 0.0547, 0.0683, 0.0547, 0.0281],
                 [0.0144, 0.0281, 0.0351, 0.0281, 0.0144]]])
    """
    if isinstance(sigma, tuple):
        sigma = tensor([sigma], device=device, dtype=dtype)

    KORNIA_CHECK_IS_TENSOR(sigma)
    KORNIA_CHECK_SHAPE(sigma, ["B", "2"])

    ksize_x, ksize_y = _unpack_2d_ks(kernel_size)
    sigma_x, sigma_y = sigma[:, 0, None], sigma[:, 1, None]

    kernel_x = get_gaussian_kernel1d(ksize_x, sigma_x, force_even, device=device, dtype=dtype)[..., None]
    kernel_y = get_gaussian_kernel1d(ksize_y, sigma_y, force_even, device=device, dtype=dtype)[..., None]

    return torch.matmul(kernel_x, kernel_y.transpose(2, 1))


def get_gaussian_kernel3d(
    kernel_size: tuple[int, int, int] | int,
    sigma: tuple[float, float, float] | Tensor,
    force_even: bool = False,
    *,
    device: Device | None = None,
    dtype: torch.dtype | None = None,
) -> Tensor:
    r"""Function that returns Gaussian filter matrix coefficients.

    Args:
        kernel_size: filter sizes in the x, y and z direction. Sizes should be odd and positive.
        sigma: gaussian standard deviation in the x, y and z direction.
        force_even: overrides requirement for odd kernel size.
        device: This value will be used if sigma is a float. Device desired to compute.
        dtype: This value will be used if sigma is a float. Dtype desired for compute.

    Returns:
        3D tensor with gaussian filter matrix coefficients.

    Shape:
        - Output: :math:`(B, \text{kernel_size}_x, \text{kernel_size}_y,  \text{kernel_size}_z)`

    Examples:
        >>> get_gaussian_kernel3d((3, 3, 3), (1.5, 1.5, 1.5))
        tensor([[[[0.0292, 0.0364, 0.0292],
                  [0.0364, 0.0455, 0.0364],
                  [0.0292, 0.0364, 0.0292]],
        <BLANKLINE>
                 [[0.0364, 0.0455, 0.0364],
                  [0.0455, 0.0568, 0.0455],
                  [0.0364, 0.0455, 0.0364]],
        <BLANKLINE>
                 [[0.0292, 0.0364, 0.0292],
                  [0.0364, 0.0455, 0.0364],
                  [0.0292, 0.0364, 0.0292]]]])
        >>> get_gaussian_kernel3d((3, 3, 3), (1.5, 1.5, 1.5)).sum()
        tensor(1.)
        >>> get_gaussian_kernel3d((3, 3, 3), (1.5, 1.5, 1.5)).shape
        torch.Size([1, 3, 3, 3])
        >>> get_gaussian_kernel3d((3, 7, 5), torch.tensor([[1.5, 1.5, 1.5]])).shape
        torch.Size([1, 3, 7, 5])
    """
    if isinstance(sigma, tuple):
        sigma = tensor([sigma], device=device, dtype=dtype)

    KORNIA_CHECK_IS_TENSOR(sigma)
    KORNIA_CHECK_SHAPE(sigma, ["B", "3"])

    ksize_x, ksize_y, ksize_z = _unpack_3d_ks(kernel_size)
    sigma_x, sigma_y, sigma_z = sigma[:, 0, None], sigma[:, 1, None], sigma[:, 2, None]

    kernel_x = get_gaussian_kernel1d(ksize_x, sigma_x, force_even, device=device, dtype=dtype)
    kernel_y = get_gaussian_kernel1d(ksize_y, sigma_y, force_even, device=device, dtype=dtype)
    kernel_z = get_gaussian_kernel1d(ksize_z, sigma_z, force_even, device=device, dtype=dtype)

    kernel_2d = kernel_x[..., None] @ kernel_y[..., None].transpose(2, 1)
    kernel_3d = (kernel_z[:, None, :, None] @ (kernel_2d[..., None].transpose(3, 2))).transpose(3, 2)

    return kernel_3d


def get_laplacian_kernel1d(
    kernel_size: int, *, device: Device | None = None, dtype: torch.dtype = torch.float32
) -> Tensor:
    r"""Function that returns the coefficients of a 1D Laplacian filter.

    Args:
        kernel_size: filter size. It should be odd and positive.
        device: tensor device desired to create the kernel
        dtype: tensor dtype desired to create the kernel

    Returns:
        1D tensor with laplacian filter coefficients.

    Shape:
        - Output: math:`(\text{kernel_size})`

    Examples:
        >>> get_laplacian_kernel1d(3)
        tensor([ 1., -2.,  1.])
        >>> get_laplacian_kernel1d(5)
        tensor([ 1.,  1., -4.,  1.,  1.])
    """
    # TODO: add default dtype as None when kornia relies on torch > 1.12

    _check_kernel_size(kernel_size)

    return laplacian_1d(kernel_size, device=device, dtype=dtype)


def get_laplacian_kernel2d(
    kernel_size: tuple[int, int] | int, *, device: Device | None = None, dtype: torch.dtype = torch.float32
) -> Tensor:
    r"""Function that returns Gaussian filter matrix coefficients.

    Args:
        kernel_size: filter size should be odd.
        device: tensor device desired to create the kernel
        dtype: tensor dtype desired to create the kernel

    Returns:
        2D tensor with laplacian filter matrix coefficients.

    Shape:
        - Output: :math:`(\text{kernel_size}_x, \text{kernel_size}_y)`

    Examples:
        >>> get_laplacian_kernel2d(3)
        tensor([[ 1.,  1.,  1.],
                [ 1., -8.,  1.],
                [ 1.,  1.,  1.]])
        >>> get_laplacian_kernel2d(5)
        tensor([[  1.,   1.,   1.,   1.,   1.],
                [  1.,   1.,   1.,   1.,   1.],
                [  1.,   1., -24.,   1.,   1.],
                [  1.,   1.,   1.,   1.,   1.],
                [  1.,   1.,   1.,   1.,   1.]])
    """
    # TODO: add default dtype as None when kornia relies on torch > 1.12

    kx, ky = _unpack_2d_ks(kernel_size)
    _check_kernel_size((kx, ky))

    kernel = torch.ones((kx, ky), device=device, dtype=dtype)
    mid_x = kx // 2
    mid_y = ky // 2

    kernel[mid_x, mid_y] = 1 - kernel.sum()
    return kernel


def get_pascal_kernel_2d(
    kernel_size: tuple[int, int] | int,
    norm: bool = True,
    *,
    device: Device | None = None,
    dtype: torch.dtype | None = None,
) -> Tensor:
    """Generate pascal filter kernel by kernel size.

    Args:
        kernel_size: height and width of the kernel.
        norm: if to normalize the kernel or not. Default: True.
        device: tensor device desired to create the kernel
        dtype: tensor dtype desired to create the kernel

    Returns:
        if kernel_size is an integer the kernel will be shaped as :math:`(kernel_size, kernel_size)`
        otherwise the kernel will be shaped as :math: `kernel_size`

    Examples:
    >>> get_pascal_kernel_2d(1)
    tensor([[1.]])
    >>> get_pascal_kernel_2d(4)
    tensor([[0.0156, 0.0469, 0.0469, 0.0156],
            [0.0469, 0.1406, 0.1406, 0.0469],
            [0.0469, 0.1406, 0.1406, 0.0469],
            [0.0156, 0.0469, 0.0469, 0.0156]])
    >>> get_pascal_kernel_2d(4, norm=False)
    tensor([[1., 3., 3., 1.],
            [3., 9., 9., 3.],
            [3., 9., 9., 3.],
            [1., 3., 3., 1.]])
    """
    kx, ky = _unpack_2d_ks(kernel_size)
    ax = get_pascal_kernel_1d(kx, device=device, dtype=dtype)
    ay = get_pascal_kernel_1d(ky, device=device, dtype=dtype)

    filt = ax[:, None] * ay[None, :]
    if norm:
        filt = filt / torch.sum(filt)
    return filt


def get_pascal_kernel_1d(
    kernel_size: int, norm: bool = False, *, device: Device | None = None, dtype: torch.dtype | None = None
) -> Tensor:
    """Generate Yang Hui triangle (Pascal's triangle) by a given number.

    Args:
        kernel_size: height and width of the kernel.
        norm: if to normalize the kernel or not. Default: False.
        device: tensor device desired to create the kernel
        dtype: tensor dtype desired to create the kernel

    Returns:
        kernel shaped as :math:`(kernel_size,)`

    Examples:
    >>> get_pascal_kernel_1d(1)
    tensor([1.])
    >>> get_pascal_kernel_1d(2)
    tensor([1., 1.])
    >>> get_pascal_kernel_1d(3)
    tensor([1., 2., 1.])
    >>> get_pascal_kernel_1d(4)
    tensor([1., 3., 3., 1.])
    >>> get_pascal_kernel_1d(5)
    tensor([1., 4., 6., 4., 1.])
    >>> get_pascal_kernel_1d(6)
    tensor([ 1.,  5., 10., 10.,  5.,  1.])
    """
    pre: list[float] = []
    cur: list[float] = []
    for i in range(kernel_size):
        cur = [1.0] * (i + 1)

        for j in range(1, i // 2 + 1):
            value = pre[j - 1] + pre[j]
            cur[j] = value
            if i != 2 * j:
                cur[-j - 1] = value
        pre = cur

    out = tensor(cur, device=device, dtype=dtype)

    if norm:
        out = out / out.sum()

    return out


def get_canny_nms_kernel(device: Device | None = None, dtype: torch.dtype | None = None) -> Tensor:
    """Utility function that returns 3x3 kernels for the Canny Non-maximal suppression."""
    return tensor(
        [
            [[[0.0, 0.0, 0.0], [0.0, 1.0, -1.0], [0.0, 0.0, 0.0]]],
            [[[0.0, 0.0, 0.0], [0.0, 1.0, 0.0], [0.0, 0.0, -1.0]]],
            [[[0.0, 0.0, 0.0], [0.0, 1.0, 0.0], [0.0, -1.0, 0.0]]],
            [[[0.0, 0.0, 0.0], [0.0, 1.0, 0.0], [-1.0, 0.0, 0.0]]],
            [[[0.0, 0.0, 0.0], [-1.0, 1.0, 0.0], [0.0, 0.0, 0.0]]],
            [[[-1.0, 0.0, 0.0], [0.0, 1.0, 0.0], [0.0, 0.0, 0.0]]],
            [[[0.0, -1.0, 0.0], [0.0, 1.0, 0.0], [0.0, 0.0, 0.0]]],
            [[[0.0, 0.0, -1.0], [0.0, 1.0, 0.0], [0.0, 0.0, 0.0]]],
        ],
        device=device,
        dtype=dtype,
    )


def get_hysteresis_kernel(device: Device | None = None, dtype: torch.dtype | None = None) -> Tensor:
    """Utility function that returns the 3x3 kernels for the Canny hysteresis."""
    return tensor(
        [
            [[[0.0, 0.0, 0.0], [0.0, 0.0, 1.0], [0.0, 0.0, 0.0]]],
            [[[0.0, 0.0, 0.0], [0.0, 0.0, 0.0], [0.0, 0.0, 1.0]]],
            [[[0.0, 0.0, 0.0], [0.0, 0.0, 0.0], [0.0, 1.0, 0.0]]],
            [[[0.0, 0.0, 0.0], [0.0, 0.0, 0.0], [1.0, 0.0, 0.0]]],
            [[[0.0, 0.0, 0.0], [1.0, 0.0, 0.0], [0.0, 0.0, 0.0]]],
            [[[1.0, 0.0, 0.0], [0.0, 0.0, 0.0], [0.0, 0.0, 0.0]]],
            [[[0.0, 1.0, 0.0], [0.0, 0.0, 0.0], [0.0, 0.0, 0.0]]],
            [[[0.0, 0.0, 1.0], [0.0, 0.0, 0.0], [0.0, 0.0, 0.0]]],
        ],
        device=device,
        dtype=dtype,
    )


def get_hanning_kernel1d(kernel_size: int, device: Device | None = None, dtype: torch.dtype | None = None) -> Tensor:
    r"""Returns Hanning (also known as Hann) kernel, used in signal processing and KCF tracker.

    .. math::  w(n) = 0.5 - 0.5cos\\left(\\frac{2\\pi{n}}{M-1}\\right)
               \\qquad 0 \\leq n \\leq M-1

    See further in numpy docs https://numpy.org/doc/stable/reference/generated/numpy.hanning.html

    Args:
        kernel_size: The size the of the kernel. It should be positive.
        device: tensor device desired to create the kernel
        dtype: tensor dtype desired to create the kernel

    Returns:
        1D tensor with Hanning filter coefficients.
            .. math::  w(n) = 0.5 - 0.5cos\\left(\\frac{2\\pi{n}}{M-1}\\right)

    Shape:
        - Output: math:`(\text{kernel_size})`

    Examples:
        >>> get_hanning_kernel1d(4)
        tensor([0.0000, 0.7500, 0.7500, 0.0000])
    """
    _check_kernel_size(kernel_size, 2, allow_even=True)

    x = torch.arange(kernel_size, device=device, dtype=dtype)
    x = 0.5 - 0.5 * torch.cos(2.0 * math.pi * x / float(kernel_size - 1))
    return x


def get_hanning_kernel2d(
    kernel_size: tuple[int, int] | int, device: Device | None = None, dtype: torch.dtype | None = None
) -> Tensor:
    """Returns 2d Hanning kernel, used in signal processing and KCF tracker.

    Args:
        kernel_size: The size of the kernel for the filter. It should be positive.
        device: tensor device desired to create the kernel
        dtype: tensor dtype desired to create the kernel

    Returns:
        2D tensor with Hanning filter coefficients.
            .. math::  w(n) = 0.5 - 0.5cos\\left(\\frac{2\\pi{n}}{M-1}\\right)

    Shape:
        - Output: math:`(\text{kernel_size[0], kernel_size[1]})`
    """
    kernel_size = _unpack_2d_ks(kernel_size)
    _check_kernel_size(kernel_size, 2, allow_even=True)

    ky = get_hanning_kernel1d(kernel_size[0], device, dtype)[None].T
    kx = get_hanning_kernel1d(kernel_size[1], device, dtype)[None]
    kernel2d = ky @ kx

    return kernel2d


@deprecated(replace_with='get_gaussian_kernel1d', version='6.9.10')
def get_gaussian_kernel1d_t(*args: Any, **kwargs: Any) -> Tensor:
    return get_gaussian_kernel1d(*args, **kwargs)


@deprecated(replace_with='get_gaussian_kernel2d', version='6.9.10')
def get_gaussian_kernel2d_t(*args: Any, **kwargs: Any) -> Tensor:
    return get_gaussian_kernel2d(*args, **kwargs)


@deprecated(replace_with='get_gaussian_kernel3d', version='6.9.10')
def get_gaussian_kernel3d_t(*args: Any, **kwargs: Any) -> Tensor:
    return get_gaussian_kernel3d(*args, **kwargs)<|MERGE_RESOLUTION|>--- conflicted
+++ resolved
@@ -6,12 +6,8 @@
 
 import torch
 
-<<<<<<< HEAD
-from kornia.core import Tensor, as_tensor, stack, tensor, zeros
-from kornia.core.logger import KORNIA_CHECK, KORNIA_CHECK_IS_TENSOR, KORNIA_CHECK_SHAPE
-=======
 from kornia.core import Device, Tensor, concatenate, stack, tensor, where, zeros, zeros_like
-from kornia.testing import KORNIA_CHECK, KORNIA_CHECK_IS_TENSOR, KORNIA_CHECK_SHAPE, KORNIA_CHECK_TYPE
+from kornia.core.tensor_wrapper import KORNIA_CHECK, KORNIA_CHECK_IS_TENSOR, KORNIA_CHECK_SHAPE, KORNIA_CHECK_TYPE
 from kornia.utils import deprecated
 
 
@@ -53,7 +49,6 @@
     kz = int(kz)
 
     return (kx, ky, kz)
->>>>>>> 52d5448f
 
 
 def normalize_kernel2d(input: Tensor) -> Tensor:
@@ -75,7 +70,6 @@
         sigma: gaussian standard deviation. If a tensor, should be in a shape :math:`(B, 1)`
         device: This value will be used if sigma is a float. Device desired to compute.
         dtype: This value will be used if sigma is a float. Dtype desired for compute.
-
     Returns:
         A tensor withshape :math:`(B, \text{kernel_size})`, with Gaussian values.
     """
@@ -103,13 +97,11 @@
     r"""Discrete Gaussian by interpolating the error function.
 
     Adapted from: https://github.com/Project-MONAI/MONAI/blob/master/monai/networks/layers/convutils.py
-
     Args:
         window_size: the size which drives the filter amount.
         sigma: gaussian standard deviation. If a tensor, should be in a shape :math:`(B, 1)`
         device: This value will be used if sigma is a float. Device desired to compute.
         dtype: This value will be used if sigma is a float. Dtype desired for compute.
-
     Returns:
         A tensor withshape :math:`(B, \text{kernel_size})`, with discrete Gaussian values computed by approximation of
         the error function.
@@ -232,13 +224,11 @@
     r"""Discrete Gaussian kernel based on the modified Bessel functions.
 
     Adapted from: https://github.com/Project-MONAI/MONAI/blob/master/monai/networks/layers/convutils.py
-
     Args:
         window_size: the size which drives the filter amount.
         sigma: gaussian standard deviation. If a tensor, should be in a shape :math:`(B, 1)`
         device: This value will be used if sigma is a float. Device desired to compute.
         dtype: This value will be used if sigma is a float. Dtype desired for compute.
-
     Returns:
         A tensor withshape :math:`(B, \text{kernel_size})`, with discrete Gaussian values computed by modified Bessel
         function.
@@ -483,28 +473,21 @@
     dtype: torch.dtype | None = None,
 ) -> Tensor:
     r"""Function that returns Gaussian filter coefficients.
-
     Args:
         kernel_size: filter size. It should be odd and positive.
         sigma: gaussian standard deviation.
         force_even: overrides requirement for odd kernel size.
         device: This value will be used if sigma is a float. Device desired to compute.
         dtype: This value will be used if sigma is a float. Dtype desired for compute.
-
     Returns:
         gaussian filter coefficients
-
     Shape:
         - Output: :math:`(B, \text{kernel_size})`.
-
     Examples:
-
         >>> get_gaussian_kernel1d(3, 2.5)
         tensor([[0.3243, 0.3513, 0.3243]])
-
         >>> get_gaussian_kernel1d(5, 1.5)
         tensor([[0.1201, 0.2339, 0.2921, 0.2339, 0.1201]])
-
         >>> get_gaussian_kernel1d(5, torch.tensor([[1.5], [0.7]]))
         tensor([[0.1201, 0.2339, 0.2921, 0.2339, 0.1201],
                 [0.0096, 0.2054, 0.5699, 0.2054, 0.0096]])
@@ -524,25 +507,19 @@
 ) -> Tensor:
     r"""Function that returns Gaussian filter coefficients based on the modified Bessel functions. Adapted from:
     https://github.com/Project-MONAI/MONAI/blob/master/monai/networks/layers/convutils.py.
-
     Args:
         kernel_size: filter size. It should be odd and positive.
         sigma: gaussian standard deviation. If a tensor, should be in a shape :math:`(B, 1)`
         force_even: overrides requirement for odd kernel size.
         device: This value will be used if sigma is a float. Device desired to compute.
         dtype: This value will be used if sigma is a float. Dtype desired for compute.
-
     Returns:
         1D tensor with gaussian filter coefficients.
-
     Shape:
         - Output: :math:`(B, \text{kernel_size})`
-
     Examples:
-
         >>> get_gaussian_discrete_kernel1d(3, 2.5)
         tensor([[0.3235, 0.3531, 0.3235]])
-
         >>> get_gaussian_discrete_kernel1d(5, 1.5)
         tensor([[0.1096, 0.2323, 0.3161, 0.2323, 0.1096]])
         >>> get_gaussian_discrete_kernel1d(5, torch.tensor([[1.5],[2.4]]))
@@ -564,28 +541,21 @@
 ) -> Tensor:
     r"""Function that returns Gaussian filter coefficients by interpolating the error function, adapted from:
     https://github.com/Project-MONAI/MONAI/blob/master/monai/networks/layers/convutils.py.
-
     Args:
         kernel_size: filter size. It should be odd and positive.
         sigma: gaussian standard deviation. If a tensor, should be in a shape :math:`(B, 1)`
         force_even: overrides requirement for odd kernel size.
         device: This value will be used if sigma is a float. Device desired to compute.
         dtype: This value will be used if sigma is a float. Dtype desired for compute.
-
     Returns:
         1D tensor with gaussian filter coefficients.
-
     Shape:
         - Output: :math:`(B, \text{kernel_size})`
-
     Examples:
-
         >>> get_gaussian_erf_kernel1d(3, 2.5)
         tensor([[0.3245, 0.3511, 0.3245]])
-
         >>> get_gaussian_erf_kernel1d(5, 1.5)
         tensor([[0.1226, 0.2331, 0.2887, 0.2331, 0.1226]])
-
         >>> get_gaussian_erf_kernel1d(5, torch.tensor([[1.5], [2.1]]))
         tensor([[0.1226, 0.2331, 0.2887, 0.2331, 0.1226],
                 [0.1574, 0.2198, 0.2456, 0.2198, 0.1574]])
@@ -604,34 +574,27 @@
     dtype: torch.dtype | None = None,
 ) -> Tensor:
     r"""Function that returns Gaussian filter matrix coefficients.
-
     Args:
         kernel_size: filter sizes in the x and y direction. Sizes should be odd and positive.
         sigma: gaussian standard deviation in the x and y.
         force_even: overrides requirement for odd kernel size.
         device: This value will be used if sigma is a float. Device desired to compute.
         dtype: This value will be used if sigma is a float. Dtype desired for compute.
-
     Returns:
         2D tensor with gaussian filter matrix coefficients.
-
     Shape:
         - Output: :math:`(B, \text{kernel_size}_x, \text{kernel_size}_y)`
-
     Examples:
-
         >>> get_gaussian_kernel2d((5, 5), (1.5, 1.5))
         tensor([[[0.0144, 0.0281, 0.0351, 0.0281, 0.0144],
                  [0.0281, 0.0547, 0.0683, 0.0547, 0.0281],
                  [0.0351, 0.0683, 0.0853, 0.0683, 0.0351],
                  [0.0281, 0.0547, 0.0683, 0.0547, 0.0281],
                  [0.0144, 0.0281, 0.0351, 0.0281, 0.0144]]])
-
         >>> get_gaussian_kernel2d((3, 5), (1.5, 1.5))
         tensor([[[0.0370, 0.0720, 0.0899, 0.0720, 0.0370],
                  [0.0462, 0.0899, 0.1123, 0.0899, 0.0462],
                  [0.0370, 0.0720, 0.0899, 0.0720, 0.0370]]])
-
         >>> get_gaussian_kernel2d((5, 5), torch.tensor([[1.5, 1.5]]))
         tensor([[[0.0144, 0.0281, 0.0351, 0.0281, 0.0144],
                  [0.0281, 0.0547, 0.0683, 0.0547, 0.0281],
@@ -663,20 +626,16 @@
     dtype: torch.dtype | None = None,
 ) -> Tensor:
     r"""Function that returns Gaussian filter matrix coefficients.
-
     Args:
         kernel_size: filter sizes in the x, y and z direction. Sizes should be odd and positive.
         sigma: gaussian standard deviation in the x, y and z direction.
         force_even: overrides requirement for odd kernel size.
         device: This value will be used if sigma is a float. Device desired to compute.
         dtype: This value will be used if sigma is a float. Dtype desired for compute.
-
     Returns:
         3D tensor with gaussian filter matrix coefficients.
-
     Shape:
         - Output: :math:`(B, \text{kernel_size}_x, \text{kernel_size}_y,  \text{kernel_size}_z)`
-
     Examples:
         >>> get_gaussian_kernel3d((3, 3, 3), (1.5, 1.5, 1.5))
         tensor([[[[0.0292, 0.0364, 0.0292],
@@ -720,18 +679,14 @@
     kernel_size: int, *, device: Device | None = None, dtype: torch.dtype = torch.float32
 ) -> Tensor:
     r"""Function that returns the coefficients of a 1D Laplacian filter.
-
     Args:
         kernel_size: filter size. It should be odd and positive.
         device: tensor device desired to create the kernel
         dtype: tensor dtype desired to create the kernel
-
     Returns:
         1D tensor with laplacian filter coefficients.
-
     Shape:
         - Output: math:`(\text{kernel_size})`
-
     Examples:
         >>> get_laplacian_kernel1d(3)
         tensor([ 1., -2.,  1.])
@@ -749,18 +704,14 @@
     kernel_size: tuple[int, int] | int, *, device: Device | None = None, dtype: torch.dtype = torch.float32
 ) -> Tensor:
     r"""Function that returns Gaussian filter matrix coefficients.
-
     Args:
         kernel_size: filter size should be odd.
         device: tensor device desired to create the kernel
         dtype: tensor dtype desired to create the kernel
-
     Returns:
         2D tensor with laplacian filter matrix coefficients.
-
     Shape:
         - Output: :math:`(\text{kernel_size}_x, \text{kernel_size}_y)`
-
     Examples:
         >>> get_laplacian_kernel2d(3)
         tensor([[ 1.,  1.,  1.],
@@ -794,17 +745,14 @@
     dtype: torch.dtype | None = None,
 ) -> Tensor:
     """Generate pascal filter kernel by kernel size.
-
     Args:
         kernel_size: height and width of the kernel.
         norm: if to normalize the kernel or not. Default: True.
         device: tensor device desired to create the kernel
         dtype: tensor dtype desired to create the kernel
-
     Returns:
         if kernel_size is an integer the kernel will be shaped as :math:`(kernel_size, kernel_size)`
         otherwise the kernel will be shaped as :math: `kernel_size`
-
     Examples:
     >>> get_pascal_kernel_2d(1)
     tensor([[1.]])
@@ -833,16 +781,13 @@
     kernel_size: int, norm: bool = False, *, device: Device | None = None, dtype: torch.dtype | None = None
 ) -> Tensor:
     """Generate Yang Hui triangle (Pascal's triangle) by a given number.
-
     Args:
         kernel_size: height and width of the kernel.
         norm: if to normalize the kernel or not. Default: False.
         device: tensor device desired to create the kernel
         dtype: tensor dtype desired to create the kernel
-
     Returns:
         kernel shaped as :math:`(kernel_size,)`
-
     Examples:
     >>> get_pascal_kernel_1d(1)
     tensor([1.])
@@ -918,21 +863,16 @@
 
     .. math::  w(n) = 0.5 - 0.5cos\\left(\\frac{2\\pi{n}}{M-1}\\right)
                \\qquad 0 \\leq n \\leq M-1
-
     See further in numpy docs https://numpy.org/doc/stable/reference/generated/numpy.hanning.html
-
     Args:
         kernel_size: The size the of the kernel. It should be positive.
         device: tensor device desired to create the kernel
         dtype: tensor dtype desired to create the kernel
-
     Returns:
         1D tensor with Hanning filter coefficients.
             .. math::  w(n) = 0.5 - 0.5cos\\left(\\frac{2\\pi{n}}{M-1}\\right)
-
     Shape:
         - Output: math:`(\text{kernel_size})`
-
     Examples:
         >>> get_hanning_kernel1d(4)
         tensor([0.0000, 0.7500, 0.7500, 0.0000])
@@ -948,16 +888,13 @@
     kernel_size: tuple[int, int] | int, device: Device | None = None, dtype: torch.dtype | None = None
 ) -> Tensor:
     """Returns 2d Hanning kernel, used in signal processing and KCF tracker.
-
     Args:
         kernel_size: The size of the kernel for the filter. It should be positive.
         device: tensor device desired to create the kernel
         dtype: tensor dtype desired to create the kernel
-
     Returns:
         2D tensor with Hanning filter coefficients.
             .. math::  w(n) = 0.5 - 0.5cos\\left(\\frac{2\\pi{n}}{M-1}\\right)
-
     Shape:
         - Output: math:`(\text{kernel_size[0], kernel_size[1]})`
     """
