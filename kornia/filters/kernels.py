--- conflicted
+++ resolved
@@ -270,15 +270,9 @@
     kernel_size: tuple[int, int] | int, *, device: Device | None = None, dtype: Dtype | None = None
 ) -> Tensor:
     r"""Utility function that returns a box filter."""
-<<<<<<< HEAD
-    kx, ky = _unpack_2d_ks(kernel_size)
-    scale = tensor(1.0 / (kx * ky), device=device, dtype=dtype)
-    return scale.expand(1, kx, ky)
-=======
     ky, kx = _unpack_2d_ks(kernel_size)
     scale = tensor(1.0 / (kx * ky), device=device, dtype=dtype)
     return scale.expand(1, ky, kx)
->>>>>>> b3638ce9
 
 
 def get_binary_kernel2d(
