from typing import Tuple

import torch
import torch.nn as nn

from .filter import filter2d, filter2d_separable
from .kernels import get_gaussian_kernel1d_t, get_gaussian_kernel2d_t


def gaussian_blur2d(
    input: torch.Tensor,
    kernel_size: Tuple[int, int],
    sigma: Tuple[float, float],
    border_type: str = 'reflect',
    separable: bool = True,
) -> torch.Tensor:
    r"""Create an operator that blurs a tensor using a Gaussian filter.

    .. image:: _static/img/gaussian_blur2d.png

    The operator smooths the given tensor with a gaussian kernel by convolving
    it to each channel. It supports batched operation.

    Arguments:
        input: the input tensor with shape :math:`(B,C,H,W)`.
        kernel_size: the size of the kernel.
        sigma: the standard deviation of the kernel.
        border_type: the padding mode to be applied before convolving.
          The expected modes are: ``'constant'``, ``'reflect'``,
          ``'replicate'`` or ``'circular'``. Default: ``'reflect'``.
        separable: run as composition of two 1d-convolutions.

    Returns:
        the blurred tensor with shape :math:`(B, C, H, W)`.

    .. note::
       See a working example `here <https://kornia-tutorials.readthedocs.io/en/latest/
       gaussian_blur.html>`__.

    Examples:
        >>> input = torch.rand(2, 4, 5, 5)
        >>> output = gaussian_blur2d(input, (3, 3), (1.5, 1.5))
        >>> output.shape
        torch.Size([2, 4, 5, 5])
    """
    device, dtype = input.device, input.dtype
    sigma_t = torch.tensor(sigma, device=device, dtype=dtype).unsqueeze(0)

    return gaussian_blur2d_t(input, kernel_size, sigma_t, border_type, separable)


def gaussian_blur2d_t(
    input: torch.Tensor,
    kernel_size: Tuple[int, int],
    sigma: torch.Tensor,
    border_type: str = 'reflect',
    separable: bool = True,
) -> torch.Tensor:
    r"""Create an operator that blurs a tensor using a Gaussian filter.

    .. image:: _static/img/gaussian_blur2d.png

    The operator smooths the given tensor with a gaussian kernel by convolving
    it to each channel. It supports batched operation.

    Arguments:
        input: the input tensor with shape :math:`(B,C,H,W)`.
        kernel_size: the size of the kernel.
        sigma: the standard deviation of the kernel with shape :math:`(B,2)`.
        border_type: the padding mode to be applied before convolving.
          The expected modes are: ``'constant'``, ``'reflect'``,
          ``'replicate'`` or ``'circular'``. Default: ``'reflect'``.
        separable: run as composition of two 1d-convolutions.

    Returns:
        the blurred tensor with shape :math:`(B, C, H, W)`.

    .. note::
       See a working example `here <https://kornia-tutorials.readthedocs.io/en/latest/
       gaussian_blur.html>`__.

    Examples:
        >>> input = torch.rand(2, 4, 5, 5)
        >>> output = gaussian_blur2d_t(input, (3, 3), torch.tensor([[1.5, 1.5]]))
        >>> output.shape
        torch.Size([2, 4, 5, 5])
    """
    device, dtype = input.device, input.dtype
    sigma = sigma.to(device=device, dtype=dtype)

    if separable:
        kernel_x: torch.Tensor = get_gaussian_kernel1d_t(kernel_size[1], sigma[:, 1])
        kernel_y: torch.Tensor = get_gaussian_kernel1d_t(kernel_size[0], sigma[:, 0])
        out = filter2d_separable(input, kernel_x, kernel_y, border_type)
    else:
        kernel: torch.Tensor = get_gaussian_kernel2d_t(kernel_size, sigma)
        out = filter2d(input, kernel, border_type)
    return out


class GaussianBlur2d(nn.Module):
    r"""Create an operator that blurs a tensor using a Gaussian filter.

    The operator smooths the given tensor with a gaussian kernel by convolving
    it to each channel. It supports batched operation.

    Arguments:
        kernel_size: the size of the kernel.
        sigma: the standard deviation of the kernel.
        border_type: the padding mode to be applied before convolving.
          The expected modes are: ``'constant'``, ``'reflect'``,
          ``'replicate'`` or ``'circular'``. Default: ``'reflect'``.
        separable: run as composition of two 1d-convolutions.

    Returns:
        the blurred tensor.

    Shape:
        - Input: :math:`(B, C, H, W)`
        - Output: :math:`(B, C, H, W)`

    Examples::

        >>> input = torch.rand(2, 4, 5, 5)
        >>> gauss = GaussianBlur2d((3, 3), (1.5, 1.5))
        >>> output = gauss(input)  # 2x4x5x5
        >>> output.shape
        torch.Size([2, 4, 5, 5])
    """

<<<<<<< HEAD
    kernel: torch.Tensor
    kernel_x: torch.Tensor
    kernel_y: torch.Tensor

=======
>>>>>>> 200282ec
    def __init__(
        self,
        kernel_size: Tuple[int, int],
        sigma: Tuple[float, float],
        border_type: str = 'reflect',
        separable: bool = True,
    ) -> None:
        super().__init__()
        self._kernel_size: Tuple[int, int] = kernel_size
        self._sigma: Tuple[float, float] = sigma
        self.border_type = border_type
        self._separable = separable
        self._create_kernel()

    @property
    def kernel_size(self):
        return self._kernel_size

    @kernel_size.setter
    def kernel_size(self, value: Tuple[int, int]):
        self._kernel_size = value
        self._create_kernel()

    @property
    def sigma(self):
        return self._sigma

    @sigma.setter
    def sigma(self, value: Tuple[float, float]):
        self._sigma = value
        self._create_kernel()

    @property
    def separable(self):
        return self._separable

    @separable.setter
    def separable(self, value: bool):
        self._separable = value
        self._create_kernel(clear_buffers=True)

    def _create_kernel(self, clear_buffers=False):
        """Create the kernel and store as buffer.

        In the case that we are changing from separable non-separable we first clear any buffers so as not to waste
        memory using clear_buffers
        """
        if clear_buffers:
            existing_buffers = [x[0] for x in self.named_buffers()]
            for x in existing_buffers:
                delattr(self, x)

        if self._separable:
            kernel_x: torch.Tensor = get_gaussian_kernel1d(self._kernel_size[1], self._sigma[1])
            kernel_y: torch.Tensor = get_gaussian_kernel1d(self._kernel_size[0], self._sigma[0])
            self.register_buffer("kernel_x", kernel_x)
            self.register_buffer("kernel_y", kernel_y)
        else:
            kernel: torch.Tensor = get_gaussian_kernel2d(self._kernel_size, self._sigma)
            self.register_buffer("kernel", kernel)

    def __repr__(self) -> str:
        return (
            self.__class__.__name__
            + '(kernel_size='
            + str(self._kernel_size)
            + ', '
            + 'sigma='
            + str(self._sigma)
            + ', '
            + 'border_type='
            + self.border_type
            + ', '
            + 'separable='
            + str(self._separable)
            + ')'
        )

    def forward(self, input: torch.Tensor) -> torch.Tensor:
<<<<<<< HEAD

        if self._separable:
            return filter2d_separable(input, self.kernel_x[None], self.kernel_y[None], self.border_type)
        return filter2d(input, self.kernel[None], self.border_type)
=======
        return gaussian_blur2d(input, self.kernel_size, self.sigma, self.border_type, self.separable)
>>>>>>> 200282ec
<|MERGE_RESOLUTION|>--- conflicted
+++ resolved
@@ -128,13 +128,10 @@
         torch.Size([2, 4, 5, 5])
     """
 
-<<<<<<< HEAD
     kernel: torch.Tensor
     kernel_x: torch.Tensor
     kernel_y: torch.Tensor
 
-=======
->>>>>>> 200282ec
     def __init__(
         self,
         kernel_size: Tuple[int, int],
@@ -214,11 +211,6 @@
         )
 
     def forward(self, input: torch.Tensor) -> torch.Tensor:
-<<<<<<< HEAD
-
         if self._separable:
             return filter2d_separable(input, self.kernel_x[None], self.kernel_y[None], self.border_type)
-        return filter2d(input, self.kernel[None], self.border_type)
-=======
-        return gaussian_blur2d(input, self.kernel_size, self.sigma, self.border_type, self.separable)
->>>>>>> 200282ec
+        return filter2d(input, self.kernel[None], self.border_type)