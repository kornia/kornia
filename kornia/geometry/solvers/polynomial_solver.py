"""Module containing the functionalities for computing the real roots of polynomial equation."""
import math

import torch

from kornia.core import Tensor
from kornia.core.check import KORNIA_CHECK_SHAPE


# Reference : https://github.com/opencv/opencv/blob/4.x/modules/calib3d/src/polynom_solver.cpp
def solve_quadratic(coeffs: Tensor) -> Tensor:
    r"""Solve given quadratic equation.

    The function takes the coefficients of quadratic equation and returns the real roots.

    .. math:: coeffs[0]x^2 + coeffs[1]x + coeffs[2] = 0

    Args:
        coeffs : The coefficients of quadratic equation :`(B, 3)`

    Returns:
        A tensor of shape `(B, 2)` containing the real roots to the quadratic equation.

    Example:
        >>> coeffs = torch.tensor([[1., 4., 4.]])
        >>> roots = solve_quadratic(coeffs)

    .. note::
       In cases where a quadratic polynomial has only one real root, the output will be in the format 
       [real_root, 0]. And for the complex roots should be represented as 0. This is done to maintain 
       a consistent output shape for all cases.

    """

    KORNIA_CHECK_SHAPE(coeffs, ['B', '3'])

    # Coefficients of quadratic equation
    a = coeffs[:, 0]  # coefficient of x^2
    b = coeffs[:, 1]  # coefficient of x
    c = coeffs[:, 2]  # constant term

    # Calculate discriminant
    delta = b * b - 4 * a * c

    # Create masks for negative and zero discriminant
    mask_negative = delta < 0
    mask_zero = delta == 0

    # Calculate 1/(2*a) for efficient computation
    inv_2a = 0.5 / a

    # Initialize solutions tensor
    solutions = torch.zeros((coeffs.shape[0], 2), device=coeffs.device, dtype=coeffs.dtype)

    # Handle cases with zero discriminant
    if torch.any(mask_zero):
        solutions[mask_zero, 0] = -b[mask_zero] * inv_2a[mask_zero]
        solutions[mask_zero, 1] = solutions[mask_zero, 0]

    # Negative discriminant cases are automatically handled since solutions is initialized with zeros.

    sqrt_delta = torch.sqrt(delta)

    # Handle cases with non-negative discriminant
    mask = torch.bitwise_and(~mask_negative, ~mask_zero)
    if torch.any(mask):
        solutions[mask, 0] = (-b[mask] + sqrt_delta[mask]) * inv_2a[mask]
        solutions[mask, 1] = (-b[mask] - sqrt_delta[mask]) * inv_2a[mask]

    return solutions


def solve_cubic(coeffs: Tensor) -> Tensor:
    r"""Solve given cubic equation.

    The function takes the coefficients of cubic equation and returns
    the real roots.

    .. math:: coeffs[0]x^3 + coeffs[1]x^2 + coeffs[2]x + coeffs[3] = 0

    Args:
        coeffs : The coefficients cubic equation : `(B, 4)`

    Returns:
        A tensor of shape `(B, 3)` containing the real roots to the cubic equation.

    Example:
        >>> coeffs = torch.tensor([[32., 3., -11., -6.]])
        >>> roots = solve_cubic(coeffs)
<<<<<<< HEAD

    .. note::
       In cases where a cubic polynomial has only one or two real roots, the output for the non-real
       roots should be represented as 0. Thus, the output for a single real root should be in the 
       format [real_root, 0, 0], and for two real roots, it should be [real_root_1, real_root_2, 0].

=======
>>>>>>> 8e48a5fe
    """
    KORNIA_CHECK_SHAPE(coeffs, ['B', '4'])

    _PI = torch.tensor(math.pi, device=coeffs.device, dtype=coeffs.dtype)

    # Coefficients of cubic equation
    a = coeffs[:, 0]  # coefficient of x^3
    b = coeffs[:, 1]  # coefficient of x^2
    c = coeffs[:, 2]  # coefficient of x
    d = coeffs[:, 3]  # constant term

    solutions = torch.zeros((len(coeffs), 3), device=a.device, dtype=a.dtype)

    mask_a_zero = a == 0
    mask_b_zero = b == 0
    mask_c_zero = c == 0

    # Zero order cases are automatically handled since solutions is initialized with zeros.
    # No need for explicit handling of mask_zero_order as solutions already contains zeros by default.

    mask_first_order = mask_a_zero & mask_b_zero & ~mask_c_zero
    mask_second_order = mask_a_zero & ~mask_b_zero & ~mask_c_zero

    if torch.any(mask_second_order):
        solutions[mask_second_order, 0:2] = solve_quadratic(coeffs[mask_second_order, 1:])

    if torch.any(mask_first_order):
        solutions[mask_first_order, 0] = torch.tensor(1.0, device=a.device, dtype=a.dtype)

    # Normalized form x^3 + a2 * x^2 + a1 * x + a0 = 0
    inv_a = 1.0 / a[~mask_a_zero]
    b_a = inv_a * b[~mask_a_zero]
    b_a2 = b_a * b_a

    c_a = inv_a * c[~mask_a_zero]
    d_a = inv_a * d[~mask_a_zero]

    # Solve the cubic equation
    Q = (3 * c_a - b_a2) / 9
    R = (9 * b_a * c_a - 27 * d_a - 2 * b_a * b_a2) / 54
    Q3 = Q * Q * Q
    D = Q3 + R * R
    b_a_3 = (1.0 / 3.0) * b_a

    a_Q_zero = torch.ones_like(a)
    a_R_zero = torch.ones_like(a)
    a_D_zero = torch.ones_like(a)

    a_Q_zero[~mask_a_zero] = Q
    a_R_zero[~mask_a_zero] = R
    a_D_zero[~mask_a_zero] = D

    # Q == 0
    mask_Q_zero = (Q == 0) & (R != 0)
    mask_Q_zero_solutions = (a_Q_zero == 0) & (a_R_zero != 0)

    if torch.any(mask_Q_zero):
        x0_Q_zero = torch.pow(2 * R[mask_Q_zero], 1 / 3) - b_a_3[mask_Q_zero]
        solutions[mask_Q_zero_solutions, 0] = x0_Q_zero

    mask_QR_zero = (Q == 0) & (R == 0)
    mask_QR_zero_solutions = (a_Q_zero == 0) & (a_R_zero == 0)

    if torch.any(mask_QR_zero):
        solutions[mask_QR_zero_solutions] = torch.stack(
            [-b_a_3[mask_QR_zero], -b_a_3[mask_QR_zero], -b_a_3[mask_QR_zero]], dim=1
        )

    # D <= 0
    mask_D_zero = (D <= 0) & (Q != 0)
    mask_D_zero_solutions = (a_D_zero <= 0) & (a_Q_zero != 0)

    if torch.any(mask_D_zero):
        theta_D_zero = torch.acos(R[mask_D_zero] / torch.sqrt(-Q3[mask_D_zero]))
        sqrt_Q_D_zero = torch.sqrt(-Q[mask_D_zero])
        x0_D_zero = 2 * sqrt_Q_D_zero * torch.cos(theta_D_zero / 3.0) - b_a_3[mask_D_zero]
        x1_D_zero = 2 * sqrt_Q_D_zero * torch.cos((theta_D_zero + 2 * _PI) / 3.0) - b_a_3[mask_D_zero]
        x2_D_zero = 2 * sqrt_Q_D_zero * torch.cos((theta_D_zero + 4 * _PI) / 3.0) - b_a_3[mask_D_zero]
        solutions[mask_D_zero_solutions] = torch.stack([x0_D_zero, x1_D_zero, x2_D_zero], dim=1)

    a_D_positive = torch.zeros_like(a)
    a_D_positive[~mask_a_zero] = D
    # D > 0
    mask_D_positive_solution = (a_D_positive > 0) & (a_Q_zero != 0)
    mask_D_positive = (D > 0) & (Q != 0)
    if torch.any(mask_D_positive):
        AD = torch.zeros_like(R)
        BD = torch.zeros_like(R)
        R_abs = torch.abs(R)
        mask_R_positive = R_abs > 1e-16
        if torch.any(mask_R_positive):
            AD[mask_R_positive] = torch.pow(R_abs[mask_R_positive] + torch.sqrt(D[mask_R_positive]), 1 / 3)
            mask_R_positive_ = R < 0

            if torch.any(mask_R_positive_):
                AD[mask_R_positive_] = -AD[mask_R_positive_]

            BD[mask_R_positive] = -Q[mask_R_positive] / AD[mask_R_positive]
        x0_D_positive = AD[mask_D_positive] + BD[mask_D_positive] - b_a_3[mask_D_positive]
        solutions[mask_D_positive_solution, 0] = x0_D_positive

    return solutions


# def solve_quartic(coeffs: Tensor) -> Tensor:
#    TODO: Quartic equation solver
#     return solutions<|MERGE_RESOLUTION|>--- conflicted
+++ resolved
@@ -87,15 +87,12 @@
     Example:
         >>> coeffs = torch.tensor([[32., 3., -11., -6.]])
         >>> roots = solve_cubic(coeffs)
-<<<<<<< HEAD
 
     .. note::
        In cases where a cubic polynomial has only one or two real roots, the output for the non-real
        roots should be represented as 0. Thus, the output for a single real root should be in the 
        format [real_root, 0, 0], and for two real roots, it should be [real_root_1, real_root_2, 0].
 
-=======
->>>>>>> 8e48a5fe
     """
     KORNIA_CHECK_SHAPE(coeffs, ['B', '4'])
 
