--- conflicted
+++ resolved
@@ -268,11 +268,7 @@
         self.width *= scale_factor
         return self
 
-<<<<<<< HEAD
     def project(self, points_3d: torch.Tensor) -> torch.Tensor:
-=======
-    def project(self, point_3d: torch.Tensor) -> torch.Tensor:
->>>>>>> fa338dd6
         r"""Project a 3d point in world coordinates onto the 2d camera plane.
 
         Args:
@@ -285,16 +281,11 @@
         Example:
             >>> _ = torch.manual_seed(0)
             >>> X = torch.rand(1, 3)
-<<<<<<< HEAD
             >>> I = torch.eye(4)[None]
-=======
-            >>> K = torch.eye(4)[None]
->>>>>>> fa338dd6
             >>> E = torch.eye(4)[None]
             >>> h = torch.ones(1)
             >>> w = torch.ones(1)
             >>> pinhole = kornia.geometry.camera.PinholeCamera(K, E, h, w)
-<<<<<<< HEAD
             >>> pinhole.project_points(X)
             tensor([[5.6088, 8.6827]])
         """
@@ -302,15 +293,6 @@
         return convert_points_from_homogeneous(transform_points(P, points_3d))
 
     def unproject(self, points_2d: torch.Tensor, depth: torch.Tensor):
-=======
-            >>> pinhole.project(X)
-            tensor([[5.6088, 8.6827]])
-        """
-        P = self.intrinsics @ self.extrinsics
-        return convert_points_from_homogeneous(transform_points(P, point_3d))
-
-    def unproject(self, point_2d: torch.Tensor, depth: torch.Tensor):
->>>>>>> fa338dd6
         r"""Unproject a 2d point in 3d.
 
         Transform coordinates in the pixel frame to the world frame.
@@ -331,25 +313,16 @@
             >>> _ = torch.manual_seed(0)
             >>> x = torch.rand(1, 2)
             >>> depth = torch.ones(1, 1)
-<<<<<<< HEAD
             >>> I = torch.eye(4)[None]
-=======
-            >>> K = torch.eye(4)[None]
->>>>>>> fa338dd6
             >>> E = torch.eye(4)[None]
             >>> h = torch.ones(1)
             >>> w = torch.ones(1)
             >>> pinhole = kornia.geometry.camera.PinholeCamera(K, E, h, w)
-<<<<<<< HEAD
             >>> pinhole.unproject_points(x, depth)
-=======
-            >>> pinhole.unproject(x, depth)
->>>>>>> fa338dd6
             tensor([[0.4963, 0.7682, 1.0000]])
         """
         P = self.intrinsics @ self.extrinsics
         P_inv = _torch_inverse_cast(P)
-<<<<<<< HEAD
         return transform_points(P_inv, convert_points_to_homogeneous(points_2d) * depth)
 
     def transform_to_camera_view(self, points_3d: torch.Tensor) -> torch.Tensor:
@@ -358,9 +331,6 @@
     def transform_to_world(self, points_3d: torch.Tensor) -> torch.Tensor:
         R_inv = _torch_inverse_cast(self.extrinsics)
         return transform_points(R_inv, points_3d)
-=======
-        return transform_points(P_inv, convert_points_to_homogeneous(point_2d) * depth)
->>>>>>> fa338dd6
 
     # NOTE: just for test. Decide if we keep it.
     @classmethod
