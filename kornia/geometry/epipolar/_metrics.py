--- conflicted
+++ resolved
@@ -24,13 +24,7 @@
 from kornia.geometry.linalg import point_line_distance
 
 
-<<<<<<< HEAD
 def _sampson_epipolar_distance_manual_impl_(pts1: Tensor, pts2: Tensor, Fm: Tensor, squared: bool = True, eps: float = 1e-8) -> Tensor:
-=======
-def _sampson_epipolar_distance_cpu_impl_(
-    pts1: Tensor, pts2: Tensor, Fm: Tensor, squared: bool = True, eps: float = 1e-8
-) -> Tensor:
->>>>>>> 13612384
     """Return Sampson distance for correspondences given the fundamental matrix.
 
     Args:
@@ -92,14 +86,7 @@
         return out
     return (out + eps).sqrt()
 
-<<<<<<< HEAD
 def _sampson_epipolar_distance_matmul_impl_(pts1: Tensor, pts2: Tensor, Fm: Tensor, squared: bool = True, eps: float = 1e-8) -> Tensor:
-=======
-
-def _sampson_epipolar_distance_cuda_impl_(
-    pts1: Tensor, pts2: Tensor, Fm: Tensor, squared: bool = True, eps: float = 1e-8
-) -> Tensor:
->>>>>>> 13612384
     """Return Sampson distance for correspondences given the fundamental matrix.
 
     Args:
