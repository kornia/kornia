--- conflicted
+++ resolved
@@ -73,17 +73,12 @@
     sampler = torch.distributions.Uniform(low, high)
     params = sampler.sample((4,))
     fx, fy, cx, cy = params[0], params[1], params[2], params[3]
-<<<<<<< HEAD
     camera_matrix = torch.tensor([
         [fx, 0.0, cx],
         [0.0, fy, cy],
         [0.0, 0.0, 1.0]
     ], dtype=fx.dtype, device=fx.device)
     return camera_matrix.unsqueeze(0)
-=======
-    camera_matrix = torch.tensor([[fx, 0.0, cx], [0.0, fy, cy], [0.0, 0.0, 1.0]], dtype=fx.dtype, device=fx.device)
-    return camera_matrix.unsqueeze(0), (fx.item(), fy.item(), cx.item(), cy.item())
->>>>>>> 2f2efe7f
 
 
 def scale_intrinsics(camera_matrix: Tensor, scale_factor: Union[float, Tensor]) -> Tensor:
