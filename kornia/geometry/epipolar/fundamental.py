--- conflicted
+++ resolved
@@ -92,27 +92,18 @@
 
 
 def solve_cubic(a: torch.Tensor, b: torch.Tensor, c: torch.Tensor, d: torch.Tensor) -> torch.Tensor:
-<<<<<<< HEAD
 
     _PI = torch.tensor(3.141592653589793, device=a.device, dtype=a.dtype)
-=======
-    _PI = torch.tensor(3.14)
->>>>>>> 5025204b
+
 
     if a == 0:
         # second order system
         if b == 0:
             # first order system
             if c == 0:
-<<<<<<< HEAD
                 return torch.tensor(0, device=a.device, dtype=a.dtype)
             x0 = -d/c
             return torch.tensor(1., device=a.device, dtype=a.dtype)
-=======
-                return torch.tensor(0)
-            x0 = -d / c
-            return torch.tensor(1.0)
->>>>>>> 5025204b
         x2 = 0
         return solve_quadratic(b, c, d)
 
