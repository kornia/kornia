--- conflicted
+++ resolved
@@ -1,11 +1,7 @@
 """Module containing the functionalities for computing the Fundamental Matrix."""
 
-<<<<<<< HEAD
 from typing import Optional, Tuple, Literal
 import math
-=======
-from typing import Literal, Optional, Tuple
->>>>>>> 53ddc20f
 
 import torch
 
@@ -122,14 +118,7 @@
     return solution
 
 
-<<<<<<< HEAD
 def solve_cubic(coeffs: Tensor) -> Tensor:
-
-=======
-def solve_cubic(a: Tensor, b: Tensor, c: Tensor, d: Tensor) -> Tensor:
-    _PI = torch.tensor(3.141592653589793, device=a.device, dtype=a.dtype)
->>>>>>> 53ddc20f
-
     r"""Solve given cubic quation.
 
     The function takes the coefficients of cubic equation and returns 
