--- conflicted
+++ resolved
@@ -2,11 +2,7 @@
 # https://github.com/strasdat/Sophus/blob/master/sympy/sophus/se3.py
 from typing import Optional
 
-<<<<<<< HEAD
-from kornia.core import Module, Parameter, Tensor, concatenate, eye, pad, tensor, where, zeros_like
-=======
 from kornia.core import Module, Parameter, Tensor, concatenate, eye, pad, stack, tensor, where, zeros_like
->>>>>>> 4ac08b12
 from kornia.geometry.liegroup.so3 import So3
 from kornia.geometry.linalg import batched_dot_product
 from kornia.testing import KORNIA_CHECK, KORNIA_CHECK_SAME_DEVICES, KORNIA_CHECK_SHAPE, KORNIA_CHECK_TYPE
@@ -252,7 +248,82 @@
         r_inv = self.r.inverse()
         return Se3(r_inv, r_inv * (-1 * self.t))
 
-<<<<<<< HEAD
+    @classmethod
+    def rot_x(cls, x: Tensor) -> "Se3":
+        """Construct a x-axis rotation.
+
+        Args:
+            x: the x-axis rotation angle.
+        """
+        zs = zeros_like(x)
+        return cls(So3.rot_x(x), stack((zs, zs, zs), -1))
+
+    @classmethod
+    def rot_y(cls, y: Tensor) -> "Se3":
+        """Construct a y-axis rotation.
+
+        Args:
+            y: the y-axis rotation angle.
+        """
+        zs = zeros_like(y)
+        return cls(So3.rot_y(y), stack((zs, zs, zs), -1))
+
+    @classmethod
+    def rot_z(cls, z: Tensor) -> "Se3":
+        """Construct a z-axis rotation.
+
+        Args:
+            z: the z-axis rotation angle.
+        """
+        zs = zeros_like(z)
+        return cls(So3.rot_z(z), stack((zs, zs, zs), -1))
+
+    @classmethod
+    def trans(cls, x: Tensor, y: Tensor, z: Tensor) -> "Se3":
+        """Construct a translation only Se3 instance.
+
+        Args:
+            x: the x-axis translation.
+            y: the y-axis translation.
+            z: the z-axis translation.
+        """
+        KORNIA_CHECK(x.shape == y.shape)
+        KORNIA_CHECK(y.shape == z.shape)
+        KORNIA_CHECK_SAME_DEVICES([x, y, z])
+        batch_size = x.shape[0] if len(x.shape) > 0 else None
+        rotation = So3.identity(batch_size, x.device, x.dtype)
+        return cls(rotation, stack((x, y, z), -1))
+
+    @classmethod
+    def trans_x(cls, x: Tensor) -> "Se3":
+        """Construct a x-axis translation.
+
+        Args:
+            x: the x-axis translation.
+        """
+        zs = zeros_like(x)
+        return cls.trans(x, zs, zs)
+
+    @classmethod
+    def trans_y(cls, y: Tensor) -> "Se3":
+        """Construct a y-axis translation.
+
+        Args:
+            y: the y-axis translation.
+        """
+        zs = zeros_like(y)
+        return cls.trans(zs, y, zs)
+
+    @classmethod
+    def trans_z(cls, z: Tensor) -> "Se3":
+        """Construct a z-axis translation.
+
+        Args:
+            z: the z-axis translation.
+        """
+        zs = zeros_like(z)
+        return cls.trans(zs, zs, z)
+
     def adjoint(self) -> Tensor:
         """Returns the adjoint matrix of shape :math:`(B, 6, 6)`.
 
@@ -270,81 +341,4 @@
         z = zeros_like(R)
         row0 = concatenate((R, So3.hat(self.t) @ R), -1)
         row1 = concatenate((z, R), -1)
-        return concatenate((row0, row1), 0 if len(R.shape) < 3 else 1)
-=======
-    @classmethod
-    def rot_x(cls, x: Tensor) -> "Se3":
-        """Construct a x-axis rotation.
-
-        Args:
-            x: the x-axis rotation angle.
-        """
-        zs = zeros_like(x)
-        return cls(So3.rot_x(x), stack((zs, zs, zs), -1))
-
-    @classmethod
-    def rot_y(cls, y: Tensor) -> "Se3":
-        """Construct a y-axis rotation.
-
-        Args:
-            y: the y-axis rotation angle.
-        """
-        zs = zeros_like(y)
-        return cls(So3.rot_y(y), stack((zs, zs, zs), -1))
-
-    @classmethod
-    def rot_z(cls, z: Tensor) -> "Se3":
-        """Construct a z-axis rotation.
-
-        Args:
-            z: the z-axis rotation angle.
-        """
-        zs = zeros_like(z)
-        return cls(So3.rot_z(z), stack((zs, zs, zs), -1))
-
-    @classmethod
-    def trans(cls, x: Tensor, y: Tensor, z: Tensor) -> "Se3":
-        """Construct a translation only Se3 instance.
-
-        Args:
-            x: the x-axis translation.
-            y: the y-axis translation.
-            z: the z-axis translation.
-        """
-        KORNIA_CHECK(x.shape == y.shape)
-        KORNIA_CHECK(y.shape == z.shape)
-        KORNIA_CHECK_SAME_DEVICES([x, y, z])
-        batch_size = x.shape[0] if len(x.shape) > 0 else None
-        rotation = So3.identity(batch_size, x.device, x.dtype)
-        return cls(rotation, stack((x, y, z), -1))
-
-    @classmethod
-    def trans_x(cls, x: Tensor) -> "Se3":
-        """Construct a x-axis translation.
-
-        Args:
-            x: the x-axis translation.
-        """
-        zs = zeros_like(x)
-        return cls.trans(x, zs, zs)
-
-    @classmethod
-    def trans_y(cls, y: Tensor) -> "Se3":
-        """Construct a y-axis translation.
-
-        Args:
-            y: the y-axis translation.
-        """
-        zs = zeros_like(y)
-        return cls.trans(zs, y, zs)
-
-    @classmethod
-    def trans_z(cls, z: Tensor) -> "Se3":
-        """Construct a z-axis translation.
-
-        Args:
-            z: the z-axis translation.
-        """
-        zs = zeros_like(z)
-        return cls.trans(zs, zs, z)
->>>>>>> 4ac08b12
+        return concatenate((row0, row1), 0 if len(R.shape) < 3 else 1)