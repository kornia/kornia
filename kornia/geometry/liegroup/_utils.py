# Temporary shape check functions until KORNIA_CHECK_SHAPE is ready
def check_so2_z_shape(z):
    z_shape = z.shape
    len_z_shape = len(z_shape)
    if (len_z_shape == 2 and z_shape[1] != 1) or (len_z_shape == 0 and not z.numel()) or (len_z_shape > 2):
        raise ValueError(f"Invalid input size, we expect [B]. Got: {z.shape}")


def check_so2_t_shape(t):
    t_shape = t.shape
    len_t_shape = len(t_shape)
    if ((len_t_shape == 2) and (t_shape[1] > 2)) or ((len_t_shape == 1) and (t_shape[0] != 2)) or (len_t_shape > 2):
<<<<<<< HEAD
        raise ValueError(f"Invalid translation shape, we expect [B, 2] or [2] Got: {t_shape}")


def check_v_shape(v):
    v_shape = v.shape
    len_v_shape = len(v_shape)
    if ((len_v_shape == 2) and (v_shape[1] != 3)) or ((len_v_shape == 1) and (v_shape[0] != 3)) or (len_v_shape > 3):
        raise ValueError(f"Invalid input shape, we expect [B, 3], [3] Got: {v_shape}")
=======
        raise ValueError(f"Invalid translation shape, we expect [B, 2], or [2] Got: {t_shape}")
>>>>>>> c8e54295


def check_so2_theta_shape(theta):
    theta_shape = theta.shape
    len_theta_shape = len(theta_shape)
    if (
        (len_theta_shape == 2 and theta_shape[1] != 1)
        or (len_theta_shape == 0 and not theta.numel())
        or (len_theta_shape > 2)
    ):
        raise ValueError(f"Invalid input size, we expect [B]. Got: {theta_shape}")


def check_so2_matrix_shape(matrix):
    matrix_shape = matrix.shape
    len_matrix_shape = len(matrix_shape)
    if (
        (len_matrix_shape == 3 and (matrix_shape[1] != 2 or matrix_shape[2] != 2))
        or (len_matrix_shape == 2 and (matrix_shape[0] != 2 or matrix_shape[1] != 2))
        or (len_matrix_shape > 3 or len_matrix_shape < 2)
    ):
        raise ValueError(f"Invalid input size, we expect [B, 2, 2] or [2, 2]. Got: {matrix_shape}")


def check_se2_t_shape(t):
    check_so2_t_shape(t)


def check_se2_r_t_shape(r, t):
    if ((len(r.z.shape) == 1) and (len(t.shape) == 2)) or ((len(r.z.shape) == 0) and len(t.shape) == 1):
        check_se2_t_shape(t)
    else:
        raise ValueError(
            f"Invalid input, both the inputs should be either batched or unbatched. Got: {r.z.shape} and {t.shape}"
        )<|MERGE_RESOLUTION|>--- conflicted
+++ resolved
@@ -10,18 +10,7 @@
     t_shape = t.shape
     len_t_shape = len(t_shape)
     if ((len_t_shape == 2) and (t_shape[1] > 2)) or ((len_t_shape == 1) and (t_shape[0] != 2)) or (len_t_shape > 2):
-<<<<<<< HEAD
-        raise ValueError(f"Invalid translation shape, we expect [B, 2] or [2] Got: {t_shape}")
-
-
-def check_v_shape(v):
-    v_shape = v.shape
-    len_v_shape = len(v_shape)
-    if ((len_v_shape == 2) and (v_shape[1] != 3)) or ((len_v_shape == 1) and (v_shape[0] != 3)) or (len_v_shape > 3):
-        raise ValueError(f"Invalid input shape, we expect [B, 3], [3] Got: {v_shape}")
-=======
         raise ValueError(f"Invalid translation shape, we expect [B, 2], or [2] Got: {t_shape}")
->>>>>>> c8e54295
 
 
 def check_so2_theta_shape(theta):
@@ -56,4 +45,11 @@
     else:
         raise ValueError(
             f"Invalid input, both the inputs should be either batched or unbatched. Got: {r.z.shape} and {t.shape}"
-        )+        )
+
+
+def check_v_shape(v):
+    v_shape = v.shape
+    len_v_shape = len(v_shape)
+    if ((len_v_shape == 2) and (v_shape[1] != 3)) or ((len_v_shape == 1) and (v_shape[0] != 3)) or (len_v_shape > 3):
+        raise ValueError(f"Invalid input shape, we expect [B, 3], [3] Got: {v_shape}")