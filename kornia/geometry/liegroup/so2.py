--- conflicted
+++ resolved
@@ -73,13 +73,9 @@
             check_so2_t_shape(right)
             x = right[..., 0]
             y = right[..., 1]
-<<<<<<< HEAD
-            out = stack((self.z.real * x - self.z.imag * y, self.z.imag * x + self.z.real * y), -1)
-=======
             real = self.z.real
             imag = self.z.imag
             out = stack((real * x - imag * y, imag * x + real * y), -1)
->>>>>>> c8e54295
         else:
             raise TypeError(f"Not So2 or Tensor type. Got: {type(right)}")
         return out
