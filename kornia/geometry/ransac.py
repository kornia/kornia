--- conflicted
+++ resolved
@@ -1,9 +1,7 @@
-<<<<<<< HEAD
-"""Module containing RANSAC modules"""
+
+"""Module containing RANSAC modules."""
 from typing import Union, Tuple, Optional
-=======
-"""Module containing RANSAC modules."""
->>>>>>> 833c782b
+
 import math
 from typing import Union
 
@@ -85,17 +83,10 @@
         return out
 
     @staticmethod
-<<<<<<< HEAD
     def max_samples_by_conf(n_inl: int, num_tc: int, sample_size: int, conf: float):
         '''Formula to update max_iter in order to stop iterations earlier
         https://en.wikipedia.org/wiki/Random_sample_consensus'''
         if n_inl == num_tc:
-=======
-    def max_samples_by_conf(n_inl:int, num_tc:int, sample_size:int, conf: float):
-        """Formula to update max_iter in order to stop iterations earlier
-        https://en.wikipedia.org/wiki/Random_sample_consensus."""
-        if n_inl  == num_tc:
->>>>>>> 833c782b
             return 1
         return math.log(1.0 - conf) / math.log(1. - math.pow(n_inl / num_tc, sample_size))
 
@@ -131,13 +122,8 @@
         inliers_best = inl[best_model_idx]
         return model_best, inliers_best, best_model_score
 
-<<<<<<< HEAD
     def remove_bad_samples(self, kp1: torch.Tensor, kp2: torch.Tensor) -> Tuple[torch.Tensor, torch.Tensor]:
-        ''''''
-=======
-    def remove_bad_samples(self, kp1, kp2):
         """"""
->>>>>>> 833c782b
         # ToDo: add (model-specific) verification of the samples,
         # E.g. contraints on not to be a degenerate sample
         return kp1, kp2
