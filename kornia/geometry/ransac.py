--- conflicted
+++ resolved
@@ -86,13 +86,8 @@
 
     def estimate_model_from_minsample(self, kp1: torch.Tensor, kp2: torch.Tensor) -> torch.Tensor:
         batch_size, sample_size = kp1.shape[:2]
-<<<<<<< HEAD
-        model = self.minimal_solver(kp1, kp2, None)
-        return model
-=======
         H = self.minimal_solver(kp1, kp2, torch.ones(batch_size, sample_size, dtype=kp1.dtype, device=kp1.device))
         return H
->>>>>>> 3d7a6b43
 
     def verify(
         self, kp1: torch.Tensor, kp2: torch.Tensor, models: torch.Tensor, inl_th: float
