--- conflicted
+++ resolved
@@ -129,10 +129,7 @@
 
     def squared_distance(self, point: Tensor) -> Tensor:
         """Fast squared distance from `point` to this line.
-<<<<<<< HEAD
-
-=======
->>>>>>> 0a6cc7b2
+
         Uses: ||d - (d·u)u||^2 = ||d||^2 - (d·u)^2.
         """
         d = point - self.origin
@@ -141,20 +138,11 @@
         return sq_norm_d - proj * proj
 
     def distance(self, point: Tensor) -> Tensor:
-<<<<<<< HEAD
         """Fast Euclidean distance from `point` to this line.
 
         Simply sqrt of squared_distance.
         """
         return self.squared_distance(point).sqrt()
-=======
-        """Fast Euclidean distance from `point` to this line,
-        simply sqrt of squared_distance.
-        """
-        # you can do an in-place sqrt if you don't need the squared result
-        sqd = self.squared_distance(point)
-        return sqd.sqrt()
->>>>>>> 0a6cc7b2
 
     # TODO(edgar) implement the following:
     # - intersection
