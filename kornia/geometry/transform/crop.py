--- conflicted
+++ resolved
@@ -12,11 +12,7 @@
     "center_crop",
     "bbox_to_mask",
     "infer_box_shape",
-<<<<<<< HEAD
-    "validate_bboxes"
-=======
     "validate_bboxes",
->>>>>>> 4d0b4f33
 ]
 
 
