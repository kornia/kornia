--- conflicted
+++ resolved
@@ -53,15 +53,10 @@
         M: transformation matrix with shape :math:`(B, 3, 3)`.
         dsize: size of the output image (height, width).
         mode: interpolation mode to calculate output values ``'bilinear'`` | ``'nearest'``.
-<<<<<<< HEAD
-        padding_mode: padding mode for outside grid values ``'zeros'`` | ``'border'`` | ``'reflection'``.
-        align_corners(bool, optional): interpolation flag.
-=======
         padding_mode: padding mode for outside grid values ``'zeros'`` | ``'border'`` | ``'reflection'`` | ``'fill'``.
         align_corners: interpolation flag.
         fill_value: tensor of shape :math:`(3)` that fills the padding area. Only supported for RGB.
 
->>>>>>> f53b5a76
     Returns:
         the warped input image :math:`(B, C, H, W)`.
     Example:
