--- conflicted
+++ resolved
@@ -176,13 +176,8 @@
     # set the results of division by zeror/near-zero to 1.0
     # follow the convention of opencv:
     # https://github.com/opencv/opencv/pull/14411/files
-<<<<<<< HEAD
     mask: torch.Tensor = torch.abs(z_vec) > eps
     scale = torch.where(mask, torch.ones_like(z_vec) / (z_vec + eps), torch.ones_like(z_vec))
-=======
-    mask: Tensor = torch.abs(z_vec) > eps
-    scale = where(mask, 1.0 / (z_vec + eps), torch.ones_like(z_vec))
->>>>>>> ded6d56f
 
     return scale * points[..., :-1]
 
