import warnings
from typing import Tuple, List
import torch
import torch.nn as nn
import torch.nn.functional as F
import enum

from kornia.constants import pi

__all__ = [
    # functional api
    "rad2deg",
    "deg2rad",
    "pol2cart",
    "cart2pol",
    "convert_points_from_homogeneous",
    "convert_points_to_homogeneous",
    "convert_affinematrix_to_homography",
    "convert_affinematrix_to_homography3d",
    "angle_axis_to_rotation_matrix",
    "angle_axis_to_quaternion",
    "rotation_matrix_to_angle_axis",
    "rotation_matrix_to_quaternion",
    "quaternion_to_angle_axis",
    "quaternion_to_rotation_matrix",
    "quaternion_log_to_exp",
    "quaternion_exp_to_log",
    "denormalize_pixel_coordinates",
    "normalize_pixel_coordinates",
    "normalize_quaternion",
    "denormalize_pixel_coordinates3d",
    "normalize_pixel_coordinates3d",
]


<<<<<<< HEAD
class QuaternionCoeffOrder(enum.Enum):
    XYZW = 'xyzw'
    WXYZ = 'wxyz'


=======
>>>>>>> d6e2cbf1
def rad2deg(tensor: torch.Tensor) -> torch.Tensor:
    r"""Function that converts angles from radians to degrees.

    Args:
        tensor (torch.Tensor): Tensor of arbitrary shape.

    Returns:
        torch.Tensor: Tensor with same shape as input.

    Example:
        >>> input = torch.tensor(3.1415926535) * torch.rand(1, 3, 3)
        >>> output = rad2deg(input)
    """
    if not isinstance(tensor, torch.Tensor):
        raise TypeError("Input type is not a torch.Tensor. Got {}".format(
            type(tensor)))

    return 180. * tensor / pi.to(tensor.device).type(tensor.dtype)


def deg2rad(tensor: torch.Tensor) -> torch.Tensor:
    r"""Function that converts angles from degrees to radians.

    Args:
        tensor (torch.Tensor): Tensor of arbitrary shape.

    Returns:
        torch.Tensor: tensor with same shape as input.

    Examples::

        >>> input = 360. * torch.rand(1, 3, 3)
        >>> output = deg2rad(input)
    """
    if not isinstance(tensor, torch.Tensor):
        raise TypeError("Input type is not a torch.Tensor. Got {}".format(
            type(tensor)))

    return tensor * pi.to(tensor.device).type(tensor.dtype) / 180.


def pol2cart(rho: torch.Tensor, phi: torch.Tensor) -> Tuple[torch.Tensor, torch.Tensor]:
    r"""Function that converts polar coordinates to cartesian coordinates.

    Args:
        rho (torch.Tensor): Tensor of arbitrary shape.
        phi (torch.Tensor): Tensor of same arbitrary shape.

    Returns:
        torch.Tensor, torch.Tensor: Tensor with same shape as input.

    Example:
        >>> rho = torch.rand(1, 3, 3)
        >>> phi = torch.rand(1, 3, 3)
        >>> x, y = pol2cart(rho, phi)
    """
    if not (isinstance(rho, torch.Tensor) & isinstance(phi, torch.Tensor)):
        raise TypeError("Input type is not a torch.Tensor. Got {}, {}".format(
            type(rho), type(phi)))

    x = rho * torch.cos(phi)
    y = rho * torch.sin(phi)
    return x, y


def cart2pol(x: torch.Tensor, y: torch.Tensor, eps: float = 1e-8) -> Tuple[torch.Tensor, torch.Tensor]:
    """Function that converts cartesian coordinates to polar coordinates.

    Args:
        rho (torch.Tensor): Tensor of arbitrary shape.
        phi (torch.Tensor): Tensor of same arbitrary shape.
        eps (float): To avoid division by zero. Default is 1e-8

    Returns:
        torch.Tensor, torch.Tensor: Tensor with same shape as input.

    Example:
        >>> x = torch.rand(1, 3, 3)
        >>> y = torch.rand(1, 3, 3)
        >>> rho, phi = cart2pol(x, y)
    """
    if not (isinstance(x, torch.Tensor) & isinstance(y, torch.Tensor)):
        raise TypeError("Input type is not a torch.Tensor. Got {}, {}".format(
            type(x), type(y)))

    rho = torch.sqrt(x**2 + y**2 + eps)
    phi = torch.atan2(y, x)
    return rho, phi


def convert_points_from_homogeneous(
        points: torch.Tensor, eps: float = 1e-8) -> torch.Tensor:
    r"""Function that converts points from homogeneous to Euclidean space.

    Examples::

        >>> input = torch.rand(2, 4, 3)  # BxNx3
        >>> output = convert_points_from_homogeneous(input)  # BxNx2
    """
    if not isinstance(points, torch.Tensor):
        raise TypeError("Input type is not a torch.Tensor. Got {}".format(
            type(points)))

    if len(points.shape) < 2:
        raise ValueError("Input must be at least a 2D tensor. Got {}".format(
            points.shape))

    # we check for points at infinity
    z_vec: torch.Tensor = points[..., -1:]

    # set the results of division by zeror/near-zero to 1.0
    # follow the convention of opencv:
    # https://github.com/opencv/opencv/pull/14411/files
    mask: torch.Tensor = torch.abs(z_vec) > eps
    scale = torch.where(mask, 1. / (z_vec + eps), torch.ones_like(z_vec))

    return scale * points[..., :-1]


def convert_points_to_homogeneous(points: torch.Tensor) -> torch.Tensor:
    r"""Function that converts points from Euclidean to homogeneous space.

    Examples::

        >>> input = torch.rand(2, 4, 3)  # BxNx3
        >>> output = convert_points_to_homogeneous(input)  # BxNx4
    """
    if not isinstance(points, torch.Tensor):
        raise TypeError("Input type is not a torch.Tensor. Got {}".format(
            type(points)))
    if len(points.shape) < 2:
        raise ValueError("Input must be at least a 2D tensor. Got {}".format(
            points.shape))

    return torch.nn.functional.pad(points, [0, 1], "constant", 1.0)


def _convert_affinematrix_to_homography_impl(A: torch.Tensor) -> torch.Tensor:
    H: torch.Tensor = torch.nn.functional.pad(A, [0, 0, 0, 1], "constant", value=0.)
    H[..., -1, -1] += 1.0
    return H


def convert_affinematrix_to_homography(A: torch.Tensor) -> torch.Tensor:
    r"""Function that converts batch of affine matrices from [Bx2x3] to [Bx3x3].

    Examples::

        >>> input = torch.rand(2, 2, 3)  # Bx2x3
        >>> output = convert_affinematrix_to_homography(input)  # Bx3x3
    """
    if not isinstance(A, torch.Tensor):
        raise TypeError("Input type is not a torch.Tensor. Got {}".format(
            type(A)))
    if not (len(A.shape) == 3 and A.shape[-2:] == (2, 3)):
        raise ValueError("Input matrix must be a Bx2x3 tensor. Got {}"
                         .format(A.shape))
    return _convert_affinematrix_to_homography_impl(A)


def convert_affinematrix_to_homography3d(A: torch.Tensor) -> torch.Tensor:
    r"""Function that converts batch of affine matrices from [Bx3x4] to [Bx4x4].

    Examples::

        >>> input = torch.rand(2, 3, 4)  # Bx3x4
        >>> output = convert_affinematrix_to_homography3d(input)  # Bx4x4
    """
    if not isinstance(A, torch.Tensor):
        raise TypeError("Input type is not a torch.Tensor. Got {}".format(
            type(A)))
    if not (len(A.shape) == 3 and A.shape[-2:] == (3, 4)):
        raise ValueError("Input matrix must be a Bx3x4 tensor. Got {}"
                         .format(A.shape))
    return _convert_affinematrix_to_homography_impl(A)


def angle_axis_to_rotation_matrix(angle_axis: torch.Tensor) -> torch.Tensor:
    r"""Convert 3d vector of axis-angle rotation to 3x3 rotation matrix

    Args:
        angle_axis (torch.Tensor): tensor of 3d vector of axis-angle rotations.

    Returns:
        torch.Tensor: tensor of 3x3 rotation matrices.

    Shape:
        - Input: :math:`(N, 3)`
        - Output: :math:`(N, 3, 3)`

    Example:
        >>> input = torch.rand(1, 3)  # Nx3
        >>> output = angle_axis_to_rotation_matrix(input)  # Nx3x3
    """
    if not isinstance(angle_axis, torch.Tensor):
        raise TypeError("Input type is not a torch.Tensor. Got {}".format(
            type(angle_axis)))

    if not angle_axis.shape[-1] == 3:
        raise ValueError(
            "Input size must be a (*, 3) tensor. Got {}".format(
                angle_axis.shape))

    def _compute_rotation_matrix(angle_axis, theta2, eps=1e-6):
        # We want to be careful to only evaluate the square root if the
        # norm of the angle_axis vector is greater than zero. Otherwise
        # we get a division by zero.
        k_one = 1.0
        theta = torch.sqrt(theta2)
        wxyz = angle_axis / (theta + eps)
        wx, wy, wz = torch.chunk(wxyz, 3, dim=1)
        cos_theta = torch.cos(theta)
        sin_theta = torch.sin(theta)

        r00 = cos_theta + wx * wx * (k_one - cos_theta)
        r10 = wz * sin_theta + wx * wy * (k_one - cos_theta)
        r20 = -wy * sin_theta + wx * wz * (k_one - cos_theta)
        r01 = wx * wy * (k_one - cos_theta) - wz * sin_theta
        r11 = cos_theta + wy * wy * (k_one - cos_theta)
        r21 = wx * sin_theta + wy * wz * (k_one - cos_theta)
        r02 = wy * sin_theta + wx * wz * (k_one - cos_theta)
        r12 = -wx * sin_theta + wy * wz * (k_one - cos_theta)
        r22 = cos_theta + wz * wz * (k_one - cos_theta)
        rotation_matrix = torch.cat(
            [r00, r01, r02, r10, r11, r12, r20, r21, r22], dim=1)
        return rotation_matrix.view(-1, 3, 3)

    def _compute_rotation_matrix_taylor(angle_axis):
        rx, ry, rz = torch.chunk(angle_axis, 3, dim=1)
        k_one = torch.ones_like(rx)
        rotation_matrix = torch.cat(
            [k_one, -rz, ry, rz, k_one, -rx, -ry, rx, k_one], dim=1)
        return rotation_matrix.view(-1, 3, 3)

    # stolen from ceres/rotation.h

    _angle_axis = torch.unsqueeze(angle_axis, dim=1)
    theta2 = torch.matmul(_angle_axis, _angle_axis.transpose(1, 2))
    theta2 = torch.squeeze(theta2, dim=1)

    # compute rotation matrices
    rotation_matrix_normal = _compute_rotation_matrix(angle_axis, theta2)
    rotation_matrix_taylor = _compute_rotation_matrix_taylor(angle_axis)

    # create mask to handle both cases
    eps = 1e-6
    mask = (theta2 > eps).view(-1, 1, 1).to(theta2.device)
    mask_pos = (mask).type_as(theta2)
    mask_neg = (mask == False).type_as(theta2)  # noqa

    # create output pose matrix
    batch_size = angle_axis.shape[0]
    rotation_matrix = torch.eye(3).to(angle_axis.device).type_as(angle_axis)
    rotation_matrix = rotation_matrix.view(1, 3, 3).repeat(batch_size, 1, 1)
    # fill output matrix with masked values
    rotation_matrix[..., :3, :3] = \
        mask_pos * rotation_matrix_normal + mask_neg * rotation_matrix_taylor
    return rotation_matrix  # Nx3x3


def rotation_matrix_to_angle_axis(rotation_matrix: torch.Tensor) -> torch.Tensor:
    r"""Convert 3x3 rotation matrix to Rodrigues vector.

    Args:
        rotation_matrix (torch.Tensor): rotation matrix.

    Returns:
        torch.Tensor: Rodrigues vector transformation.

    Shape:
        - Input: :math:`(N, 3, 3)`
        - Output: :math:`(N, 3)`

    Example:
        >>> input = torch.rand(2, 3, 3)  # Nx3x3
        >>> output = rotation_matrix_to_angle_axis(input)  # Nx3
    """
    if not isinstance(rotation_matrix, torch.Tensor):
        raise TypeError(f"Input type is not a torch.Tensor. Got {type(rotation_matrix)}")

    if not rotation_matrix.shape[-2:] == (3, 3):
<<<<<<< HEAD
        raise ValueError(f"Input size must be a (*, 3, 3) tensor. Got {rotation_matrix.shape}")
    quaternion: torch.Tensor = rotation_matrix_to_quaternion(rotation_matrix,
                                                             order=QuaternionCoeffOrder.WXYZ)
    return quaternion_to_angle_axis(quaternion, order=QuaternionCoeffOrder.WXYZ)
=======
        raise ValueError(
            "Input size must be a (*, 3, 3) tensor. Got {}".format(
                rotation_matrix.shape))
    quaternion: torch.Tensor = rotation_matrix_to_quaternion(
        rotation_matrix, order='wxyz')
    return quaternion_to_angle_axis(quaternion, order='wxyz')
>>>>>>> d6e2cbf1


def rotation_matrix_to_quaternion(
        rotation_matrix: torch.Tensor,
<<<<<<< HEAD
        eps: float = 1.e-8,
        order: QuaternionCoeffOrder = QuaternionCoeffOrder.XYZW) -> torch.Tensor:
=======
        eps: float = 1e-8,
        order: str = 'xyzw') -> torch.Tensor:
>>>>>>> d6e2cbf1
    r"""Convert 3x3 rotation matrix to 4d quaternion vector.

    The quaternion vector has components in (w, x, y, z) or (x, y, z, w) format.

    .. note::
        The (x, y, z, w) order is going to be deprecated in favor of efficiency.

    Args:
        rotation_matrix (torch.Tensor): the rotation matrix to convert.
        eps (float): small value to avoid zero division. Default: 1e-8.
        order (str): quaternion coefficient order. Default: 'xyzw'.
          Note: 'xyzw' will be deprecated in favor of 'wxyz'.

    Return:
        torch.Tensor: the rotation in quaternion.

    Shape:
        - Input: :math:`(*, 3, 3)`
        - Output: :math:`(*, 4)`

    Example:
        >>> input = torch.rand(4, 3, 3)  # Nx3x3
<<<<<<< HEAD
        >>> output = rotation_matrix_to_quaternion(input, eps=torch.finfo(input.dtype).eps,
        ...                                        order=QuaternionCoeffOrder.WXYZ)  # Nx4
=======
        >>> output = rotation_matrix_to_quaternion(input, order='wxyz')  # Nx4
>>>>>>> d6e2cbf1
    """
    if not isinstance(rotation_matrix, torch.Tensor):
        raise TypeError(f"Input type is not a torch.Tensor. Got {type(rotation_matrix)}")

    if not rotation_matrix.shape[-2:] == (3, 3):
        raise ValueError(f"Input size must be a (*, 3, 3) tensor. Got {rotation_matrix.shape}")

<<<<<<< HEAD
    if not torch.jit.is_scripting():
        if order.name not in QuaternionCoeffOrder.__members__.keys():
            raise ValueError(f"order must be one of {QuaternionCoeffOrder.__members__.keys()}")

        if order == QuaternionCoeffOrder.XYZW:
            warnings.warn("`XYZW` quaternion coefficient order is deprecated and"
                          " will be removed after > 0.6. "
                          "Please use `QuaternionCoeffOrder.WXYZ` instead.",
                          DeprecationWarning, stacklevel=2)
=======
    if order not in ['xyzw', 'wxyz']:
        raise ValueError("order must be one of ['xyzw', 'wxyz'].")

    if order == 'xyzw':
        warnings.warn("`xyzw` quaternion coefficient order is deprecated and"
                      " will be removed after > 0.6. "
                      "Please use `wxyz` instead.")
>>>>>>> d6e2cbf1

    def safe_zero_division(numerator: torch.Tensor,
                           denominator: torch.Tensor) -> torch.Tensor:
        eps: float = torch.finfo(numerator.dtype).tiny  # type: ignore
        return numerator / torch.clamp(denominator, min=eps)

    rotation_matrix_vec: torch.Tensor = rotation_matrix.view(
        *rotation_matrix.shape[:-2], 9)

    m00, m01, m02, m10, m11, m12, m20, m21, m22 = torch.chunk(
        rotation_matrix_vec, chunks=9, dim=-1)

    trace: torch.Tensor = m00 + m11 + m22

    def trace_positive_cond():
        sq = torch.sqrt(trace + 1.0) * 2.  # sq = 4 * qw.
        qw = 0.25 * sq
        qx = safe_zero_division(m21 - m12, sq)
        qy = safe_zero_division(m02 - m20, sq)
        qz = safe_zero_division(m10 - m01, sq)
        if order == 'xyzw':
            return torch.cat((qx, qy, qz, qw), dim=-1)
        else:
            return torch.cat((qw, qx, qy, qz), dim=-1)

    def cond_1():
        sq = torch.sqrt(1.0 + m00 - m11 - m22 + eps) * 2.  # sq = 4 * qx.
        qw = safe_zero_division(m21 - m12, sq)
        qx = 0.25 * sq
        qy = safe_zero_division(m01 + m10, sq)
        qz = safe_zero_division(m02 + m20, sq)
        if order == 'xyzw':
            return torch.cat((qx, qy, qz, qw), dim=-1)
        else:
            return torch.cat((qw, qx, qy, qz), dim=-1)

    def cond_2():
        sq = torch.sqrt(1.0 + m11 - m00 - m22 + eps) * 2.  # sq = 4 * qy.
        qw = safe_zero_division(m02 - m20, sq)
        qx = safe_zero_division(m01 + m10, sq)
        qy = 0.25 * sq
        qz = safe_zero_division(m12 + m21, sq)
        if order == 'xyzw':
            return torch.cat((qx, qy, qz, qw), dim=-1)
        else:
            return torch.cat((qw, qx, qy, qz), dim=-1)

    def cond_3():
        sq = torch.sqrt(1.0 + m22 - m00 - m11 + eps) * 2.  # sq = 4 * qz.
        qw = safe_zero_division(m10 - m01, sq)
        qx = safe_zero_division(m02 + m20, sq)
        qy = safe_zero_division(m12 + m21, sq)
        qz = 0.25 * sq
        if order == 'xyzw':
            return torch.cat((qx, qy, qz, qw), dim=-1)
        else:
            return torch.cat((qw, qx, qy, qz), dim=-1)

    where_2 = torch.where(m11 > m22, cond_2(), cond_3())
    where_1 = torch.where((m00 > m11) & (m00 > m22), cond_1(), where_2)

    quaternion: torch.Tensor = torch.where(trace > 0., trace_positive_cond(), where_1)
    return quaternion


def normalize_quaternion(quaternion: torch.Tensor,
                         eps: float = 1e-12) -> torch.Tensor:
    r"""Normalizes a quaternion.
    The quaternion should be in (x, y, z, w) format.

    Args:
        quaternion (torch.Tensor): a tensor containing a quaternion to be
          normalized. The tensor can be of shape :math:`(*, 4)`.
        eps (Optional[bool]): small value to avoid division by zero.
          Default: 1e-12.

    Return:
        torch.Tensor: the normalized quaternion of shape :math:`(*, 4)`.

    Example:
        >>> quaternion = torch.tensor([1., 0., 1., 0.])
        >>> normalize_quaternion(quaternion)
        tensor([0.7071, 0.0000, 0.7071, 0.0000])
    """
    if not isinstance(quaternion, torch.Tensor):
        raise TypeError("Input type is not a torch.Tensor. Got {}".format(
            type(quaternion)))

    if not quaternion.shape[-1] == 4:
        raise ValueError(
            "Input must be a tensor of shape (*, 4). Got {}".format(
                quaternion.shape))
    return F.normalize(quaternion, p=2.0, dim=-1, eps=eps)


# based on:
# https://github.com/matthew-brett/transforms3d/blob/8965c48401d9e8e66b6a8c37c65f2fc200a076fa/transforms3d/quaternions.py#L101
# https://github.com/tensorflow/graphics/blob/master/tensorflow_graphics/geometry/transformation/rotation_matrix_3d.py#L247

def quaternion_to_rotation_matrix(quaternion: torch.Tensor,
<<<<<<< HEAD
                                  order: QuaternionCoeffOrder = QuaternionCoeffOrder.XYZW) -> torch.Tensor:
=======
                                  order: str = 'xyzw') -> torch.Tensor:
>>>>>>> d6e2cbf1
    r"""Converts a quaternion to a rotation matrix.

    The quaternion should be in (x, y, z, w) or (w, x, y, z) format.

    Args:
        quaternion (torch.Tensor): a tensor containing a quaternion to be
          converted. The tensor can be of shape :math:`(*, 4)`.
        order (str): quaternion coefficient order. Default: 'xyzw'.
          Note: 'xyzw' will be deprecated in favor of 'wxyz'.

    Return:
        torch.Tensor: the rotation matrix of shape :math:`(*, 3, 3)`.

    Example:
<<<<<<< HEAD
        >>> quaternion = torch.tensor((0., 0., 0., 1.))
        >>> quaternion_to_rotation_matrix(quaternion, order=QuaternionCoeffOrder.WXYZ)
=======
        >>> quaternion = torch.tensor([0., 0., 0., 1.])
        >>> quaternion_to_rotation_matrix(quaternion, order='wxyz')
>>>>>>> d6e2cbf1
        tensor([[-1.,  0.,  0.],
                [ 0., -1.,  0.],
                [ 0.,  0.,  1.]])
    """
    if not isinstance(quaternion, torch.Tensor):
        raise TypeError(f"Input type is not a torch.Tensor. Got {type(quaternion)}")

    if not quaternion.shape[-1] == 4:
        raise ValueError(f"Input must be a tensor of shape (*, 4). Got {quaternion.shape}")

<<<<<<< HEAD
    if not torch.jit.is_scripting():
        if order.name not in QuaternionCoeffOrder.__members__.keys():
            raise ValueError(f"order must be one of {QuaternionCoeffOrder.__members__.keys()}")

        if order == QuaternionCoeffOrder.XYZW:
            warnings.warn("`XYZW` quaternion coefficient order is deprecated and"
                          " will be removed after > 0.6. "
                          "Please use `QuaternionCoeffOrder.WXYZ` instead.",
                          DeprecationWarning, stacklevel=2)
=======
    if order not in ['xyzw', 'wxyz']:
        raise ValueError("order must be one of ['xyzw', 'wxyz'].")

    if order == 'xyzw':
        warnings.warn("`xyzw` quaternion coefficient order is deprecated and"
                      " will be removed after > 0.6. "
                      "Please use `wxyz` instead.")

>>>>>>> d6e2cbf1
    # normalize the input quaternion
    quaternion_norm: torch.Tensor = normalize_quaternion(quaternion)

    # unpack the normalized quaternion components
    if order == 'xyzw':
        x, y, z, w = torch.chunk(quaternion_norm, chunks=4, dim=-1)
    else:
        w, x, y, z = torch.chunk(quaternion_norm, chunks=4, dim=-1)

    # compute the actual conversion
    tx: torch.Tensor = 2.0 * x
    ty: torch.Tensor = 2.0 * y
    tz: torch.Tensor = 2.0 * z
    twx: torch.Tensor = tx * w
    twy: torch.Tensor = ty * w
    twz: torch.Tensor = tz * w
    txx: torch.Tensor = tx * x
    txy: torch.Tensor = ty * x
    txz: torch.Tensor = tz * x
    tyy: torch.Tensor = ty * y
    tyz: torch.Tensor = tz * y
    tzz: torch.Tensor = tz * z
    one: torch.Tensor = torch.tensor(1.)

    matrix: torch.Tensor = torch.stack([
        one - (tyy + tzz), txy - twz, txz + twy,
        txy + twz, one - (txx + tzz), tyz - twx,
        txz - twy, tyz + twx, one - (txx + tyy)
    ], dim=-1).view(-1, 3, 3)

    if len(quaternion.shape) == 1:
        matrix = torch.squeeze(matrix, dim=0)
    return matrix


def quaternion_to_angle_axis(quaternion: torch.Tensor,
<<<<<<< HEAD
                             order: QuaternionCoeffOrder = QuaternionCoeffOrder.XYZW) -> torch.Tensor:
=======
                             order: str = 'xyzw') -> torch.Tensor:
>>>>>>> d6e2cbf1
    """Convert quaternion vector to angle axis of rotation.

    The quaternion should be in (x, y, z, w) or (w, x, y, z) format.

    Adapted from ceres C++ library: ceres-solver/include/ceres/rotation.h

    Args:
        quaternion (torch.Tensor): tensor with quaternions.
        order (str): quaternion coefficient order. Default: 'xyzw'.
          Note: 'xyzw' will be deprecated in favor of 'wxyz'.

    Return:
        torch.Tensor: tensor with angle axis of rotation.

    Shape:
        - Input: :math:`(*, 4)` where `*` means, any number of dimensions
        - Output: :math:`(*, 3)`

    Example:
        >>> quaternion = torch.rand(2, 4)  # Nx4
        >>> angle_axis = quaternion_to_angle_axis(quaternion)  # Nx3
    """
    if not torch.is_tensor(quaternion):
        raise TypeError(f"Input type is not a torch.Tensor. Got {type(quaternion)}")

    if not quaternion.shape[-1] == 4:
        raise ValueError(f"Input must be a tensor of shape Nx4 or 4. Got {quaternion.shape}")

<<<<<<< HEAD
    if not torch.jit.is_scripting():
        if order.name not in QuaternionCoeffOrder.__members__.keys():
            raise ValueError(f"order must be one of {QuaternionCoeffOrder.__members__.keys()}")

        if order == QuaternionCoeffOrder.XYZW:
            warnings.warn("`XYZW` quaternion coefficient order is deprecated and"
                          " will be removed after > 0.6. "
                          "Please use `QuaternionCoeffOrder.WXYZ` instead.",
                          DeprecationWarning, stacklevel=2)
=======
    if order not in ['xyzw', 'wxyz']:
        raise ValueError("order must be one of ['xyzw', 'wxyz'].")

    if order == 'xyzw':
        warnings.warn("`xyzw` quaternion coefficient order is deprecated and"
                      " will be removed after > 0.6. "
                      "Please use `wxyz` instead.")

>>>>>>> d6e2cbf1
    # unpack input and compute conversion
    q1: torch.Tensor = torch.tensor([])
    q2: torch.Tensor = torch.tensor([])
    q3: torch.Tensor = torch.tensor([])
    cos_theta: torch.Tensor = torch.tensor([])

    if order == 'xyzw':
        q1 = quaternion[..., 0]
        q2 = quaternion[..., 1]
        q3 = quaternion[..., 2]
        cos_theta = quaternion[..., 3]
    else:
        cos_theta = quaternion[..., 0]
        q1 = quaternion[..., 1]
        q2 = quaternion[..., 2]
        q3 = quaternion[..., 3]

    sin_squared_theta: torch.Tensor = q1 * q1 + q2 * q2 + q3 * q3

    sin_theta: torch.Tensor = torch.sqrt(sin_squared_theta)
    two_theta: torch.Tensor = 2.0 * torch.where(cos_theta < 0.0,
                                                torch.atan2(-sin_theta, -cos_theta),
                                                torch.atan2(sin_theta, cos_theta))

    k_pos: torch.Tensor = two_theta / sin_theta
    k_neg: torch.Tensor = 2.0 * torch.ones_like(sin_theta)
    k: torch.Tensor = torch.where(sin_squared_theta > 0.0, k_pos, k_neg)

    angle_axis: torch.Tensor = torch.zeros_like(quaternion)[..., :3]
    angle_axis[..., 0] += q1 * k
    angle_axis[..., 1] += q2 * k
    angle_axis[..., 2] += q3 * k
    return angle_axis


def quaternion_log_to_exp(quaternion: torch.Tensor,
<<<<<<< HEAD
                          eps: float = 1.e-8,
                          order: QuaternionCoeffOrder = QuaternionCoeffOrder.XYZW) -> torch.Tensor:
=======
                          eps: float = 1e-8,
                          order: str = 'xyzw') -> torch.Tensor:
>>>>>>> d6e2cbf1
    r"""Applies exponential map to log quaternion.

    The quaternion should be in (x, y, z, w) or (w, x, y, z) format.

    Args:
        quaternion (torch.Tensor): a tensor containing a quaternion to be
          converted. The tensor can be of shape :math:`(*, 3)`.
        order (str): quaternion coefficient order. Default: 'xyzw'.
          Note: 'xyzw' will be deprecated in favor of 'wxyz'.

    Return:
        torch.Tensor: the quaternion exponential map of shape :math:`(*, 4)`.

    Example:
        >>> quaternion = torch.tensor((0., 0., 0.))
<<<<<<< HEAD
        >>> quaternion_log_to_exp(quaternion, eps=torch.finfo(quaternion.dtype).eps,
        ... order=QuaternionCoeffOrder.WXYZ)
=======
        >>> quaternion_log_to_exp(quaternion, order='wxyz')
>>>>>>> d6e2cbf1
        tensor([1., 0., 0., 0.])
    """
    if not isinstance(quaternion, torch.Tensor):
        raise TypeError(f"Input type is not a torch.Tensor. Got {type(quaternion)}")

    if not quaternion.shape[-1] == 3:
        raise ValueError(f"Input must be a tensor of shape (*, 3). Got {quaternion.shape}")

<<<<<<< HEAD
    if not torch.jit.is_scripting():
        if order.name not in QuaternionCoeffOrder.__members__.keys():
            raise ValueError(f"order must be one of {QuaternionCoeffOrder.__members__.keys()}")

        if order == QuaternionCoeffOrder.XYZW:
            warnings.warn("`XYZW` quaternion coefficient order is deprecated and"
                          " will be removed after > 0.6. "
                          "Please use `QuaternionCoeffOrder.WXYZ` instead.",
                          DeprecationWarning, stacklevel=2)
=======
    if order not in ['wxyz', 'xyzw']:
        raise ValueError("order must be one of ['wxyz', 'xyzw']")

    if order == 'xyzw':
        warnings.warn("`XYZW` quaternion coefficient order is deprecated and"
                      " will be removed after > 0.6. "
                      "Please use `wxyz` instead.")

>>>>>>> d6e2cbf1
    # compute quaternion norm
    norm_q: torch.Tensor = torch.norm(quaternion, p=2, dim=-1, keepdim=True).clamp(min=eps)

    # compute scalar and vector
    quaternion_vector: torch.Tensor = quaternion * torch.sin(norm_q) / norm_q
    quaternion_scalar: torch.Tensor = torch.cos(norm_q)

    # compose quaternion and return
<<<<<<< HEAD
    # quaternion_exp: torch.Tensor
    if order == QuaternionCoeffOrder.XYZW:
=======
    quaternion_exp: torch.Tensor = torch.tensor([])
    if order == 'xyzw':
>>>>>>> d6e2cbf1
        quaternion_exp = torch.cat((quaternion_vector, quaternion_scalar), dim=-1)
    else:
        quaternion_exp = torch.cat((quaternion_scalar, quaternion_vector), dim=-1)

    return quaternion_exp


def quaternion_exp_to_log(quaternion: torch.Tensor,
<<<<<<< HEAD
                          eps: float = 1.e-8,
                          order: QuaternionCoeffOrder = QuaternionCoeffOrder.XYZW) -> torch.Tensor:
=======
                          eps: float = 1e-8,
                          order: str = 'xyzw') -> torch.Tensor:
>>>>>>> d6e2cbf1
    r"""Applies the log map to a quaternion.

    The quaternion should be in (x, y, z, w) format.

    Args:
        quaternion (torch.Tensor): a tensor containing a quaternion to be
          converted. The tensor can be of shape :math:`(*, 4)`.
<<<<<<< HEAD
        eps (float): A small number for clamping.
        order (QuaternionCoeffOrder): quaternion coefficient order. Default: 'xyzw'.
=======
        order (str): quaternion coefficient order. Default: 'xyzw'.
>>>>>>> d6e2cbf1
          Note: 'xyzw' will be deprecated in favor of 'wxyz'.

    Return:
        torch.Tensor: the quaternion log map of shape :math:`(*, 3)`.

    Example:
        >>> quaternion = torch.tensor((1., 0., 0., 0.))
<<<<<<< HEAD
        >>> quaternion_exp_to_log(quaternion, eps=torch.finfo(quaternion.dtype).eps,
        ...                       order=QuaternionCoeffOrder.WXYZ)
=======
        >>> quaternion_exp_to_log(quaternion, order='wxyz')
>>>>>>> d6e2cbf1
        tensor([0., 0., 0.])
    """
    if not isinstance(quaternion, torch.Tensor):
        raise TypeError(f"Input type is not a torch.Tensor. Got {type(quaternion)}")

    if not quaternion.shape[-1] == 4:
        raise ValueError(f"Input must be a tensor of shape (*, 4). Got {quaternion.shape}")

<<<<<<< HEAD
    if not torch.jit.is_scripting():
        if order.name not in QuaternionCoeffOrder.__members__.keys():
            raise ValueError(f"order must be one of {QuaternionCoeffOrder.__members__.keys()}")

        if order == QuaternionCoeffOrder.XYZW:
            warnings.warn("`XYZW` quaternion coefficient order is deprecated and"
                          " will be removed after > 0.6. "
                          "Please use `QuaternionCoeffOrder.WXYZ` instead.",
                          DeprecationWarning, stacklevel=2)
    # unpack quaternion vector and scalar
    if order == QuaternionCoeffOrder.XYZW:
=======
    if order not in ['xyzw', 'wxyz']:
        raise ValueError("order must be one of ['xyzw', 'wxyz'].")

    if order == 'xyzw':
        warnings.warn("`xyzw` quaternion coefficient order is deprecated and"
                      " will be removed after > 0.6. "
                      "Please use `wxyz` instead.")

    # unpack quaternion vector and scalar
    quaternion_vector: torch.Tensor = torch.tensor([])
    quaternion_scalar: torch.Tensor = torch.tensor([])

    if order == 'xyzw':
>>>>>>> d6e2cbf1
        quaternion_vector = quaternion[..., 0:3]
        quaternion_scalar = quaternion[..., 3:4]
    else:
        quaternion_scalar = quaternion[..., 0:1]
        quaternion_vector = quaternion[..., 1:4]

    # compute quaternion norm
    norm_q: torch.Tensor = torch.norm(
        quaternion_vector, p=2, dim=-1, keepdim=True).clamp(min=eps)

    # apply log map
    quaternion_log: torch.Tensor = quaternion_vector * torch.acos(
        torch.clamp(quaternion_scalar, min=-1.0, max=1.0)) / norm_q

    return quaternion_log


# based on:
# https://github.com/facebookresearch/QuaterNet/blob/master/common/quaternion.py#L138


def angle_axis_to_quaternion(angle_axis: torch.Tensor,
                             order: str = 'xyzw') -> torch.Tensor:
    r"""Convert an angle axis to a quaternion.

    The quaternion vector has components in (x, y, z, w) or (w, x, y, z) format.

    Adapted from ceres C++ library: ceres-solver/include/ceres/rotation.h

    Args:
        angle_axis (torch.Tensor): tensor with angle axis.
        order (str): quaternion coefficient order. Default: 'xyzw'.
          Note: 'xyzw' will be deprecated in favor of 'wxyz'.

    Return:
        torch.Tensor: tensor with quaternion.

    Shape:
        - Input: :math:`(*, 3)` where `*` means, any number of dimensions
        - Output: :math:`(*, 4)`

    Example:
        >>> angle_axis = torch.rand(2, 3)  # Nx3
        >>> quaternion = angle_axis_to_quaternion(angle_axis, order='wxyz')  # Nx4
    """
    if not torch.is_tensor(angle_axis):
        raise TypeError(f"Input type is not a torch.Tensor. Got {type(angle_axis)}")

    if not angle_axis.shape[-1] == 3:
        raise ValueError(f"Input must be a tensor of shape Nx3 or 3. Got {angle_axis.shape}")

<<<<<<< HEAD
    if not torch.jit.is_scripting():
        if order.name not in QuaternionCoeffOrder.__members__.keys():
            raise ValueError(f"order must be one of {QuaternionCoeffOrder.__members__.keys()}")

        if order == QuaternionCoeffOrder.XYZW:
            warnings.warn("`XYZW` quaternion coefficient order is deprecated and"
                          " will be removed after > 0.6. "
                          "Please use `QuaternionCoeffOrder.WXYZ` instead.",
                          DeprecationWarning, stacklevel=2)
=======
    if order not in ['xyzw', 'wxyz']:
        raise ValueError("order must be one of ['xyzw', 'wxyz'].")

    if order == 'xyzw':
        warnings.warn("`xyzw` quaternion coefficient order is deprecated and"
                      " will be removed after > 0.6. "
                      "Please use `wxyz` instead.")

>>>>>>> d6e2cbf1
    # unpack input and compute conversion
    a0: torch.Tensor = angle_axis[..., 0:1]
    a1: torch.Tensor = angle_axis[..., 1:2]
    a2: torch.Tensor = angle_axis[..., 2:3]
    theta_squared: torch.Tensor = a0 * a0 + a1 * a1 + a2 * a2

    theta: torch.Tensor = torch.sqrt(theta_squared)
    half_theta: torch.Tensor = theta * 0.5

    mask: torch.Tensor = theta_squared > 0.0
    ones: torch.Tensor = torch.ones_like(half_theta)

    k_neg: torch.Tensor = 0.5 * ones
    k_pos: torch.Tensor = torch.sin(half_theta) / theta
    k: torch.Tensor = torch.where(mask, k_pos, k_neg)
    w: torch.Tensor = torch.where(mask, torch.cos(half_theta), ones)

    quaternion: torch.Tensor = torch.zeros(size=(*angle_axis.shape[:-1], 4), dtype=angle_axis.dtype,
                                           device=angle_axis.device)
    if order == 'xyzw':
        quaternion[..., 0:1] = a0 * k
        quaternion[..., 1:2] = a1 * k
        quaternion[..., 2:3] = a2 * k
        quaternion[..., 3:4] = w
    else:
        quaternion[..., 1:2] = a0 * k
        quaternion[..., 2:3] = a1 * k
        quaternion[..., 3:4] = a2 * k
        quaternion[..., 0:1] = w
    return quaternion


# based on:
# https://github.com/ClementPinard/SfmLearner-Pytorch/blob/master/inverse_warp.py#L65-L71

def normalize_pixel_coordinates(
        pixel_coordinates: torch.Tensor,
        height: int,
        width: int,
        eps: float = 1e-8) -> torch.Tensor:
    r"""Normalize pixel coordinates between -1 and 1.

    Normalized, -1 if on extreme left, 1 if on extreme right (x = w-1).

    Args:
        pixel_coordinates (torch.Tensor): the grid with pixel coordinates.
          Shape can be :math:`(*, 2)`.
        width (int): the maximum width in the x-axis.
        height (int): the maximum height in the y-axis.
        eps (float): safe division by zero. (default 1e-8).

    Return:
        torch.Tensor: the normalized pixel coordinates.
    """
    if pixel_coordinates.shape[-1] != 2:
        raise ValueError("Input pixel_coordinates must be of shape (*, 2). "
                         "Got {}".format(pixel_coordinates.shape))
    # compute normalization factor
    hw: torch.Tensor = torch.stack([
        torch.tensor(width, device=pixel_coordinates.device, dtype=pixel_coordinates.dtype),
        torch.tensor(height, device=pixel_coordinates.device, dtype=pixel_coordinates.dtype)
    ])

    factor: torch.Tensor = torch.tensor(
        2., device=pixel_coordinates.device, dtype=pixel_coordinates.dtype) / (hw - 1).clamp(eps)

    return factor * pixel_coordinates - 1


def denormalize_pixel_coordinates(
        pixel_coordinates: torch.Tensor,
        height: int,
        width: int,
        eps: float = 1e-8) -> torch.Tensor:
    r"""Denormalize pixel coordinates.

    The input is assumed to be -1 if on extreme left, 1 if on
    extreme right (x = w-1).

    Args:
        pixel_coordinates (torch.Tensor): the normalized grid coordinates.
          Shape can be :math:`(*, 2)`.
        width (int): the maximum width in the x-axis.
        height (int): the maximum height in the y-axis.
        eps (float): safe division by zero. (default 1e-8).

    Return:
        torch.Tensor: the denormalized pixel coordinates.
    """
    if pixel_coordinates.shape[-1] != 2:
        raise ValueError("Input pixel_coordinates must be of shape (*, 2). "
                         "Got {}".format(pixel_coordinates.shape))
    # compute normalization factor
    hw: torch.Tensor = torch.stack([
        torch.tensor(width), torch.tensor(height)
    ]).to(pixel_coordinates.device).to(pixel_coordinates.dtype)

    factor: torch.Tensor = torch.tensor(2.) / (hw - 1).clamp(eps)

    return torch.tensor(1.) / factor * (pixel_coordinates + 1)


def normalize_pixel_coordinates3d(
        pixel_coordinates: torch.Tensor,
        depth: int,
        height: int,
        width: int,
        eps: float = 1e-8) -> torch.Tensor:
    r"""Normalize pixel coordinates between -1 and 1.

    Normalized, -1 if on extreme left, 1 if on extreme right (x = w-1).

    Args:
        pixel_coordinates (torch.Tensor): the grid with pixel coordinates.
          Shape can be :math:`(*, 3)`.
        depth (int): the maximum depth in the z-axis.
        height (int): the maximum height in the y-axis.
        width (int): the maximum width in the x-axis.
        eps (float): safe division by zero. (default 1e-8).

    Return:
        torch.Tensor: the normalized pixel coordinates.
    """
    if pixel_coordinates.shape[-1] != 3:
        raise ValueError("Input pixel_coordinates must be of shape (*, 3). "
                         "Got {}".format(pixel_coordinates.shape))
    # compute normalization factor
    dhw: torch.Tensor = torch.stack([
        torch.tensor(depth), torch.tensor(width), torch.tensor(height)
    ]).to(pixel_coordinates.device).to(pixel_coordinates.dtype)

    factor: torch.Tensor = torch.tensor(2.) / (dhw - 1).clamp(eps)

    return factor * pixel_coordinates - 1


def denormalize_pixel_coordinates3d(
        pixel_coordinates: torch.Tensor,
        depth: int,
        height: int,
        width: int,
        eps: float = 1e-8) -> torch.Tensor:
    r"""Denormalize pixel coordinates.

    The input is assumed to be -1 if on extreme left, 1 if on
    extreme right (x = w-1).

    Args:
        pixel_coordinates (torch.Tensor): the normalized grid coordinates.
          Shape can be :math:`(*, 3)`.
        depth (int): the maximum depth in the x-axis.
        height (int): the maximum height in the y-axis.
        width (int): the maximum width in the x-axis.
        eps (float): safe division by zero. (default 1e-8).


    Return:
        torch.Tensor: the denormalized pixel coordinates.
    """
    if pixel_coordinates.shape[-1] != 3:
        raise ValueError("Input pixel_coordinates must be of shape (*, 3). "
                         "Got {}".format(pixel_coordinates.shape))
    # compute normalization factor
    dhw: torch.Tensor = torch.stack([
        torch.tensor(depth), torch.tensor(width), torch.tensor(height)
    ]).to(pixel_coordinates.device).to(pixel_coordinates.dtype)

    factor: torch.Tensor = torch.tensor(2.) / (dhw - 1).clamp(eps)

    return torch.tensor(1.) / factor * (pixel_coordinates + 1)<|MERGE_RESOLUTION|>--- conflicted
+++ resolved
@@ -1,5 +1,5 @@
 import warnings
-from typing import Tuple, List
+from typing import Tuple
 import torch
 import torch.nn as nn
 import torch.nn.functional as F
@@ -33,14 +33,11 @@
 ]
 
 
-<<<<<<< HEAD
 class QuaternionCoeffOrder(enum.Enum):
     XYZW = 'xyzw'
     WXYZ = 'wxyz'
 
 
-=======
->>>>>>> d6e2cbf1
 def rad2deg(tensor: torch.Tensor) -> torch.Tensor:
     r"""Function that converts angles from radians to degrees.
 
@@ -322,30 +319,16 @@
         raise TypeError(f"Input type is not a torch.Tensor. Got {type(rotation_matrix)}")
 
     if not rotation_matrix.shape[-2:] == (3, 3):
-<<<<<<< HEAD
         raise ValueError(f"Input size must be a (*, 3, 3) tensor. Got {rotation_matrix.shape}")
     quaternion: torch.Tensor = rotation_matrix_to_quaternion(rotation_matrix,
                                                              order=QuaternionCoeffOrder.WXYZ)
     return quaternion_to_angle_axis(quaternion, order=QuaternionCoeffOrder.WXYZ)
-=======
-        raise ValueError(
-            "Input size must be a (*, 3, 3) tensor. Got {}".format(
-                rotation_matrix.shape))
-    quaternion: torch.Tensor = rotation_matrix_to_quaternion(
-        rotation_matrix, order='wxyz')
-    return quaternion_to_angle_axis(quaternion, order='wxyz')
->>>>>>> d6e2cbf1
 
 
 def rotation_matrix_to_quaternion(
         rotation_matrix: torch.Tensor,
-<<<<<<< HEAD
         eps: float = 1.e-8,
         order: QuaternionCoeffOrder = QuaternionCoeffOrder.XYZW) -> torch.Tensor:
-=======
-        eps: float = 1e-8,
-        order: str = 'xyzw') -> torch.Tensor:
->>>>>>> d6e2cbf1
     r"""Convert 3x3 rotation matrix to 4d quaternion vector.
 
     The quaternion vector has components in (w, x, y, z) or (x, y, z, w) format.
@@ -356,7 +339,7 @@
     Args:
         rotation_matrix (torch.Tensor): the rotation matrix to convert.
         eps (float): small value to avoid zero division. Default: 1e-8.
-        order (str): quaternion coefficient order. Default: 'xyzw'.
+        order (QuaternionCoeffOrder): quaternion coefficient order. Default: 'xyzw'.
           Note: 'xyzw' will be deprecated in favor of 'wxyz'.
 
     Return:
@@ -368,12 +351,8 @@
 
     Example:
         >>> input = torch.rand(4, 3, 3)  # Nx3x3
-<<<<<<< HEAD
         >>> output = rotation_matrix_to_quaternion(input, eps=torch.finfo(input.dtype).eps,
         ...                                        order=QuaternionCoeffOrder.WXYZ)  # Nx4
-=======
-        >>> output = rotation_matrix_to_quaternion(input, order='wxyz')  # Nx4
->>>>>>> d6e2cbf1
     """
     if not isinstance(rotation_matrix, torch.Tensor):
         raise TypeError(f"Input type is not a torch.Tensor. Got {type(rotation_matrix)}")
@@ -381,25 +360,14 @@
     if not rotation_matrix.shape[-2:] == (3, 3):
         raise ValueError(f"Input size must be a (*, 3, 3) tensor. Got {rotation_matrix.shape}")
 
-<<<<<<< HEAD
     if not torch.jit.is_scripting():
         if order.name not in QuaternionCoeffOrder.__members__.keys():
             raise ValueError(f"order must be one of {QuaternionCoeffOrder.__members__.keys()}")
 
-        if order == QuaternionCoeffOrder.XYZW:
-            warnings.warn("`XYZW` quaternion coefficient order is deprecated and"
-                          " will be removed after > 0.6. "
-                          "Please use `QuaternionCoeffOrder.WXYZ` instead.",
-                          DeprecationWarning, stacklevel=2)
-=======
-    if order not in ['xyzw', 'wxyz']:
-        raise ValueError("order must be one of ['xyzw', 'wxyz'].")
-
-    if order == 'xyzw':
-        warnings.warn("`xyzw` quaternion coefficient order is deprecated and"
+    if order == QuaternionCoeffOrder.XYZW:
+        warnings.warn("`XYZW` quaternion coefficient order is deprecated and"
                       " will be removed after > 0.6. "
-                      "Please use `wxyz` instead.")
->>>>>>> d6e2cbf1
+                      "Please use `QuaternionCoeffOrder.WXYZ` instead.")
 
     def safe_zero_division(numerator: torch.Tensor,
                            denominator: torch.Tensor) -> torch.Tensor:
@@ -420,7 +388,7 @@
         qx = safe_zero_division(m21 - m12, sq)
         qy = safe_zero_division(m02 - m20, sq)
         qz = safe_zero_division(m10 - m01, sq)
-        if order == 'xyzw':
+        if order == QuaternionCoeffOrder.XYZW:
             return torch.cat((qx, qy, qz, qw), dim=-1)
         else:
             return torch.cat((qw, qx, qy, qz), dim=-1)
@@ -431,7 +399,7 @@
         qx = 0.25 * sq
         qy = safe_zero_division(m01 + m10, sq)
         qz = safe_zero_division(m02 + m20, sq)
-        if order == 'xyzw':
+        if order == QuaternionCoeffOrder.XYZW:
             return torch.cat((qx, qy, qz, qw), dim=-1)
         else:
             return torch.cat((qw, qx, qy, qz), dim=-1)
@@ -442,7 +410,7 @@
         qx = safe_zero_division(m01 + m10, sq)
         qy = 0.25 * sq
         qz = safe_zero_division(m12 + m21, sq)
-        if order == 'xyzw':
+        if order == QuaternionCoeffOrder.XYZW:
             return torch.cat((qx, qy, qz, qw), dim=-1)
         else:
             return torch.cat((qw, qx, qy, qz), dim=-1)
@@ -453,7 +421,7 @@
         qx = safe_zero_division(m02 + m20, sq)
         qy = safe_zero_division(m12 + m21, sq)
         qz = 0.25 * sq
-        if order == 'xyzw':
+        if order == QuaternionCoeffOrder.XYZW:
             return torch.cat((qx, qy, qz, qw), dim=-1)
         else:
             return torch.cat((qw, qx, qy, qz), dim=-1)
@@ -500,11 +468,7 @@
 # https://github.com/tensorflow/graphics/blob/master/tensorflow_graphics/geometry/transformation/rotation_matrix_3d.py#L247
 
 def quaternion_to_rotation_matrix(quaternion: torch.Tensor,
-<<<<<<< HEAD
                                   order: QuaternionCoeffOrder = QuaternionCoeffOrder.XYZW) -> torch.Tensor:
-=======
-                                  order: str = 'xyzw') -> torch.Tensor:
->>>>>>> d6e2cbf1
     r"""Converts a quaternion to a rotation matrix.
 
     The quaternion should be in (x, y, z, w) or (w, x, y, z) format.
@@ -512,20 +476,15 @@
     Args:
         quaternion (torch.Tensor): a tensor containing a quaternion to be
           converted. The tensor can be of shape :math:`(*, 4)`.
-        order (str): quaternion coefficient order. Default: 'xyzw'.
+        order (QuaternionCoeffOrder): quaternion coefficient order. Default: 'xyzw'.
           Note: 'xyzw' will be deprecated in favor of 'wxyz'.
 
     Return:
         torch.Tensor: the rotation matrix of shape :math:`(*, 3, 3)`.
 
     Example:
-<<<<<<< HEAD
         >>> quaternion = torch.tensor((0., 0., 0., 1.))
         >>> quaternion_to_rotation_matrix(quaternion, order=QuaternionCoeffOrder.WXYZ)
-=======
-        >>> quaternion = torch.tensor([0., 0., 0., 1.])
-        >>> quaternion_to_rotation_matrix(quaternion, order='wxyz')
->>>>>>> d6e2cbf1
         tensor([[-1.,  0.,  0.],
                 [ 0., -1.,  0.],
                 [ 0.,  0.,  1.]])
@@ -536,31 +495,20 @@
     if not quaternion.shape[-1] == 4:
         raise ValueError(f"Input must be a tensor of shape (*, 4). Got {quaternion.shape}")
 
-<<<<<<< HEAD
     if not torch.jit.is_scripting():
         if order.name not in QuaternionCoeffOrder.__members__.keys():
             raise ValueError(f"order must be one of {QuaternionCoeffOrder.__members__.keys()}")
 
-        if order == QuaternionCoeffOrder.XYZW:
-            warnings.warn("`XYZW` quaternion coefficient order is deprecated and"
-                          " will be removed after > 0.6. "
-                          "Please use `QuaternionCoeffOrder.WXYZ` instead.",
-                          DeprecationWarning, stacklevel=2)
-=======
-    if order not in ['xyzw', 'wxyz']:
-        raise ValueError("order must be one of ['xyzw', 'wxyz'].")
-
-    if order == 'xyzw':
-        warnings.warn("`xyzw` quaternion coefficient order is deprecated and"
+    if order == QuaternionCoeffOrder.XYZW:
+        warnings.warn("`XYZW` quaternion coefficient order is deprecated and"
                       " will be removed after > 0.6. "
-                      "Please use `wxyz` instead.")
-
->>>>>>> d6e2cbf1
+                      "Please use `QuaternionCoeffOrder.WXYZ` instead.")
+
     # normalize the input quaternion
     quaternion_norm: torch.Tensor = normalize_quaternion(quaternion)
 
     # unpack the normalized quaternion components
-    if order == 'xyzw':
+    if order == QuaternionCoeffOrder.XYZW:
         x, y, z, w = torch.chunk(quaternion_norm, chunks=4, dim=-1)
     else:
         w, x, y, z = torch.chunk(quaternion_norm, chunks=4, dim=-1)
@@ -592,11 +540,7 @@
 
 
 def quaternion_to_angle_axis(quaternion: torch.Tensor,
-<<<<<<< HEAD
                              order: QuaternionCoeffOrder = QuaternionCoeffOrder.XYZW) -> torch.Tensor:
-=======
-                             order: str = 'xyzw') -> torch.Tensor:
->>>>>>> d6e2cbf1
     """Convert quaternion vector to angle axis of rotation.
 
     The quaternion should be in (x, y, z, w) or (w, x, y, z) format.
@@ -605,7 +549,7 @@
 
     Args:
         quaternion (torch.Tensor): tensor with quaternions.
-        order (str): quaternion coefficient order. Default: 'xyzw'.
+        order (QuaternionCoeffOrder): quaternion coefficient order. Default: 'xyzw'.
           Note: 'xyzw' will be deprecated in favor of 'wxyz'.
 
     Return:
@@ -625,33 +569,21 @@
     if not quaternion.shape[-1] == 4:
         raise ValueError(f"Input must be a tensor of shape Nx4 or 4. Got {quaternion.shape}")
 
-<<<<<<< HEAD
     if not torch.jit.is_scripting():
         if order.name not in QuaternionCoeffOrder.__members__.keys():
             raise ValueError(f"order must be one of {QuaternionCoeffOrder.__members__.keys()}")
 
-        if order == QuaternionCoeffOrder.XYZW:
-            warnings.warn("`XYZW` quaternion coefficient order is deprecated and"
-                          " will be removed after > 0.6. "
-                          "Please use `QuaternionCoeffOrder.WXYZ` instead.",
-                          DeprecationWarning, stacklevel=2)
-=======
-    if order not in ['xyzw', 'wxyz']:
-        raise ValueError("order must be one of ['xyzw', 'wxyz'].")
-
-    if order == 'xyzw':
-        warnings.warn("`xyzw` quaternion coefficient order is deprecated and"
+    if order == QuaternionCoeffOrder.XYZW:
+        warnings.warn("`XYZW` quaternion coefficient order is deprecated and"
                       " will be removed after > 0.6. "
-                      "Please use `wxyz` instead.")
-
->>>>>>> d6e2cbf1
+                      "Please use `QuaternionCoeffOrder.WXYZ` instead.")
     # unpack input and compute conversion
     q1: torch.Tensor = torch.tensor([])
     q2: torch.Tensor = torch.tensor([])
     q3: torch.Tensor = torch.tensor([])
     cos_theta: torch.Tensor = torch.tensor([])
 
-    if order == 'xyzw':
+    if order == QuaternionCoeffOrder.XYZW:
         q1 = quaternion[..., 0]
         q2 = quaternion[..., 1]
         q3 = quaternion[..., 2]
@@ -681,13 +613,8 @@
 
 
 def quaternion_log_to_exp(quaternion: torch.Tensor,
-<<<<<<< HEAD
                           eps: float = 1.e-8,
                           order: QuaternionCoeffOrder = QuaternionCoeffOrder.XYZW) -> torch.Tensor:
-=======
-                          eps: float = 1e-8,
-                          order: str = 'xyzw') -> torch.Tensor:
->>>>>>> d6e2cbf1
     r"""Applies exponential map to log quaternion.
 
     The quaternion should be in (x, y, z, w) or (w, x, y, z) format.
@@ -695,7 +622,7 @@
     Args:
         quaternion (torch.Tensor): a tensor containing a quaternion to be
           converted. The tensor can be of shape :math:`(*, 3)`.
-        order (str): quaternion coefficient order. Default: 'xyzw'.
+        order (QuaternionCoeffOrder): quaternion coefficient order. Default: 'xyzw'.
           Note: 'xyzw' will be deprecated in favor of 'wxyz'.
 
     Return:
@@ -703,12 +630,8 @@
 
     Example:
         >>> quaternion = torch.tensor((0., 0., 0.))
-<<<<<<< HEAD
         >>> quaternion_log_to_exp(quaternion, eps=torch.finfo(quaternion.dtype).eps,
-        ... order=QuaternionCoeffOrder.WXYZ)
-=======
-        >>> quaternion_log_to_exp(quaternion, order='wxyz')
->>>>>>> d6e2cbf1
+        ...                       order=QuaternionCoeffOrder.WXYZ)
         tensor([1., 0., 0., 0.])
     """
     if not isinstance(quaternion, torch.Tensor):
@@ -717,26 +640,15 @@
     if not quaternion.shape[-1] == 3:
         raise ValueError(f"Input must be a tensor of shape (*, 3). Got {quaternion.shape}")
 
-<<<<<<< HEAD
     if not torch.jit.is_scripting():
         if order.name not in QuaternionCoeffOrder.__members__.keys():
             raise ValueError(f"order must be one of {QuaternionCoeffOrder.__members__.keys()}")
 
-        if order == QuaternionCoeffOrder.XYZW:
-            warnings.warn("`XYZW` quaternion coefficient order is deprecated and"
-                          " will be removed after > 0.6. "
-                          "Please use `QuaternionCoeffOrder.WXYZ` instead.",
-                          DeprecationWarning, stacklevel=2)
-=======
-    if order not in ['wxyz', 'xyzw']:
-        raise ValueError("order must be one of ['wxyz', 'xyzw']")
-
-    if order == 'xyzw':
+    if order == QuaternionCoeffOrder.XYZW:
         warnings.warn("`XYZW` quaternion coefficient order is deprecated and"
                       " will be removed after > 0.6. "
-                      "Please use `wxyz` instead.")
-
->>>>>>> d6e2cbf1
+                      "Please use `QuaternionCoeffOrder.WXYZ` instead.")
+
     # compute quaternion norm
     norm_q: torch.Tensor = torch.norm(quaternion, p=2, dim=-1, keepdim=True).clamp(min=eps)
 
@@ -745,13 +657,8 @@
     quaternion_scalar: torch.Tensor = torch.cos(norm_q)
 
     # compose quaternion and return
-<<<<<<< HEAD
-    # quaternion_exp: torch.Tensor
-    if order == QuaternionCoeffOrder.XYZW:
-=======
     quaternion_exp: torch.Tensor = torch.tensor([])
-    if order == 'xyzw':
->>>>>>> d6e2cbf1
+    if order == QuaternionCoeffOrder.XYZW:
         quaternion_exp = torch.cat((quaternion_vector, quaternion_scalar), dim=-1)
     else:
         quaternion_exp = torch.cat((quaternion_scalar, quaternion_vector), dim=-1)
@@ -760,13 +667,8 @@
 
 
 def quaternion_exp_to_log(quaternion: torch.Tensor,
-<<<<<<< HEAD
                           eps: float = 1.e-8,
                           order: QuaternionCoeffOrder = QuaternionCoeffOrder.XYZW) -> torch.Tensor:
-=======
-                          eps: float = 1e-8,
-                          order: str = 'xyzw') -> torch.Tensor:
->>>>>>> d6e2cbf1
     r"""Applies the log map to a quaternion.
 
     The quaternion should be in (x, y, z, w) format.
@@ -774,12 +676,8 @@
     Args:
         quaternion (torch.Tensor): a tensor containing a quaternion to be
           converted. The tensor can be of shape :math:`(*, 4)`.
-<<<<<<< HEAD
         eps (float): A small number for clamping.
         order (QuaternionCoeffOrder): quaternion coefficient order. Default: 'xyzw'.
-=======
-        order (str): quaternion coefficient order. Default: 'xyzw'.
->>>>>>> d6e2cbf1
           Note: 'xyzw' will be deprecated in favor of 'wxyz'.
 
     Return:
@@ -787,12 +685,8 @@
 
     Example:
         >>> quaternion = torch.tensor((1., 0., 0., 0.))
-<<<<<<< HEAD
         >>> quaternion_exp_to_log(quaternion, eps=torch.finfo(quaternion.dtype).eps,
         ...                       order=QuaternionCoeffOrder.WXYZ)
-=======
-        >>> quaternion_exp_to_log(quaternion, order='wxyz')
->>>>>>> d6e2cbf1
         tensor([0., 0., 0.])
     """
     if not isinstance(quaternion, torch.Tensor):
@@ -801,33 +695,20 @@
     if not quaternion.shape[-1] == 4:
         raise ValueError(f"Input must be a tensor of shape (*, 4). Got {quaternion.shape}")
 
-<<<<<<< HEAD
     if not torch.jit.is_scripting():
         if order.name not in QuaternionCoeffOrder.__members__.keys():
             raise ValueError(f"order must be one of {QuaternionCoeffOrder.__members__.keys()}")
 
-        if order == QuaternionCoeffOrder.XYZW:
-            warnings.warn("`XYZW` quaternion coefficient order is deprecated and"
-                          " will be removed after > 0.6. "
-                          "Please use `QuaternionCoeffOrder.WXYZ` instead.",
-                          DeprecationWarning, stacklevel=2)
-    # unpack quaternion vector and scalar
-    if order == QuaternionCoeffOrder.XYZW:
-=======
-    if order not in ['xyzw', 'wxyz']:
-        raise ValueError("order must be one of ['xyzw', 'wxyz'].")
-
-    if order == 'xyzw':
-        warnings.warn("`xyzw` quaternion coefficient order is deprecated and"
+    if order == QuaternionCoeffOrder.XYZW:
+        warnings.warn("`XYZW` quaternion coefficient order is deprecated and"
                       " will be removed after > 0.6. "
-                      "Please use `wxyz` instead.")
+                      "Please use `QuaternionCoeffOrder.WXYZ` instead.")
 
     # unpack quaternion vector and scalar
     quaternion_vector: torch.Tensor = torch.tensor([])
     quaternion_scalar: torch.Tensor = torch.tensor([])
 
-    if order == 'xyzw':
->>>>>>> d6e2cbf1
+    if order == QuaternionCoeffOrder.XYZW:
         quaternion_vector = quaternion[..., 0:3]
         quaternion_scalar = quaternion[..., 3:4]
     else:
@@ -850,7 +731,7 @@
 
 
 def angle_axis_to_quaternion(angle_axis: torch.Tensor,
-                             order: str = 'xyzw') -> torch.Tensor:
+                             order: QuaternionCoeffOrder = QuaternionCoeffOrder.XYZW) -> torch.Tensor:
     r"""Convert an angle axis to a quaternion.
 
     The quaternion vector has components in (x, y, z, w) or (w, x, y, z) format.
@@ -859,7 +740,7 @@
 
     Args:
         angle_axis (torch.Tensor): tensor with angle axis.
-        order (str): quaternion coefficient order. Default: 'xyzw'.
+        order (QuaternionCoeffOrder): quaternion coefficient order. Default: 'xyzw'.
           Note: 'xyzw' will be deprecated in favor of 'wxyz'.
 
     Return:
@@ -871,7 +752,7 @@
 
     Example:
         >>> angle_axis = torch.rand(2, 3)  # Nx3
-        >>> quaternion = angle_axis_to_quaternion(angle_axis, order='wxyz')  # Nx4
+        >>> quaternion = angle_axis_to_quaternion(angle_axis, order=QuaternionCoeffOrder.WXYZ)  # Nx4
     """
     if not torch.is_tensor(angle_axis):
         raise TypeError(f"Input type is not a torch.Tensor. Got {type(angle_axis)}")
@@ -879,26 +760,15 @@
     if not angle_axis.shape[-1] == 3:
         raise ValueError(f"Input must be a tensor of shape Nx3 or 3. Got {angle_axis.shape}")
 
-<<<<<<< HEAD
     if not torch.jit.is_scripting():
         if order.name not in QuaternionCoeffOrder.__members__.keys():
             raise ValueError(f"order must be one of {QuaternionCoeffOrder.__members__.keys()}")
 
-        if order == QuaternionCoeffOrder.XYZW:
-            warnings.warn("`XYZW` quaternion coefficient order is deprecated and"
-                          " will be removed after > 0.6. "
-                          "Please use `QuaternionCoeffOrder.WXYZ` instead.",
-                          DeprecationWarning, stacklevel=2)
-=======
-    if order not in ['xyzw', 'wxyz']:
-        raise ValueError("order must be one of ['xyzw', 'wxyz'].")
-
-    if order == 'xyzw':
-        warnings.warn("`xyzw` quaternion coefficient order is deprecated and"
+    if order == QuaternionCoeffOrder.XYZW:
+        warnings.warn("`XYZW` quaternion coefficient order is deprecated and"
                       " will be removed after > 0.6. "
-                      "Please use `wxyz` instead.")
-
->>>>>>> d6e2cbf1
+                      "Please use `QuaternionCoeffOrder.WXYZ` instead.")
+
     # unpack input and compute conversion
     a0: torch.Tensor = angle_axis[..., 0:1]
     a1: torch.Tensor = angle_axis[..., 1:2]
@@ -918,7 +788,7 @@
 
     quaternion: torch.Tensor = torch.zeros(size=(*angle_axis.shape[:-1], 4), dtype=angle_axis.dtype,
                                            device=angle_axis.device)
-    if order == 'xyzw':
+    if order == QuaternionCoeffOrder.XYZW:
         quaternion[..., 0:1] = a0 * k
         quaternion[..., 1:2] = a1 * k
         quaternion[..., 2:3] = a2 * k
