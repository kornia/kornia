--- conflicted
+++ resolved
@@ -322,13 +322,8 @@
     return rotation_matrix  # Nx3x3
 
 
-<<<<<<< HEAD
 def rotation_matrix_to_angle_axis(rotation_matrix: torch.Tensor, eps: float = 1e-8) -> torch.Tensor:
     r"""Convert 3x3 rotation matrix to Rodrigues vector.
-=======
-def rotation_matrix_to_angle_axis(rotation_matrix: torch.Tensor) -> torch.Tensor:
-    r"""Convert 3x3 rotation matrix to Rodrigues vector in radians.
->>>>>>> edb83b45
 
     Args:
         rotation_matrix: rotation matrix of shape :math:`(N, 3, 3)`.
