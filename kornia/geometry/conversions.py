import enum
import warnings
from typing import Optional, Tuple

import torch
import torch.nn.functional as F

from kornia.constants import pi
<<<<<<< HEAD
from kornia.core import Tensor, concatenate, pad, stack, tensor, where
from kornia.testing import KORNIA_CHECK_SHAPE
=======
from kornia.core import Tensor, concatenate, stack, tensor
from kornia.testing import KORNIA_CHECK, KORNIA_CHECK_SHAPE
>>>>>>> 7348e407
from kornia.utils.helpers import _torch_inverse_cast

__all__ = [
    "rad2deg",
    "deg2rad",
    "pol2cart",
    "cart2pol",
    "convert_points_from_homogeneous",
    "convert_points_to_homogeneous",
    "convert_affinematrix_to_homography",
    "convert_affinematrix_to_homography3d",
    "angle_axis_to_rotation_matrix",
    "angle_axis_to_quaternion",
    "rotation_matrix_to_angle_axis",
    "rotation_matrix_to_quaternion",
    "quaternion_to_angle_axis",
    "quaternion_to_rotation_matrix",
    "quaternion_log_to_exp",
    "quaternion_exp_to_log",
    "quaternion_from_euler",
    "euler_from_quaternion",
    "denormalize_pixel_coordinates",
    "normalize_pixel_coordinates",
    "normalize_quaternion",
    "denormalize_pixel_coordinates3d",
    "normalize_pixel_coordinates3d",
    "angle_to_rotation_matrix",
    "normalize_homography",
    "denormalize_homography",
    "normalize_homography3d",
    "normal_transform_pixel",
    "normal_transform_pixel3d",
    "normalize_points_with_intrinsics",
    "denormalize_points_with_intrinsics",
    "worldtocam_to_camtoworld_Rt",
    "camtoworld_to_worldtocam_Rt",
    "Rt_to_matrix4x4",
    "matrix4x4_to_Rt",
    "camtoworld_graphics_to_vision_4x4",
    "camtoworld_vision_to_graphics_4x4",
    "camtoworld_graphics_to_vision_Rt",
    "camtoworld_vision_to_graphics_Rt",
    "ARKitQTVecs_to_ColmapQTVecs",
]


class QuaternionCoeffOrder(enum.Enum):
    XYZW = 'xyzw'
    WXYZ = 'wxyz'


def rad2deg(tensor: Tensor) -> Tensor:
    r"""Function that converts angles from radians to degrees.

    Args:
        tensor: Tensor of arbitrary shape.

    Returns:
        Tensor with same shape as input.

    Example:
        >>> input = tensor(3.1415926535)
        >>> rad2deg(input)
        tensor(180.)
    """
    if not isinstance(tensor, Tensor):
        raise TypeError(f"Input type is not a Tensor. Got {type(tensor)}")

    return 180.0 * tensor / pi.to(tensor.device).type(tensor.dtype)


def deg2rad(tensor: Tensor) -> Tensor:
    r"""Function that converts angles from degrees to radians.

    Args:
        tensor: Tensor of arbitrary shape.

    Returns:
        tensor with same shape as input.

    Examples:
        >>> input = tensor(180.)
        >>> deg2rad(input)
        tensor(3.1416)
    """
    if not isinstance(tensor, Tensor):
        raise TypeError(f"Input type is not a Tensor. Got {type(tensor)}")

    return tensor * pi.to(tensor.device).type(tensor.dtype) / 180.0


def pol2cart(rho: Tensor, phi: Tensor) -> Tuple[Tensor, Tensor]:
    r"""Function that converts polar coordinates to cartesian coordinates.

    Args:
        rho: Tensor of arbitrary shape.
        phi: Tensor of same arbitrary shape.

    Returns:
        - x: Tensor with same shape as input.
        - y: Tensor with same shape as input.

    Example:
        >>> rho = torch.rand(1, 3, 3)
        >>> phi = torch.rand(1, 3, 3)
        >>> x, y = pol2cart(rho, phi)
    """
    if not (isinstance(rho, Tensor) & isinstance(phi, Tensor)):
        raise TypeError(f"Input type is not a Tensor. Got {type(rho)}, {type(phi)}")

    x = rho * torch.cos(phi)
    y = rho * torch.sin(phi)
    return x, y


def cart2pol(x: Tensor, y: Tensor, eps: float = 1.0e-8) -> Tuple[Tensor, Tensor]:
    """Function that converts cartesian coordinates to polar coordinates.

    Args:
        x: Tensor of arbitrary shape.
        y: Tensor of same arbitrary shape.
        eps: To avoid division by zero.

    Returns:
        - rho: Tensor with same shape as input.
        - phi: Tensor with same shape as input.

    Example:
        >>> x = torch.rand(1, 3, 3)
        >>> y = torch.rand(1, 3, 3)
        >>> rho, phi = cart2pol(x, y)
    """
    if not (isinstance(x, Tensor) & isinstance(y, Tensor)):
        raise TypeError(f"Input type is not a Tensor. Got {type(x)}, {type(y)}")

    rho = torch.sqrt(x**2 + y**2 + eps)
    phi = torch.atan2(y, x)
    return rho, phi


def convert_points_from_homogeneous(points: Tensor, eps: float = 1e-8) -> Tensor:
    r"""Function that converts points from homogeneous to Euclidean space.

    Args:
        points: the points to be transformed of shape :math:`(B, N, D)`.
        eps: to avoid division by zero.

    Returns:
        the points in Euclidean space :math:`(B, N, D-1)`.

    Examples:
        >>> input = tensor([[0., 0., 1.]])
        >>> convert_points_from_homogeneous(input)
        tensor([[0., 0.]])
    """
    if not isinstance(points, Tensor):
        raise TypeError(f"Input type is not a Tensor. Got {type(points)}")

    if len(points.shape) < 2:
        raise ValueError(f"Input must be at least a 2D tensor. Got {points.shape}")

    # we check for points at max_val
    z_vec: Tensor = points[..., -1:]

    # set the results of division by zeror/near-zero to 1.0
    # follow the convention of opencv:
    # https://github.com/opencv/opencv/pull/14411/files
    mask: Tensor = torch.abs(z_vec) > eps
    scale = where(mask, 1.0 / (z_vec + eps), torch.ones_like(z_vec))

    return scale * points[..., :-1]


def convert_points_to_homogeneous(points: Tensor) -> Tensor:
    r"""Function that converts points from Euclidean to homogeneous space.

    Args:
        points: the points to be transformed with shape :math:`(*, N, D)`.

    Returns:
        the points in homogeneous coordinates :math:`(*, N, D+1)`.

    Examples:
        >>> input = tensor([[0., 0.]])
        >>> convert_points_to_homogeneous(input)
        tensor([[0., 0., 1.]])
    """
    if not isinstance(points, Tensor):
        raise TypeError(f"Input type is not a Tensor. Got {type(points)}")
    if len(points.shape) < 2:
        raise ValueError(f"Input must be at least a 2D tensor. Got {points.shape}")

    return pad(points, [0, 1], "constant", 1.0)


def _convert_affinematrix_to_homography_impl(A: Tensor) -> Tensor:
    H: Tensor = pad(A, [0, 0, 0, 1], "constant", value=0.0)
    H[..., -1, -1] += 1.0
    return H


def convert_affinematrix_to_homography(A: Tensor) -> Tensor:
    r"""Function that converts batch of affine matrices.

    Args:
        A: the affine matrix with shape :math:`(B,2,3)`.

    Returns:
         the homography matrix with shape of :math:`(B,3,3)`.

    Examples:
        >>> A = tensor([[[1., 0., 0.],
        ...                    [0., 1., 0.]]])
        >>> convert_affinematrix_to_homography(A)
        tensor([[[1., 0., 0.],
                 [0., 1., 0.],
                 [0., 0., 1.]]])
    """
    if not isinstance(A, Tensor):
        raise TypeError(f"Input type is not a Tensor. Got {type(A)}")

    if not (len(A.shape) == 3 and A.shape[-2:] == (2, 3)):
        raise ValueError(f"Input matrix must be a Bx2x3 tensor. Got {A.shape}")

    return _convert_affinematrix_to_homography_impl(A)


def convert_affinematrix_to_homography3d(A: Tensor) -> Tensor:
    r"""Function that converts batch of 3d affine matrices.

    Args:
        A: the affine matrix with shape :math:`(B,3,4)`.

    Returns:
         the homography matrix with shape of :math:`(B,4,4)`.

    Examples:
        >>> A = tensor([[[1., 0., 0., 0.],
        ...                    [0., 1., 0., 0.],
        ...                    [0., 0., 1., 0.]]])
        >>> convert_affinematrix_to_homography3d(A)
        tensor([[[1., 0., 0., 0.],
                 [0., 1., 0., 0.],
                 [0., 0., 1., 0.],
                 [0., 0., 0., 1.]]])
    """
    if not isinstance(A, Tensor):
        raise TypeError(f"Input type is not a Tensor. Got {type(A)}")

    if not (len(A.shape) == 3 and A.shape[-2:] == (3, 4)):
        raise ValueError(f"Input matrix must be a Bx3x4 tensor. Got {A.shape}")

    return _convert_affinematrix_to_homography_impl(A)


def angle_axis_to_rotation_matrix(angle_axis: Tensor) -> Tensor:
    r"""Convert 3d vector of axis-angle rotation to 3x3 rotation matrix.

    Args:
        angle_axis: tensor of 3d vector of axis-angle rotations in radians with shape :math:`(N, 3)`.

    Returns:
        tensor of rotation matrices of shape :math:`(N, 3, 3)`.

    Example:
        >>> input = tensor([[0., 0., 0.]])
        >>> angle_axis_to_rotation_matrix(input)
        tensor([[[1., 0., 0.],
                 [0., 1., 0.],
                 [0., 0., 1.]]])

        >>> input = tensor([[1.5708, 0., 0.]])
        >>> angle_axis_to_rotation_matrix(input)
        tensor([[[ 1.0000e+00,  0.0000e+00,  0.0000e+00],
                 [ 0.0000e+00, -3.6200e-06, -1.0000e+00],
                 [ 0.0000e+00,  1.0000e+00, -3.6200e-06]]])
    """
    if not isinstance(angle_axis, Tensor):
        raise TypeError(f"Input type is not a Tensor. Got {type(angle_axis)}")

    if not angle_axis.shape[-1] == 3:
        raise ValueError(f"Input size must be a (*, 3) tensor. Got {angle_axis.shape}")

    def _compute_rotation_matrix(angle_axis, theta2, eps=1e-6):
        # We want to be careful to only evaluate the square root if the
        # norm of the angle_axis vector is greater than zero. Otherwise
        # we get a division by zero.
        k_one = 1.0
        theta = torch.sqrt(theta2)
        wxyz = angle_axis / (theta + eps)
        wx, wy, wz = torch.chunk(wxyz, 3, dim=1)
        cos_theta = torch.cos(theta)
        sin_theta = torch.sin(theta)

        r00 = cos_theta + wx * wx * (k_one - cos_theta)
        r10 = wz * sin_theta + wx * wy * (k_one - cos_theta)
        r20 = -wy * sin_theta + wx * wz * (k_one - cos_theta)
        r01 = wx * wy * (k_one - cos_theta) - wz * sin_theta
        r11 = cos_theta + wy * wy * (k_one - cos_theta)
        r21 = wx * sin_theta + wy * wz * (k_one - cos_theta)
        r02 = wy * sin_theta + wx * wz * (k_one - cos_theta)
        r12 = -wx * sin_theta + wy * wz * (k_one - cos_theta)
        r22 = cos_theta + wz * wz * (k_one - cos_theta)
        rotation_matrix = concatenate([r00, r01, r02, r10, r11, r12, r20, r21, r22], dim=1)
        return rotation_matrix.view(-1, 3, 3)

    def _compute_rotation_matrix_taylor(angle_axis):
        rx, ry, rz = torch.chunk(angle_axis, 3, dim=1)
        k_one = torch.ones_like(rx)
        rotation_matrix = concatenate([k_one, -rz, ry, rz, k_one, -rx, -ry, rx, k_one], dim=1)
        return rotation_matrix.view(-1, 3, 3)

    # stolen from ceres/rotation.h

    _angle_axis = torch.unsqueeze(angle_axis, dim=1)
    theta2 = torch.matmul(_angle_axis, _angle_axis.transpose(1, 2))
    theta2 = torch.squeeze(theta2, dim=1)

    # compute rotation matrices
    rotation_matrix_normal = _compute_rotation_matrix(angle_axis, theta2)
    rotation_matrix_taylor = _compute_rotation_matrix_taylor(angle_axis)

    # create mask to handle both cases
    eps = 1e-6
    mask = (theta2 > eps).view(-1, 1, 1).to(theta2.device)
    mask_pos = (mask).type_as(theta2)
    mask_neg = (~mask).type_as(theta2)

    # create output pose matrix
    batch_size = angle_axis.shape[0]
    rotation_matrix = torch.eye(3).to(angle_axis.device).type_as(angle_axis)
    rotation_matrix = rotation_matrix.view(1, 3, 3).repeat(batch_size, 1, 1)
    # fill output matrix with masked values
    rotation_matrix[..., :3, :3] = mask_pos * rotation_matrix_normal + mask_neg * rotation_matrix_taylor
    return rotation_matrix  # Nx3x3


def rotation_matrix_to_angle_axis(rotation_matrix: Tensor) -> Tensor:
    r"""Convert 3x3 rotation matrix to Rodrigues vector in radians.

    Args:
        rotation_matrix: rotation matrix of shape :math:`(N, 3, 3)`.

    Returns:
        Rodrigues vector transformation of shape :math:`(N, 3)`.

    Example:
        >>> input = tensor([[1., 0., 0.],
        ...                       [0., 1., 0.],
        ...                       [0., 0., 1.]])
        >>> rotation_matrix_to_angle_axis(input)
        tensor([0., 0., 0.])

        >>> input = tensor([[1., 0., 0.],
        ...                       [0., 0., -1.],
        ...                       [0., 1., 0.]])
        >>> rotation_matrix_to_angle_axis(input)
        tensor([1.5708, 0.0000, 0.0000])
    """
    if not isinstance(rotation_matrix, Tensor):
        raise TypeError(f"Input type is not a Tensor. Got {type(rotation_matrix)}")

    if not rotation_matrix.shape[-2:] == (3, 3):
        raise ValueError(f"Input size must be a (*, 3, 3) tensor. Got {rotation_matrix.shape}")
    quaternion: Tensor = rotation_matrix_to_quaternion(rotation_matrix, order=QuaternionCoeffOrder.WXYZ)
    return quaternion_to_angle_axis(quaternion, order=QuaternionCoeffOrder.WXYZ)


def rotation_matrix_to_quaternion(
    rotation_matrix: Tensor, eps: float = 1.0e-8, order: QuaternionCoeffOrder = QuaternionCoeffOrder.XYZW
) -> Tensor:
    r"""Convert 3x3 rotation matrix to 4d quaternion vector.

    The quaternion vector has components in (w, x, y, z) or (x, y, z, w) format.

    .. note::
        The (x, y, z, w) order is going to be deprecated in favor of efficiency.

    Args:
        rotation_matrix: the rotation matrix to convert with shape :math:`(*, 3, 3)`.
        eps: small value to avoid zero division.
        order: quaternion coefficient order. Note: 'xyzw' will be deprecated in favor of 'wxyz'.

    Return:
        the rotation in quaternion with shape :math:`(*, 4)`.

    Example:
        >>> input = tensor([[1., 0., 0.],
        ...                       [0., 1., 0.],
        ...                       [0., 0., 1.]])
        >>> rotation_matrix_to_quaternion(input, eps=torch.finfo(input.dtype).eps,
        ...                               order=QuaternionCoeffOrder.WXYZ)
        tensor([1., 0., 0., 0.])
    """
    if not isinstance(rotation_matrix, Tensor):
        raise TypeError(f"Input type is not a Tensor. Got {type(rotation_matrix)}")

    if not rotation_matrix.shape[-2:] == (3, 3):
        raise ValueError(f"Input size must be a (*, 3, 3) tensor. Got {rotation_matrix.shape}")

    if not torch.jit.is_scripting():
        if order.name not in QuaternionCoeffOrder.__members__.keys():
            raise ValueError(f"order must be one of {QuaternionCoeffOrder.__members__.keys()}")

    if order == QuaternionCoeffOrder.XYZW:
        warnings.warn(
            "`XYZW` quaternion coefficient order is deprecated and"
            " will be removed after > 0.6. "
            "Please use `QuaternionCoeffOrder.WXYZ` instead."
        )

    def safe_zero_division(numerator: Tensor, denominator: Tensor) -> Tensor:
        eps: float = torch.finfo(numerator.dtype).tiny
        return numerator / torch.clamp(denominator, min=eps)

    rotation_matrix_vec: Tensor = rotation_matrix.view(*rotation_matrix.shape[:-2], 9)

    m00, m01, m02, m10, m11, m12, m20, m21, m22 = torch.chunk(rotation_matrix_vec, chunks=9, dim=-1)

    trace: Tensor = m00 + m11 + m22

    def trace_positive_cond():
        sq = torch.sqrt(trace + 1.0 + eps) * 2.0  # sq = 4 * qw.
        qw = 0.25 * sq
        qx = safe_zero_division(m21 - m12, sq)
        qy = safe_zero_division(m02 - m20, sq)
        qz = safe_zero_division(m10 - m01, sq)
        if order == QuaternionCoeffOrder.XYZW:
            return concatenate((qx, qy, qz, qw), dim=-1)
        return concatenate((qw, qx, qy, qz), dim=-1)

    def cond_1():
        sq = torch.sqrt(1.0 + m00 - m11 - m22 + eps) * 2.0  # sq = 4 * qx.
        qw = safe_zero_division(m21 - m12, sq)
        qx = 0.25 * sq
        qy = safe_zero_division(m01 + m10, sq)
        qz = safe_zero_division(m02 + m20, sq)
        if order == QuaternionCoeffOrder.XYZW:
            return concatenate((qx, qy, qz, qw), dim=-1)
        return concatenate((qw, qx, qy, qz), dim=-1)

    def cond_2():
        sq = torch.sqrt(1.0 + m11 - m00 - m22 + eps) * 2.0  # sq = 4 * qy.
        qw = safe_zero_division(m02 - m20, sq)
        qx = safe_zero_division(m01 + m10, sq)
        qy = 0.25 * sq
        qz = safe_zero_division(m12 + m21, sq)
        if order == QuaternionCoeffOrder.XYZW:
            return concatenate((qx, qy, qz, qw), dim=-1)
        return concatenate((qw, qx, qy, qz), dim=-1)

    def cond_3():
        sq = torch.sqrt(1.0 + m22 - m00 - m11 + eps) * 2.0  # sq = 4 * qz.
        qw = safe_zero_division(m10 - m01, sq)
        qx = safe_zero_division(m02 + m20, sq)
        qy = safe_zero_division(m12 + m21, sq)
        qz = 0.25 * sq
        if order == QuaternionCoeffOrder.XYZW:
            return concatenate((qx, qy, qz, qw), dim=-1)
        return concatenate((qw, qx, qy, qz), dim=-1)

    where_2 = where(m11 > m22, cond_2(), cond_3())
    where_1 = where((m00 > m11) & (m00 > m22), cond_1(), where_2)

    quaternion: Tensor = where(trace > 0.0, trace_positive_cond(), where_1)
    return quaternion


def normalize_quaternion(quaternion: Tensor, eps: float = 1.0e-12) -> Tensor:
    r"""Normalize a quaternion.

    The quaternion should be in (x, y, z, w) or (w, x, y, z) format.

    Args:
        quaternion: a tensor containing a quaternion to be normalized.
          The tensor can be of shape :math:`(*, 4)`.
        eps: small value to avoid division by zero.

    Return:
        the normalized quaternion of shape :math:`(*, 4)`.

    Example:
        >>> quaternion = tensor((1., 0., 1., 0.))
        >>> normalize_quaternion(quaternion)
        tensor([0.7071, 0.0000, 0.7071, 0.0000])
    """
    if not isinstance(quaternion, Tensor):
        raise TypeError(f"Input type is not a Tensor. Got {type(quaternion)}")

    if not quaternion.shape[-1] == 4:
        raise ValueError(f"Input must be a tensor of shape (*, 4). Got {quaternion.shape}")
    return F.normalize(quaternion, p=2.0, dim=-1, eps=eps)


# based on:
# https://github.com/matthew-brett/transforms3d/blob/8965c48401d9e8e66b6a8c37c65f2fc200a076fa/transforms3d/quaternions.py#L101
# https://github.com/tensorflow/graphics/blob/master/tensorflow_graphics/geometry/transformation/rotation_matrix_3d.py#L247


def quaternion_to_rotation_matrix(
    quaternion: Tensor, order: QuaternionCoeffOrder = QuaternionCoeffOrder.XYZW
) -> Tensor:
    r"""Convert a quaternion to a rotation matrix.

    The quaternion should be in (x, y, z, w) or (w, x, y, z) format.

    Args:
        quaternion: a tensor containing a quaternion to be converted.
          The tensor can be of shape :math:`(*, 4)`.
        order: quaternion coefficient order. Note: 'xyzw' will be deprecated in favor of 'wxyz'.

    Return:
        the rotation matrix of shape :math:`(*, 3, 3)`.

    Example:
        >>> quaternion = tensor((0., 0., 0., 1.))
        >>> quaternion_to_rotation_matrix(quaternion, order=QuaternionCoeffOrder.WXYZ)
        tensor([[-1.,  0.,  0.],
                [ 0., -1.,  0.],
                [ 0.,  0.,  1.]])
    """
    if not isinstance(quaternion, Tensor):
        raise TypeError(f"Input type is not a Tensor. Got {type(quaternion)}")

    if not quaternion.shape[-1] == 4:
        raise ValueError(f"Input must be a tensor of shape (*, 4). Got {quaternion.shape}")

    if not torch.jit.is_scripting():
        if order.name not in QuaternionCoeffOrder.__members__.keys():
            raise ValueError(f"order must be one of {QuaternionCoeffOrder.__members__.keys()}")

    if order == QuaternionCoeffOrder.XYZW:
        warnings.warn(
            "`XYZW` quaternion coefficient order is deprecated and"
            " will be removed after > 0.6. "
            "Please use `QuaternionCoeffOrder.WXYZ` instead."
        )

    # normalize the input quaternion
    quaternion_norm: Tensor = normalize_quaternion(quaternion)

    # unpack the normalized quaternion components
    if order == QuaternionCoeffOrder.XYZW:
        x, y, z, w = torch.chunk(quaternion_norm, chunks=4, dim=-1)
    else:
        w, x, y, z = torch.chunk(quaternion_norm, chunks=4, dim=-1)

    # compute the actual conversion
    tx: Tensor = 2.0 * x
    ty: Tensor = 2.0 * y
    tz: Tensor = 2.0 * z
    twx: Tensor = tx * w
    twy: Tensor = ty * w
    twz: Tensor = tz * w
    txx: Tensor = tx * x
    txy: Tensor = ty * x
    txz: Tensor = tz * x
    tyy: Tensor = ty * y
    tyz: Tensor = tz * y
    tzz: Tensor = tz * z
    one: Tensor = tensor(1.0)

    matrix: Tensor = stack(
        (
            one - (tyy + tzz),
            txy - twz,
            txz + twy,
            txy + twz,
            one - (txx + tzz),
            tyz - twx,
            txz - twy,
            tyz + twx,
            one - (txx + tyy),
        ),
        dim=-1,
    ).view(-1, 3, 3)

    if len(quaternion.shape) == 1:
        matrix = torch.squeeze(matrix, dim=0)
    return matrix


def quaternion_to_angle_axis(quaternion: Tensor, order: QuaternionCoeffOrder = QuaternionCoeffOrder.XYZW) -> Tensor:
    """Convert quaternion vector to angle axis of rotation in radians.

    The quaternion should be in (x, y, z, w) or (w, x, y, z) format.

    Adapted from ceres C++ library: ceres-solver/include/ceres/rotation.h

    Args:
        quaternion: tensor with quaternions.
        order: quaternion coefficient order. Note: 'xyzw' will be deprecated in favor of 'wxyz'.

    Return:
        tensor with angle axis of rotation.

    Shape:
        - Input: :math:`(*, 4)` where `*` means, any number of dimensions
        - Output: :math:`(*, 3)`

    Example:
        >>> quaternion = tensor((1., 0., 0., 0.))
        >>> quaternion_to_angle_axis(quaternion)
        tensor([3.1416, 0.0000, 0.0000])
    """
    if not torch.is_tensor(quaternion):
        raise TypeError(f"Input type is not a Tensor. Got {type(quaternion)}")

    if not quaternion.shape[-1] == 4:
        raise ValueError(f"Input must be a tensor of shape Nx4 or 4. Got {quaternion.shape}")

    if not torch.jit.is_scripting():
        if order.name not in QuaternionCoeffOrder.__members__.keys():
            raise ValueError(f"order must be one of {QuaternionCoeffOrder.__members__.keys()}")

    if order == QuaternionCoeffOrder.XYZW:
        warnings.warn(
            "`XYZW` quaternion coefficient order is deprecated and"
            " will be removed after > 0.6. "
            "Please use `QuaternionCoeffOrder.WXYZ` instead."
        )
    # unpack input and compute conversion
    q1: Tensor = tensor([])
    q2: Tensor = tensor([])
    q3: Tensor = tensor([])
    cos_theta: Tensor = tensor([])

    if order == QuaternionCoeffOrder.XYZW:
        q1 = quaternion[..., 0]
        q2 = quaternion[..., 1]
        q3 = quaternion[..., 2]
        cos_theta = quaternion[..., 3]
    else:
        cos_theta = quaternion[..., 0]
        q1 = quaternion[..., 1]
        q2 = quaternion[..., 2]
        q3 = quaternion[..., 3]

    sin_squared_theta: Tensor = q1 * q1 + q2 * q2 + q3 * q3

    sin_theta: Tensor = torch.sqrt(sin_squared_theta)
    two_theta: Tensor = 2.0 * where(
        cos_theta < 0.0, torch.atan2(-sin_theta, -cos_theta), torch.atan2(sin_theta, cos_theta)
    )

    k_pos: Tensor = two_theta / sin_theta
    k_neg: Tensor = 2.0 * torch.ones_like(sin_theta)
    k: Tensor = where(sin_squared_theta > 0.0, k_pos, k_neg)

    angle_axis: Tensor = torch.zeros_like(quaternion)[..., :3]
    angle_axis[..., 0] += q1 * k
    angle_axis[..., 1] += q2 * k
    angle_axis[..., 2] += q3 * k
    return angle_axis


def quaternion_log_to_exp(
    quaternion: Tensor, eps: float = 1.0e-8, order: QuaternionCoeffOrder = QuaternionCoeffOrder.XYZW
) -> Tensor:
    r"""Apply exponential map to log quaternion.

    The quaternion should be in (x, y, z, w) or (w, x, y, z) format.

    Args:
        quaternion: a tensor containing a quaternion to be converted.
          The tensor can be of shape :math:`(*, 3)`.
        eps: a small number for clamping.
        order: quaternion coefficient order. Note: 'xyzw' will be deprecated in favor of 'wxyz'.

    Return:
        the quaternion exponential map of shape :math:`(*, 4)`.

    Example:
        >>> quaternion = tensor((0., 0., 0.))
        >>> quaternion_log_to_exp(quaternion, eps=torch.finfo(quaternion.dtype).eps,
        ...                       order=QuaternionCoeffOrder.WXYZ)
        tensor([1., 0., 0., 0.])
    """
    if not isinstance(quaternion, Tensor):
        raise TypeError(f"Input type is not a Tensor. Got {type(quaternion)}")

    if not quaternion.shape[-1] == 3:
        raise ValueError(f"Input must be a tensor of shape (*, 3). Got {quaternion.shape}")

    if not torch.jit.is_scripting():
        if order.name not in QuaternionCoeffOrder.__members__.keys():
            raise ValueError(f"order must be one of {QuaternionCoeffOrder.__members__.keys()}")

    if order == QuaternionCoeffOrder.XYZW:
        warnings.warn(
            "`XYZW` quaternion coefficient order is deprecated and"
            " will be removed after > 0.6. "
            "Please use `QuaternionCoeffOrder.WXYZ` instead."
        )

    # compute quaternion norm
    norm_q: Tensor = torch.norm(quaternion, p=2, dim=-1, keepdim=True).clamp(min=eps)

    # compute scalar and vector
    quaternion_vector: Tensor = quaternion * torch.sin(norm_q) / norm_q
    quaternion_scalar: Tensor = torch.cos(norm_q)

    # compose quaternion and return
    quaternion_exp: Tensor = tensor([])
    if order == QuaternionCoeffOrder.XYZW:
        quaternion_exp = concatenate((quaternion_vector, quaternion_scalar), dim=-1)
    else:
        quaternion_exp = concatenate((quaternion_scalar, quaternion_vector), dim=-1)

    return quaternion_exp


def quaternion_exp_to_log(
    quaternion: Tensor, eps: float = 1.0e-8, order: QuaternionCoeffOrder = QuaternionCoeffOrder.XYZW
) -> Tensor:
    r"""Apply the log map to a quaternion.

    The quaternion should be in (x, y, z, w) format.

    Args:
        quaternion: a tensor containing a quaternion to be converted.
          The tensor can be of shape :math:`(*, 4)`.
        eps: a small number for clamping.
        order: quaternion coefficient order. Note: 'xyzw' will be deprecated in favor of 'wxyz'.

    Return:
        the quaternion log map of shape :math:`(*, 3)`.

    Example:
        >>> quaternion = tensor((1., 0., 0., 0.))
        >>> quaternion_exp_to_log(quaternion, eps=torch.finfo(quaternion.dtype).eps,
        ...                       order=QuaternionCoeffOrder.WXYZ)
        tensor([0., 0., 0.])
    """
    if not isinstance(quaternion, Tensor):
        raise TypeError(f"Input type is not a Tensor. Got {type(quaternion)}")

    if not quaternion.shape[-1] == 4:
        raise ValueError(f"Input must be a tensor of shape (*, 4). Got {quaternion.shape}")

    if not torch.jit.is_scripting():
        if order.name not in QuaternionCoeffOrder.__members__.keys():
            raise ValueError(f"order must be one of {QuaternionCoeffOrder.__members__.keys()}")

    if order == QuaternionCoeffOrder.XYZW:
        warnings.warn(
            "`XYZW` quaternion coefficient order is deprecated and"
            " will be removed after > 0.6. "
            "Please use `QuaternionCoeffOrder.WXYZ` instead."
        )

    # unpack quaternion vector and scalar
    quaternion_vector: Tensor = tensor([])
    quaternion_scalar: Tensor = tensor([])

    if order == QuaternionCoeffOrder.XYZW:
        quaternion_vector = quaternion[..., 0:3]
        quaternion_scalar = quaternion[..., 3:4]
    else:
        quaternion_scalar = quaternion[..., 0:1]
        quaternion_vector = quaternion[..., 1:4]

    # compute quaternion norm
    norm_q: Tensor = torch.norm(quaternion_vector, p=2, dim=-1, keepdim=True).clamp(min=eps)

    # apply log map
    quaternion_log: Tensor = quaternion_vector * torch.acos(torch.clamp(quaternion_scalar, min=-1.0, max=1.0)) / norm_q

    return quaternion_log


# based on:
# https://github.com/facebookresearch/QuaterNet/blob/master/common/quaternion.py#L138


def angle_axis_to_quaternion(angle_axis: Tensor, order: QuaternionCoeffOrder = QuaternionCoeffOrder.XYZW) -> Tensor:
    r"""Convert an angle axis to a quaternion.

    The quaternion vector has components in (x, y, z, w) or (w, x, y, z) format.

    Adapted from ceres C++ library: ceres-solver/include/ceres/rotation.h

    Args:
        angle_axis: tensor with angle axis in radians.
        order: quaternion coefficient order. Note: 'xyzw' will be deprecated in favor of 'wxyz'.

    Return:
        tensor with quaternion.

    Shape:
        - Input: :math:`(*, 3)` where `*` means, any number of dimensions
        - Output: :math:`(*, 4)`

    Example:
        >>> angle_axis = tensor((0., 1., 0.))
        >>> angle_axis_to_quaternion(angle_axis, order=QuaternionCoeffOrder.WXYZ)
        tensor([0.8776, 0.0000, 0.4794, 0.0000])
    """
    if not torch.is_tensor(angle_axis):
        raise TypeError(f"Input type is not a Tensor. Got {type(angle_axis)}")

    if not angle_axis.shape[-1] == 3:
        raise ValueError(f"Input must be a tensor of shape Nx3 or 3. Got {angle_axis.shape}")

    if not torch.jit.is_scripting():
        if order.name not in QuaternionCoeffOrder.__members__.keys():
            raise ValueError(f"order must be one of {QuaternionCoeffOrder.__members__.keys()}")

    if order == QuaternionCoeffOrder.XYZW:
        warnings.warn(
            "`XYZW` quaternion coefficient order is deprecated and"
            " will be removed after > 0.6. "
            "Please use `QuaternionCoeffOrder.WXYZ` instead."
        )

    # unpack input and compute conversion
    a0: Tensor = angle_axis[..., 0:1]
    a1: Tensor = angle_axis[..., 1:2]
    a2: Tensor = angle_axis[..., 2:3]
    theta_squared: Tensor = a0 * a0 + a1 * a1 + a2 * a2

    theta: Tensor = torch.sqrt(theta_squared)
    half_theta: Tensor = theta * 0.5

    mask: Tensor = theta_squared > 0.0
    ones: Tensor = torch.ones_like(half_theta)

    k_neg: Tensor = 0.5 * ones
    k_pos: Tensor = torch.sin(half_theta) / theta
    k: Tensor = where(mask, k_pos, k_neg)
    w: Tensor = where(mask, torch.cos(half_theta), ones)

    quaternion: Tensor = torch.zeros(size=(*angle_axis.shape[:-1], 4), dtype=angle_axis.dtype, device=angle_axis.device)
    if order == QuaternionCoeffOrder.XYZW:
        quaternion[..., 0:1] = a0 * k
        quaternion[..., 1:2] = a1 * k
        quaternion[..., 2:3] = a2 * k
        quaternion[..., 3:4] = w
    else:
        quaternion[..., 1:2] = a0 * k
        quaternion[..., 2:3] = a1 * k
        quaternion[..., 3:4] = a2 * k
        quaternion[..., 0:1] = w
    return quaternion


# inspired by: https://stackoverflow.com/questions/56207448/efficient-quaternions-to-euler-transformation


def euler_from_quaternion(w: Tensor, x: Tensor, y: Tensor, z: Tensor) -> Tuple[Tensor, Tensor, Tensor]:
    """Convert a quaternion coefficients to Euler angles.

    Returned angles are in radians in XYZ convention.

    Args:
        w: quaternion :math:`q_w` coefficient.
        x: quaternion :math:`q_x` coefficient.
        y: quaternion :math:`q_y` coefficient.
        z: quaternion :math:`q_z` coefficient.

    Return:
        A tuple with euler angles`roll`, `pitch`, `yaw`.
    """
    KORNIA_CHECK(w.shape == x.shape)
    KORNIA_CHECK(x.shape == y.shape)
    KORNIA_CHECK(y.shape == z.shape)

    yy = y * y

    sinr_cosp = 2.0 * (w * x + y * z)
    cosr_cosp = 1.0 - 2.0 * (x * x + yy)
    roll = sinr_cosp.atan2(cosr_cosp)

    sinp = 2.0 * (w * y - z * x)
    sinp = sinp.clamp(min=-1.0, max=1.0)
    pitch = sinp.asin()

    siny_cosp = 2.0 * (w * z + x * y)
    cosy_cosp = 1.0 - 2.0 * (yy + z * z)
    yaw = siny_cosp.atan2(cosy_cosp)

    return roll, pitch, yaw


def quaternion_from_euler(roll: Tensor, pitch: Tensor, yaw: Tensor) -> Tuple[Tensor, Tensor, Tensor, Tensor]:
    """Convert Euler angles to quaternion coefficients.

    Euler angles are assumed to be in radians in XYZ convention.

    Args:
        roll: the roll euler angle.
        pitch: the pitch euler angle.
        yaw: the yaw euler angle.

    Return:
        A tuple with quaternion coefficients in order of `wxyz`.
    """
    KORNIA_CHECK(roll.shape == pitch.shape)
    KORNIA_CHECK(pitch.shape == yaw.shape)

    roll_half = roll * 0.5
    pitch_half = pitch * 0.5
    yaw_half = yaw * 0.5

    cy = yaw_half.cos()
    sy = yaw_half.sin()
    cp = pitch_half.cos()
    sp = pitch_half.sin()
    cr = roll_half.cos()
    sr = roll_half.sin()

    qw = cy * cp * cr + sy * sp * sr
    qx = cy * cp * sr - sy * sp * cr
    qy = sy * cp * sr + cy * sp * cr
    qz = sy * cp * cr - cy * sp * sr

    return qw, qx, qy, qz


# based on:
# https://github.com/ClementPinard/SfmLearner-Pytorch/blob/master/inverse_warp.py#L65-L71


def normalize_pixel_coordinates(pixel_coordinates: Tensor, height: int, width: int, eps: float = 1e-8) -> Tensor:
    r"""Normalize pixel coordinates between -1 and 1.

    Normalized, -1 if on extreme left, 1 if on extreme right (x = w-1).

    Args:
        pixel_coordinates: the grid with pixel coordinates. Shape can be :math:`(*, 2)`.
        width: the maximum width in the x-axis.
        height: the maximum height in the y-axis.
        eps: safe division by zero.

    Return:
        the normalized pixel coordinates with shape :math:`(*, 2)`.

    Examples:
        >>> coords = tensor([[50., 100.]])
        >>> normalize_pixel_coordinates(coords, 100, 50)
        tensor([[1.0408, 1.0202]])
    """
    if pixel_coordinates.shape[-1] != 2:
        raise ValueError("Input pixel_coordinates must be of shape (*, 2). " "Got {}".format(pixel_coordinates.shape))

    # compute normalization factor
    hw: Tensor = stack(
        [
            tensor(width, device=pixel_coordinates.device, dtype=pixel_coordinates.dtype),
            tensor(height, device=pixel_coordinates.device, dtype=pixel_coordinates.dtype),
        ]
    )

    factor: Tensor = tensor(2.0, device=pixel_coordinates.device, dtype=pixel_coordinates.dtype) / (hw - 1).clamp(eps)

    return factor * pixel_coordinates - 1


def denormalize_pixel_coordinates(pixel_coordinates: Tensor, height: int, width: int, eps: float = 1e-8) -> Tensor:
    r"""Denormalize pixel coordinates.

    The input is assumed to be -1 if on extreme left, 1 if on extreme right (x = w-1).

    Args:
        pixel_coordinates: the normalized grid coordinates. Shape can be :math:`(*, 2)`.
        width: the maximum width in the x-axis.
        height: the maximum height in the y-axis.
        eps: safe division by zero.

    Return:
        the denormalized pixel coordinates with shape :math:`(*, 2)`.

    Examples:
        >>> coords = tensor([[-1., -1.]])
        >>> denormalize_pixel_coordinates(coords, 100, 50)
        tensor([[0., 0.]])
    """
    if pixel_coordinates.shape[-1] != 2:
        raise ValueError("Input pixel_coordinates must be of shape (*, 2). " "Got {}".format(pixel_coordinates.shape))
    # compute normalization factor
    hw: Tensor = stack([tensor(width), tensor(height)]).to(pixel_coordinates.device).to(pixel_coordinates.dtype)

    factor: Tensor = tensor(2.0) / (hw - 1).clamp(eps)

    return tensor(1.0) / factor * (pixel_coordinates + 1)


def normalize_pixel_coordinates3d(
    pixel_coordinates: Tensor, depth: int, height: int, width: int, eps: float = 1e-8
) -> Tensor:
    r"""Normalize pixel coordinates between -1 and 1.

    Normalized, -1 if on extreme left, 1 if on extreme right (x = w-1).

    Args:
        pixel_coordinates: the grid with pixel coordinates. Shape can be :math:`(*, 3)`.
        depth: the maximum depth in the z-axis.
        height: the maximum height in the y-axis.
        width: the maximum width in the x-axis.
        eps: safe division by zero.

    Return:
        the normalized pixel coordinates.
    """
    if pixel_coordinates.shape[-1] != 3:
        raise ValueError("Input pixel_coordinates must be of shape (*, 3). " "Got {}".format(pixel_coordinates.shape))
    # compute normalization factor
    dhw: Tensor = (
        stack([tensor(depth), tensor(width), tensor(height)]).to(pixel_coordinates.device).to(pixel_coordinates.dtype)
    )

    factor: Tensor = tensor(2.0) / (dhw - 1).clamp(eps)

    return factor * pixel_coordinates - 1


def denormalize_pixel_coordinates3d(
    pixel_coordinates: Tensor, depth: int, height: int, width: int, eps: float = 1e-8
) -> Tensor:
    r"""Denormalize pixel coordinates.

    The input is assumed to be -1 if on extreme left, 1 if on extreme right (x = w-1).

    Args:
        pixel_coordinates: the normalized grid coordinates. Shape can be :math:`(*, 3)`.
        depth: the maximum depth in the x-axis.
        height: the maximum height in the y-axis.
        width: the maximum width in the x-axis.
        eps: safe division by zero.

    Return:
        the denormalized pixel coordinates.
    """
    if pixel_coordinates.shape[-1] != 3:
        raise ValueError("Input pixel_coordinates must be of shape (*, 3). " "Got {}".format(pixel_coordinates.shape))
    # compute normalization factor
    dhw: Tensor = (
        stack([tensor(depth), tensor(width), tensor(height)]).to(pixel_coordinates.device).to(pixel_coordinates.dtype)
    )

    factor: Tensor = tensor(2.0) / (dhw - 1).clamp(eps)

    return tensor(1.0) / factor * (pixel_coordinates + 1)


def angle_to_rotation_matrix(angle: Tensor) -> Tensor:
    r"""Create a rotation matrix out of angles in degrees.

    Args:
        angle: tensor of angles in degrees, any shape :math:`(*)`.

    Returns:
        tensor of rotation matrices with shape :math:`(*, 2, 2)`.

    Example:
        >>> input = torch.rand(1, 3)  # Nx3
        >>> output = angle_to_rotation_matrix(input)  # Nx3x2x2
    """
    ang_rad = deg2rad(angle)
    cos_a: Tensor = torch.cos(ang_rad)
    sin_a: Tensor = torch.sin(ang_rad)
    return stack([cos_a, sin_a, -sin_a, cos_a], dim=-1).view(*angle.shape, 2, 2)


def normalize_homography(
    dst_pix_trans_src_pix: Tensor, dsize_src: Tuple[int, int], dsize_dst: Tuple[int, int]
) -> Tensor:
    r"""Normalize a given homography in pixels to [-1, 1].

    Args:
        dst_pix_trans_src_pix: homography/ies from source to destination to be
          normalized. :math:`(B, 3, 3)`
        dsize_src: size of the source image (height, width).
        dsize_dst: size of the destination image (height, width).

    Returns:
        the normalized homography of shape :math:`(B, 3, 3)`.
    """
    if not isinstance(dst_pix_trans_src_pix, Tensor):
        raise TypeError(f"Input type is not a Tensor. Got {type(dst_pix_trans_src_pix)}")

    if not (len(dst_pix_trans_src_pix.shape) == 3 or dst_pix_trans_src_pix.shape[-2:] == (3, 3)):
        raise ValueError(f"Input dst_pix_trans_src_pix must be a Bx3x3 tensor. Got {dst_pix_trans_src_pix.shape}")

    # source and destination sizes
    src_h, src_w = dsize_src
    dst_h, dst_w = dsize_dst

    # compute the transformation pixel/norm for src/dst
    src_norm_trans_src_pix: Tensor = normal_transform_pixel(src_h, src_w).to(dst_pix_trans_src_pix)

    src_pix_trans_src_norm = _torch_inverse_cast(src_norm_trans_src_pix)
    dst_norm_trans_dst_pix: Tensor = normal_transform_pixel(dst_h, dst_w).to(dst_pix_trans_src_pix)

    # compute chain transformations
    dst_norm_trans_src_norm: Tensor = dst_norm_trans_dst_pix @ (dst_pix_trans_src_pix @ src_pix_trans_src_norm)
    return dst_norm_trans_src_norm


def normal_transform_pixel(
    height: int,
    width: int,
    eps: float = 1e-14,
    device: Optional[torch.device] = None,
    dtype: Optional[torch.dtype] = None,
) -> Tensor:
    r"""Compute the normalization matrix from image size in pixels to [-1, 1].

    Args:
        height image height.
        width: image width.
        eps: epsilon to prevent divide-by-zero errors

    Returns:
        normalized transform with shape :math:`(1, 3, 3)`.
    """
    tr_mat = tensor([[1.0, 0.0, -1.0], [0.0, 1.0, -1.0], [0.0, 0.0, 1.0]], device=device, dtype=dtype)  # 3x3

    # prevent divide by zero bugs
    width_denom: float = eps if width == 1 else width - 1.0
    height_denom: float = eps if height == 1 else height - 1.0

    tr_mat[0, 0] = tr_mat[0, 0] * 2.0 / width_denom
    tr_mat[1, 1] = tr_mat[1, 1] * 2.0 / height_denom

    return tr_mat.unsqueeze(0)  # 1x3x3


def normal_transform_pixel3d(
    depth: int,
    height: int,
    width: int,
    eps: float = 1e-14,
    device: Optional[torch.device] = None,
    dtype: Optional[torch.dtype] = None,
) -> Tensor:
    r"""Compute the normalization matrix from image size in pixels to [-1, 1].

    Args:
        depth: image depth.
        height: image height.
        width: image width.
        eps: epsilon to prevent divide-by-zero errors

    Returns:
        normalized transform with shape :math:`(1, 4, 4)`.
    """
    tr_mat = tensor(
        [[1.0, 0.0, 0.0, -1.0], [0.0, 1.0, 0.0, -1.0], [0.0, 0.0, 1.0, -1.0], [0.0, 0.0, 0.0, 1.0]],
        device=device,
        dtype=dtype,
    )  # 4x4

    # prevent divide by zero bugs
    width_denom: float = eps if width == 1 else width - 1.0
    height_denom: float = eps if height == 1 else height - 1.0
    depth_denom: float = eps if depth == 1 else depth - 1.0

    tr_mat[0, 0] = tr_mat[0, 0] * 2.0 / width_denom
    tr_mat[1, 1] = tr_mat[1, 1] * 2.0 / height_denom
    tr_mat[2, 2] = tr_mat[2, 2] * 2.0 / depth_denom

    return tr_mat.unsqueeze(0)  # 1x4x4


def denormalize_homography(
    dst_pix_trans_src_pix: Tensor, dsize_src: Tuple[int, int], dsize_dst: Tuple[int, int]
) -> Tensor:
    r"""De-normalize a given homography in pixels from [-1, 1] to actual height and width.

    Args:
        dst_pix_trans_src_pix: homography/ies from source to destination to be
          denormalized. :math:`(B, 3, 3)`
        dsize_src: size of the source image (height, width).
        dsize_dst: size of the destination image (height, width).

    Returns:
        the denormalized homography of shape :math:`(B, 3, 3)`.
    """
    if not isinstance(dst_pix_trans_src_pix, Tensor):
        raise TypeError(f"Input type is not a Tensor. Got {type(dst_pix_trans_src_pix)}")

    if not (len(dst_pix_trans_src_pix.shape) == 3 or dst_pix_trans_src_pix.shape[-2:] == (3, 3)):
        raise ValueError(f"Input dst_pix_trans_src_pix must be a Bx3x3 tensor. Got {dst_pix_trans_src_pix.shape}")

    # source and destination sizes
    src_h, src_w = dsize_src
    dst_h, dst_w = dsize_dst

    # compute the transformation pixel/norm for src/dst
    src_norm_trans_src_pix: Tensor = normal_transform_pixel(src_h, src_w).to(dst_pix_trans_src_pix)

    dst_norm_trans_dst_pix: Tensor = normal_transform_pixel(dst_h, dst_w).to(dst_pix_trans_src_pix)
    dst_denorm_trans_dst_pix = _torch_inverse_cast(dst_norm_trans_dst_pix)
    # compute chain transformations
    dst_norm_trans_src_norm: Tensor = dst_denorm_trans_dst_pix @ (dst_pix_trans_src_pix @ src_norm_trans_src_pix)
    return dst_norm_trans_src_norm


def normalize_homography3d(
    dst_pix_trans_src_pix: Tensor, dsize_src: Tuple[int, int, int], dsize_dst: Tuple[int, int, int]
) -> Tensor:
    r"""Normalize a given homography in pixels to [-1, 1].

    Args:
        dst_pix_trans_src_pix: homography/ies from source to destination to be
          normalized. :math:`(B, 4, 4)`
        dsize_src: size of the source image (depth, height, width).
        dsize_src: size of the destination image (depth, height, width).

    Returns:
        the normalized homography.

    Shape:
        Output: :math:`(B, 4, 4)`
    """
    if not isinstance(dst_pix_trans_src_pix, Tensor):
        raise TypeError(f"Input type is not a Tensor. Got {type(dst_pix_trans_src_pix)}")

    if not (len(dst_pix_trans_src_pix.shape) == 3 or dst_pix_trans_src_pix.shape[-2:] == (4, 4)):
        raise ValueError(f"Input dst_pix_trans_src_pix must be a Bx3x3 tensor. Got {dst_pix_trans_src_pix.shape}")

    # source and destination sizes
    src_d, src_h, src_w = dsize_src
    dst_d, dst_h, dst_w = dsize_dst
    # compute the transformation pixel/norm for src/dst
    src_norm_trans_src_pix: Tensor = normal_transform_pixel3d(src_d, src_h, src_w).to(dst_pix_trans_src_pix)

    src_pix_trans_src_norm = _torch_inverse_cast(src_norm_trans_src_pix)
    dst_norm_trans_dst_pix: Tensor = normal_transform_pixel3d(dst_d, dst_h, dst_w).to(dst_pix_trans_src_pix)
    # compute chain transformations
    dst_norm_trans_src_norm: Tensor = dst_norm_trans_dst_pix @ (dst_pix_trans_src_pix @ src_pix_trans_src_norm)
    return dst_norm_trans_src_norm


def normalize_points_with_intrinsics(point_2d: Tensor, camera_matrix: Tensor):
    r"""Normalizes points with intrinsics. Useful for conversion of keypoints to be used with essential matrix.

    Args:
        point_2d: tensor containing the 2d points in the image pixel coordinates.
        The shape of the tensor can be :math:`(*, 2)`.
        camera_matrix: tensor containing the intrinsics camera
            matrix. The tensor shape must be :math:`(*, 3, 3)`.

    Returns:
        tensor of (u, v) cam coordinates with shape :math:`(*, 2)`.

    Example:
        >>> _ = torch.manual_seed(0)
        >>> X = torch.rand(1, 2)
        >>> K = torch.eye(3)[None]
        >>> normalize_points_with_intrinsics(X, K)
        tensor([[0.4963, 0.7682]])
    """
    KORNIA_CHECK_SHAPE(point_2d, ["*", "2"])
    KORNIA_CHECK_SHAPE(camera_matrix, ["*", "3", "3"])
    # projection eq. K_inv * [u v 1]'
    # x = (u - cx) * Z / fx
    # y = (v - cy) * Z / fy

    # unpack coordinates
    u_coord: Tensor = point_2d[..., 0]
    v_coord: Tensor = point_2d[..., 1]

    # unpack intrinsics
    fx: Tensor = camera_matrix[..., 0, 0]
    fy: Tensor = camera_matrix[..., 1, 1]
    cx: Tensor = camera_matrix[..., 0, 2]
    cy: Tensor = camera_matrix[..., 1, 2]

    # projective
    x_coord: Tensor = (u_coord - cx) / fx
    y_coord: Tensor = (v_coord - cy) / fy

    xy: Tensor = stack([x_coord, y_coord], dim=-1)
    return xy


def denormalize_points_with_intrinsics(point_2d_norm: Tensor, camera_matrix: Tensor):
    r"""Normalizes points with intrinsics. Useful for conversion of keypoints to be used with essential matrix.

    Args:
        point_2d_norm: tensor containing the 2d points in the image pixel coordinates.
        The shape of the tensor can be :math:`(*, 2)`.
        camera_matrix: tensor containing the intrinsics camera
            matrix. The tensor shape must be :math:`(*, 3, 3)`.

    Returns:
        tensor of (u, v) cam coordinates with shape :math:`(*, 2)`.

    Example:
        >>> _ = torch.manual_seed(0)
        >>> X = torch.rand(1, 2)
        >>> K = torch.eye(3)[None]
        >>> denormalize_points_with_intrinsics(X, K)
        tensor([[0.4963, 0.7682]])
    """
    KORNIA_CHECK_SHAPE(point_2d_norm, ["*", "2"])
    KORNIA_CHECK_SHAPE(camera_matrix, ["*", "3", "3"])
    # projection eq. [u, v, w]' = K * [x y z 1]'
    # u = fx * X + cx
    # v = fy * Y + cy

    # unpack coordinates
    x_coord: Tensor = point_2d_norm[..., 0]
    y_coord: Tensor = point_2d_norm[..., 1]

    # unpack intrinsics
    fx: Tensor = camera_matrix[..., 0, 0]
    fy: Tensor = camera_matrix[..., 1, 1]
    cx: Tensor = camera_matrix[..., 0, 2]
    cy: Tensor = camera_matrix[..., 1, 2]

    # apply intrinsics ans return
    u_coord: Tensor = x_coord * fx + cx
    v_coord: Tensor = y_coord * fy + cy

    return stack([u_coord, v_coord], dim=-1)


def Rt_to_matrix4x4(R: Tensor, t: Tensor) -> Tensor:
    r"""Combines 3x3 rotation matrix R and 1x3 translation vector t into 4x4 extrinsics.

    Args:
        R: Rotation matrix, :math:`(B, 3, 3).`
        t: Translation matrix :math:`(B, 3, 1)`.

    Returns:
        the extrinsics :math:`(B, 4, 4)`.

    Example:
        >>> R, t = torch.eye(3)[None], torch.ones(3).reshape(1, 3, 1)
        >>> Rt_to_matrix4x4(R, t)
        tensor([[[1., 0., 0., 1.],
                 [0., 1., 0., 1.],
                 [0., 0., 1., 1.],
                 [0., 0., 0., 1.]]])
    """
    KORNIA_CHECK_SHAPE(R, ["B", "3", "3"])
    KORNIA_CHECK_SHAPE(t, ["B", "3", "1"])
    Rt = concatenate([R, t], dim=2)
    return convert_affinematrix_to_homography3d(Rt)


def matrix4x4_to_Rt(extrinsics: Tensor) -> Tuple[Tensor, Tensor]:
    r"""Converts 4x4 extrinsics into 3x3 rotation matrix R and 1x3 translation vector ts.

    Args:
        extrinsics: pose matrix :math:`(B, 4, 4)`.

    Returns:
        R: Rotation matrix, :math:`(B, 3, 3).`
        t: Translation matrix :math:`(B, 3, 1)`.

    Example:
        >>> ext = torch.eye(4)[None]
        >>> matrix4x4_to_Rt(ext)
        (tensor([[[1., 0., 0.],
                 [0., 1., 0.],
                 [0., 0., 1.]]]), tensor([[[0.],
                 [0.],
                 [0.]]]))
    """
    KORNIA_CHECK_SHAPE(extrinsics, ["B", "4", "4"])
    R, t = extrinsics[:, :3, :3], extrinsics[:, :3, 3:]
    return R, t


def camtoworld_graphics_to_vision_4x4(extrinsics_graphics: Tensor) -> Tensor:
    r"""Converts graphics coordinate frame (e.g. OpenGL) to vision coordinate frame (e.g. OpenCV.), , i.e. flips y
    and z axis. Graphics convention: [+x, +y, +z] == [right, up, backwards]. Vision convention: [+x, +y, +z] ==

    [right, down, forwards]

    Args:
        extrinsics: pose matrix :math:`(B, 4, 4)`.

    Returns:
        extrinsics: pose matrix :math:`(B, 4, 4)`.

    Example:
        >>> ext = torch.eye(4)[None]
        >>> camtoworld_graphics_to_vision_4x4(ext)
        tensor([[[ 1.,  0.,  0.,  0.],
                 [ 0., -1.,  0.,  0.],
                 [ 0.,  0., -1.,  0.],
                 [ 0.,  0.,  0.,  1.]]])
    """
    KORNIA_CHECK_SHAPE(extrinsics_graphics, ["B", "4", "4"])
    invert_yz = tensor(
        [[[1, 0, 0, 0], [0, -1, 0, 0], [0, 0, -1, 0], [0, 0, 0, 1.0]]],
        dtype=extrinsics_graphics.dtype,
        device=extrinsics_graphics.device,
    )
    return extrinsics_graphics @ invert_yz


def camtoworld_graphics_to_vision_Rt(R: Tensor, t: Tensor) -> Tuple[Tensor, Tensor]:
    r"""Converts graphics coordinate frame (e.g. OpenGL) to vision coordinate frame (e.g. OpenCV.), , i.e. flips y
    and z axis. Graphics convention: [+x, +y, +z] == [right, up, backwards]. Vision convention: [+x, +y, +z] ==

    [right, down, forwards]

    Args:
        R: Rotation matrix, :math:`(B, 3, 3).`
        t: Translation matrix :math:`(B, 3, 1)`.

    Returns:
        R: Rotation matrix, :math:`(B, 3, 3).`
        t: Translation matrix :math:`(B, 3, 1)`.

    Example:
        >>> R, t = torch.eye(3)[None], torch.ones(3).reshape(1, 3, 1)
        >>> camtoworld_graphics_to_vision_Rt(R, t)
        (tensor([[[ 1.,  0.,  0.],
                 [ 0., -1.,  0.],
                 [ 0.,  0., -1.]]]), tensor([[[1.],
                 [1.],
                 [1.]]]))
    """
    KORNIA_CHECK_SHAPE(R, ["B", "3", "3"])
    KORNIA_CHECK_SHAPE(t, ["B", "3", "1"])
    mat4x4 = camtoworld_graphics_to_vision_4x4(Rt_to_matrix4x4(R, t))
    return matrix4x4_to_Rt(mat4x4)


def camtoworld_vision_to_graphics_4x4(extrinsics_vision: Tensor) -> Tensor:
    r"""Converts vision coordinate frame (e.g. OpenCV) to graphics coordinate frame (e.g. OpenGK.), i.e. flips y and
    z axis Graphics convention: [+x, +y, +z] == [right, up, backwards]. Vision convention: [+x, +y, +z] == [right,
    down, forwards]

    Args:
        extrinsics: pose matrix :math:`(B, 4, 4)`.

    Returns:
        extrinsics: pose matrix :math:`(B, 4, 4)`.

    Example:
        >>> ext = torch.eye(4)[None]
        >>> camtoworld_vision_to_graphics_4x4(ext)
        tensor([[[ 1.,  0.,  0.,  0.],
                 [ 0., -1.,  0.,  0.],
                 [ 0.,  0., -1.,  0.],
                 [ 0.,  0.,  0.,  1.]]])
    """
    KORNIA_CHECK_SHAPE(extrinsics_vision, ["B", "4", "4"])
    invert_yz = tensor(
        [[[1, 0, 0, 0], [0, -1, 0, 0], [0, 0, -1, 0], [0, 0, 0, 1.0]]],
        dtype=extrinsics_vision.dtype,
        device=extrinsics_vision.device,
    )
    return extrinsics_vision @ invert_yz


def camtoworld_vision_to_graphics_Rt(R: Tensor, t: Tensor) -> Tuple[Tensor, Tensor]:
    r"""Converts graphics coordinate frame (e.g. OpenGL) to vision coordinate frame (e.g. OpenCV.), , i.e. flips y
    and z axis. Graphics convention: [+x, +y, +z] == [right, up, backwards]. Vision convention: [+x, +y, +z] ==

    [right, down, forwards]

    Args:
        R: Rotation matrix, :math:`(B, 3, 3).`
        t: Translation matrix :math:`(B, 3, 1)`.

    Returns:
        R: Rotation matrix, :math:`(B, 3, 3).`
        t: Translation matrix :math:`(B, 3, 1)`.

    Example:
        >>> R, t = torch.eye(3)[None], torch.ones(3).reshape(1, 3, 1)
        >>> camtoworld_vision_to_graphics_Rt(R, t)
        (tensor([[[ 1.,  0.,  0.],
                 [ 0., -1.,  0.],
                 [ 0.,  0., -1.]]]), tensor([[[1.],
                 [1.],
                 [1.]]]))
    """
    KORNIA_CHECK_SHAPE(R, ["B", "3", "3"])
    KORNIA_CHECK_SHAPE(t, ["B", "3", "1"])
    mat4x4 = camtoworld_vision_to_graphics_4x4(Rt_to_matrix4x4(R, t))
    return matrix4x4_to_Rt(mat4x4)


def camtoworld_to_worldtocam_Rt(R: Tensor, t: Tensor) -> Tuple[Tensor, Tensor]:
    r"""Converts camtoworld, i.e. projection from camera coordinate system to world coordinate system, to worldtocam
    frame i.e. projection from world to the camera coordinate system (used in Colmap).
    See
    long-url: https://colmap.github.io/format.html#output-format

    Args:
        R: Rotation matrix, :math:`(B, 3, 3).`
        t: Translation matrix :math:`(B, 3, 1)`.

    Returns:
        Rinv: Rotation matrix, :math:`(B, 3, 3).`
        tinv: Translation matrix :math:`(B, 3, 1)`.

    Example:
        >>> R, t = torch.eye(3)[None], torch.ones(3).reshape(1, 3, 1)
        >>> camtoworld_to_worldtocam_Rt(R, t)
        (tensor([[[1., 0., 0.],
                 [0., 1., 0.],
                 [0., 0., 1.]]]), tensor([[[-1.],
                 [-1.],
                 [-1.]]]))
    """
    KORNIA_CHECK_SHAPE(R, ["B", "3", "3"])
    KORNIA_CHECK_SHAPE(t, ["B", "3", "1"])

    R_inv = R.transpose(1, 2)
    new_t: Tensor = -R_inv @ t

    return (R_inv, new_t)


def worldtocam_to_camtoworld_Rt(R: Tensor, t: Tensor) -> Tuple[Tensor, Tensor]:
    r"""Converts worldtocam frame i.e. projection from world to the camera coordinate system (used in Colmap) to
    camtoworld, i.e. projection from camera coordinate system to world coordinate system.

    Args:
        R: Rotation matrix, :math:`(B, 3, 3).`
        t: Translation matrix :math:`(B, 3, 1)`.

    Returns:
        Rinv: Rotation matrix, :math:`(B, 3, 3).`
        tinv: Translation matrix :math:`(B, 3, 1)`.

    Example:
        >>> R, t = torch.eye(3)[None], torch.ones(3).reshape(1, 3, 1)
        >>> worldtocam_to_camtoworld_Rt(R, t)
        (tensor([[[1., 0., 0.],
                 [0., 1., 0.],
                 [0., 0., 1.]]]), tensor([[[-1.],
                 [-1.],
                 [-1.]]]))
    """
    KORNIA_CHECK_SHAPE(R, ["B", "3", "3"])
    KORNIA_CHECK_SHAPE(t, ["B", "3", "1"])

    R_inv = R.transpose(1, 2)
    new_t: Tensor = -R_inv @ t

    return (R_inv, new_t)


def ARKitQTVecs_to_ColmapQTVecs(qvec: Tensor, tvec: Tensor) -> Tuple[Tensor, Tensor]:
    r"""Converts output of Apple ARKit screen pose (in quaternion representation) to the camera-to-world
    transformation, expected by Colmap, also in quaternion representation.

    Args:
        qvec: ARKit rotation quaternion :math:`(B, 4)`, [x, y, z, w] format.
        tvec: translation vector :math:`(B, 3, 1)`, [x, y, z]

    Returns:
        qvec: Colmap rotation quaternion :math:`(B, 4)`, [w, x, y, z] format.
        tvec: translation vector :math:`(B, 3, 1)`, [x, y, z]

    Example:
        >>> q, t = tensor([0, 1, 0, 1.])[None], torch.ones(3).reshape(1, 3, 1)
        >>> ARKitQTVecs_to_ColmapQTVecs(q, t)
        (tensor([[0.7071, 0.0000, 0.7071, 0.0000]]), tensor([[[-1.0000],
                 [-1.0000],
                 [ 1.0000]]]))
    """
    # ToDo:  integrate QuaterniaonAPI

    Rcg = quaternion_to_rotation_matrix(qvec, order=QuaternionCoeffOrder.WXYZ)
    Rcv, Tcv = camtoworld_graphics_to_vision_Rt(Rcg, tvec)
    R_colmap, t_colmap = camtoworld_to_worldtocam_Rt(Rcv, Tcv)
    t_colmap = t_colmap.reshape(-1, 3, 1)
    q_colmap = rotation_matrix_to_quaternion(R_colmap.contiguous(), order=QuaternionCoeffOrder.WXYZ)
    return q_colmap, t_colmap<|MERGE_RESOLUTION|>--- conflicted
+++ resolved
@@ -6,13 +6,8 @@
 import torch.nn.functional as F
 
 from kornia.constants import pi
-<<<<<<< HEAD
 from kornia.core import Tensor, concatenate, pad, stack, tensor, where
-from kornia.testing import KORNIA_CHECK_SHAPE
-=======
-from kornia.core import Tensor, concatenate, stack, tensor
 from kornia.testing import KORNIA_CHECK, KORNIA_CHECK_SHAPE
->>>>>>> 7348e407
 from kornia.utils.helpers import _torch_inverse_cast
 
 __all__ = [
