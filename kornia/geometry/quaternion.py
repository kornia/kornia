--- conflicted
+++ resolved
@@ -525,6 +525,7 @@
         Q (Quaternion): quaternion object containing data of shape (M, 4).
         w (torch.Tensor, optional): Weights of shape (M,). If None, uniform weights are used.
 
+
     Returns:
         Quaternion: averaged quaternion (shape (4,)), wrapped back in the Quaternion class.
     """
@@ -539,11 +540,7 @@
         if w.numel() != M:
             raise ValueError(f"weights length {w.numel()} must match number of quaternions {M}")
         w = w / w.sum()
-<<<<<<< HEAD
         A = data.T @ torch.diag(w) @ data
-=======
-        A = torch.einsum("i,ij,ik->jk", w, data, data)
->>>>>>> 8d95bc85
 
     eigenvalues, eigenvectors = torch.linalg.eigh(A)
     q_avg = eigenvectors[:, torch.argmax(eigenvalues)]
