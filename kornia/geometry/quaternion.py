# kornia.geometry.quaternion module inspired by Eigen, Sophus-sympy, and PyQuaternion.
# https://github.com/strasdat/Sophus/blob/master/sympy/sophus/quaternion.py
# https://github.com/KieranWynn/pyquaternion/blob/master/pyquaternion/quaternion.py
# https://gitlab.com/libeigen/eigen/-/blob/master/Eigen/src/Geometry/Quaternion.h
from math import pi
from typing import Tuple, Union

from kornia.core import Module, Parameter, Tensor, as_tensor, concatenate, rand, stack
from kornia.geometry.conversions import (
    QuaternionCoeffOrder,
    angle_axis_to_quaternion,
    normalize_quaternion,
    quaternion_to_rotation_matrix,
    rotation_matrix_to_quaternion,
)
from kornia.testing import KORNIA_CHECK, KORNIA_CHECK_SHAPE, KORNIA_CHECK_TYPE


class Quaternion(Module):
    r"""Base class to represent a Quaternion.

    A quaternion is a four dimensional vector representation of a rotation transformation in 3d.
    See more: https://en.wikipedia.org/wiki/Quaternion

    The general definition of a quaternion is given by:

    .. math ::

        Q = a + b \cdot \mathbf{i} + c \cdot \mathbf{j} + d \cdot \mathbf{k}

    Thus, we represent a rotation quaternion as a contiguous tensor structure to
    perform rigid bodies transformations:

    .. math ::

        Q = \begin{bmatrix} q_w & q_x & q_y & q_z \end{bmatrix}

    Example:
        >>> q = Quaternion.identity(batch_size=4)
        >>> q.data
        Parameter containing:
        tensor([[1., 0., 0., 0.],
                [1., 0., 0., 0.],
                [1., 0., 0., 0.],
                [1., 0., 0., 0.]], requires_grad=True)
        >>> q.real
        tensor([[1.],
                [1.],
                [1.],
                [1.]], grad_fn=<SliceBackward0>)
        >>> q.vec
        tensor([[0., 0., 0.],
                [0., 0., 0.],
                [0., 0., 0.],
                [0., 0., 0.]], grad_fn=<SliceBackward0>)
    """

    def __init__(self, data: Tensor) -> None:
        """Constructor for the base class.

        Args:
            data: tensor containing the quaternion data with the sape of :math:`(B, 4)`.

        Example:
            >>> data = torch.rand(2, 4)
            >>> q = Quaternion(data)
            >>> q.shape
            (2, 4)
        """
        super().__init__()
        KORNIA_CHECK_SHAPE(data, ["B", "4"])
        self._data = Parameter(data)

    def __repr__(self) -> str:
        return f"real: {self.real} \nvec: {self.vec}"

    def __getitem__(self, idx) -> 'Quaternion':
        return Quaternion(self.data[idx].reshape(1, -1))

    def __neg__(self) -> 'Quaternion':
        """Inverts the sign of the quaternion data.

        Example:
            >>> q = Quaternion.identity(batch_size=1)
            >>> -q.data
            tensor([[-1., -0., -0., -0.]], grad_fn=<NegBackward0>)
        """
        return Quaternion(-self.data)

    def __add__(self, right: 'Quaternion') -> 'Quaternion':
        """Add a given quaternion.

        Args:
            right: the quaternion to add.

        Example:
            >>> q1 = Quaternion.identity(batch_size=1)
            >>> q2 = Quaternion(Tensor([[2., 0., 1., 1.]]))
            >>> q3 = q1 + q2
            >>> q3.data
            Parameter containing:
            tensor([[3., 0., 1., 1.]], requires_grad=True)
        """
        KORNIA_CHECK_TYPE(right, Quaternion)
        return Quaternion(self.data + right.data)

    def __sub__(self, right: 'Quaternion') -> 'Quaternion':
        """Subtract a given quaternion.

        Args:
            right: the quaternion to subtract.

        Example:
            >>> q1 = Quaternion(Tensor([[2., 0., 1., 1.]]))
            >>> q2 = Quaternion.identity(batch_size=1)
            >>> q3 = q1 - q2
            >>> q3.data
            Parameter containing:
            tensor([[1., 0., 1., 1.]], requires_grad=True)
        """
        KORNIA_CHECK_TYPE(right, Quaternion)
        return Quaternion(self.data - right.data)

    def __mul__(self, right: 'Quaternion') -> 'Quaternion':
        KORNIA_CHECK_TYPE(right, Quaternion)
        # NOTE: borrowed from sophus sympy. Produce less multiplications compared to others.
        # https://github.com/strasdat/Sophus/blob/785fef35b7d9e0fc67b4964a69124277b7434a44/sympy/sophus/quaternion.py#L19
        new_real = self.real * right.real - self._batched_squared_norm(self.vec, right.vec)
        new_vec = self.real * right.vec + right.real * self.vec + self.vec.cross(right.vec)
        return Quaternion(concatenate((new_real, new_vec), -1))

    def __div__(self, right: Union[Tensor, 'Quaternion']) -> 'Quaternion':
        if isinstance(right, Tensor):
            return Quaternion(self.data / right)
        KORNIA_CHECK_TYPE(right, Quaternion)
        return self * right.inv()

    def __truediv__(self, right: 'Quaternion') -> 'Quaternion':
        return self.__div__(right)

    @property
    def data(self) -> Tensor:
        """Return the underlying data with shape :math:`(B,4).`"""
        return self._data

    @property
    def coeffs(self) -> Tensor:
        """Return the underlying data with shape :math:`(B,4)`.

        Alias for :func:`~kornia.geometry.quaternion.Quaternion.data`
        """
        return self._data

    @property
    def real(self) -> Tensor:
        """Return the real part with shape :math:`(B,1)`.

        Alias for :func:`~kornia.geometry.quaternion.Quaternion.w`
        """
        return self.w

    @property
    def vec(self) -> Tensor:
        """Return the vector with the imaginary part with shape :math:`(B,3)`."""
        return self.data[..., 1:]

    @property
    def q(self) -> Tensor:
        """Return the underlying data with shape :math:`(B,4)`.

        Alias for :func:`~kornia.geometry.quaternion.Quaternion.data`
        """
        return self.data

    @property
    def scalar(self) -> Tensor:
        """Return a scalar with the real with shape :math:`(B,1)`.

        Alias for :func:`~kornia.geometry.quaternion.Quaternion.w`
        """
        return self.real

    @property
    def w(self) -> Tensor:
        """Return the :math:`q_w` with shape :math:`(B,1)`."""
        return self.data[..., 0:1]

    @property
    def x(self) -> Tensor:
        """Return the :math:`q_x` with shape :math:`(B,1)`."""
        return self.data[..., 1:2]

    @property
    def y(self) -> Tensor:
        """Return the :math:`q_y` with shape :math:`(B,1)`."""
        return self.data[..., 2:3]

    @property
    def z(self) -> Tensor:
        """Return the :math:`q_z` with shape :math:`(B,1)`."""
        return self.data[..., 3:4]

    @property
    def shape(self) -> Tuple[int, ...]:
        """Return the shape of the underlying data with shape :math:`(B,4)`."""
        return tuple(self.data.shape)

    @property
    def polar_angle(self) -> Tensor:
        """Return the polar angle with shape :math:`(B,1)`.

        Example:
            >>> q = Quaternion.identity(batch_size=1)
            >>> q.polar_angle
            tensor([[0.]], grad_fn=<AcosBackward0>)
        """
        return (self.scalar / self.norm()).acos()

    def matrix(self) -> Tensor:
        """Convert the quaternion to a rotation matrix of shape :math:`(B,3,3)`.

        Example:
            >>> q = Quaternion.identity(batch_size=1)
            >>> m = q.matrix()
            >>> m
            tensor([[[1., 0., 0.],
                     [0., 1., 0.],
                     [0., 0., 1.]]], grad_fn=<ViewBackward0>)
        """
        return quaternion_to_rotation_matrix(self.data, order=QuaternionCoeffOrder.WXYZ)

    @classmethod
    def from_matrix(cls, matrix: Tensor) -> 'Quaternion':
        """Create a quaternion from a rotation matrix.

        Args:
            matrix: the rotation matrix to convert of shape :math:`(B,3,3)`.

        Example:
            >>> m = torch.eye(3)[None]
            >>> q = Quaternion.from_matrix(m)
            >>> q.data
            Parameter containing:
            tensor([[1., 0., 0., 0.]], requires_grad=True)
        """
        return cls(rotation_matrix_to_quaternion(matrix, order=QuaternionCoeffOrder.WXYZ))

    @classmethod
    def from_axis_angle(cls, axis_angle: Tensor) -> 'Quaternion':
        """Create a quaternion from axis-angle representation.

        Args:
            axis_angle: rotation vector of shape :math:`(B,3)`.

        Example:
            >>> axis_angle = torch.tensor([[1., 0., 0.]])
            >>> q = Quaternion.from_axis_angle(axis_angle)
            >>> q.data
            Parameter containing:
            tensor([[0.8776, 0.4794, 0.0000, 0.0000]], requires_grad=True)
        """
        return cls(angle_axis_to_quaternion(axis_angle, order=QuaternionCoeffOrder.WXYZ))

    @classmethod
    def identity(cls, batch_size: int) -> 'Quaternion':
        """Create a quaternion representing an identity rotation.

        Args:
            batch_size: the batch size of the underlying data.

        Example:
            >>> q = Quaternion.identity(batch_size=2)
            >>> q.data
            Parameter containing:
            tensor([[1., 0., 0., 0.],
                    [1., 0., 0., 0.]], requires_grad=True)
        """
        data: Tensor = as_tensor([1.0, 0.0, 0.0, 0.0])
        data = data.repeat(batch_size, 1)
        return cls(data)

    @classmethod
    def from_coeffs(cls, w: float, x: float, y: float, z: float) -> 'Quaternion':
        """Create a quaternion from the data coefficients.

        Args:
            w: a float representing the :math:`q_w` component.
            x: a float representing the :math:`q_x` component.
            y: a float representing the :math:`q_y` component.
            z: a float representing the :math:`q_z` component.

        Example:
            >>> q = Quaternion.from_coeffs(1., 0., 0., 0.)
            >>> q.data
            Parameter containing:
            tensor([[1., 0., 0., 0.]], requires_grad=True)
        """
        return cls(as_tensor([[w, x, y, z]]))

    @classmethod
    def random(cls, batch_size: int) -> 'Quaternion':
        """Create a random unit quaternion of shape :math:`(B,4)`.

        Uniformly distributed across the rotation space as per: http://planning.cs.uiuc.edu/node198.html

        Args:
            batch_size: the batch size of the underlying data.

        Example:
            >>> q = Quaternion.random(batch_size=2)
            >>> q.norm()
<<<<<<< HEAD
            tensor([1., 1.], grad_fn=<NormBackward1>)
=======
            tensor([[1.0000],
                    [1.0000]], grad_fn=<NormBackward1>)
>>>>>>> 9b2ed407
        """
        r1, r2, r3 = rand(3, batch_size)
        q1 = (1.0 - r1).sqrt() * ((2 * pi * r2).sin())
        q2 = (1.0 - r1).sqrt() * ((2 * pi * r2).cos())
        q3 = r1.sqrt() * (2 * pi * r3).sin()
        q4 = r1.sqrt() * (2 * pi * r3).cos()
        return cls(stack((q1, q2, q3, q4), -1))

    def norm(self) -> Tensor:
        return self.data.norm(p=2, dim=-1, keepdim=True)

    def normalize(self) -> 'Quaternion':
        return Quaternion(normalize_quaternion(self.data))

    def conj(self) -> 'Quaternion':
        return Quaternion(concatenate((self.real, -self.vec), -1))

    def inv(self) -> 'Quaternion':
        return self.conj() / self.squared_norm()

    def squared_norm(self) -> Tensor:
        return self._batched_squared_norm(self.vec) + self.real**2

    def _batched_squared_norm(self, x, y=None):
        if y is None:
            y = x
        KORNIA_CHECK(x.shape == y.shape)
        return (x[..., None, :] @ y[..., :, None])[..., 0]

    # TODO: implement me
    def slerp(self):
        raise NotImplementedError<|MERGE_RESOLUTION|>--- conflicted
+++ resolved
@@ -309,12 +309,8 @@
         Example:
             >>> q = Quaternion.random(batch_size=2)
             >>> q.norm()
-<<<<<<< HEAD
-            tensor([1., 1.], grad_fn=<NormBackward1>)
-=======
             tensor([[1.0000],
                     [1.0000]], grad_fn=<NormBackward1>)
->>>>>>> 9b2ed407
         """
         r1, r2, r3 = rand(3, batch_size)
         q1 = (1.0 - r1).sqrt() * ((2 * pi * r2).sin())
