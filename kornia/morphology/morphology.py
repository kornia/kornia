import torch
import torch.nn.functional as F

from typing import List, Optional


# Dilation
def dilation(tensor: torch.Tensor, kernel: torch.Tensor, origin: Optional[List[int]] = None) -> torch.Tensor:
    r"""Returns the dilated image applying the same kernel in each channel.

    The kernel must have 2 dimensions.

    Args:
        tensor (torch.Tensor): Image with shape :math:`(B, C, H, W)`.
        kernel (torch.Tensor): Structuring element with shape :math:`(k_x, k_y)`.
        origin (List[int], Tuple[int, int]): Origin of the structuring element. Default is None and uses the center of
        the structuring element as origin (rounding towards zero).

    Returns:
        torch.Tensor: Dilated image with shape :math:`(B, C, H, W)`.

    Example:
        >>> tensor = torch.rand(1, 3, 5, 5)
        >>> kernel = torch.ones(3, 3)
        >>> dilated_img = dilation(tensor, kernel)
    """

    if not isinstance(tensor, torch.Tensor):
<<<<<<< HEAD
        raise TypeError("Input type is not a torch.Tensor. Got {}".format(
            type(tensor)))

    if len(tensor.shape) != 4:
        raise ValueError("Input size must have 4 dimensions. Got {}".format(
            tensor.dim()))

    if not isinstance(kernel, torch.Tensor):
        raise TypeError("Kernel type is not a torch.Tensor. Got {}".format(
            type(kernel)))

    if len(kernel.shape) != 2:
        raise ValueError("Kernel size must have 2 dimensions. Got {}".format(
            kernel.dim()))
=======
        raise TypeError("Input type is not a torch.Tensor. Got {}".format(type(tensor)))

    if len(tensor.shape) != 4:
        raise ValueError("Input size must have 4 dimensions. Got {}".format(tensor.dim()))

    if not isinstance(kernel, torch.Tensor):
        raise TypeError("Kernel type is not a torch.Tensor. Got {}".format(type(kernel)))

    if len(kernel.shape) != 2:
        raise ValueError("Kernel size must have 2 dimensions. Got {}".format(kernel.dim()))
>>>>>>> f182c58d

    # origin
    se_h, se_w = kernel.shape
    if origin is None:
        origin = [se_h // 2, se_w // 2]

    # pad
    pad_e: List[int] = [origin[1], se_w - origin[1] - 1, origin[0], se_h - origin[0] - 1]
<<<<<<< HEAD
    output: torch.Tensor = F.pad(tensor, pad_e, mode='constant', value=0.)
=======
    output: torch.Tensor = F.pad(tensor, pad_e, mode='constant', value=0.0)
>>>>>>> f182c58d

    # computation
    output = output.unfold(2, se_h, 1).unfold(3, se_w, 1)
    output, _ = torch.max(output + kernel.flip((0, 1)), 4)
    output, _ = torch.max(output, 4)

    return output


# Erosion
def erosion(tensor: torch.Tensor, kernel: torch.Tensor, origin: Optional[List[int]] = None) -> torch.Tensor:
    r"""Returns the eroded image applying the same kernel in each channel.

    The kernel must have 2 dimensions.

    Args:
        tensor (torch.Tensor): Image with shape :math:`(B, C, H, W)`.
        kernel (torch.Tensor): Structuring element with shape :math:`(k_x, k_y)`.
        origin (List[int], Tuple[int, int]): Origin of the structuring element. Default is None and uses the center of
        the structuring element as origin (rounding towards zero).

    Returns:
        torch.Tensor: Eroded image with shape :math:`(B, C, H, W)`.

    Example:
        >>> tensor = torch.rand(1, 3, 5, 5)
        >>> kernel = torch.ones(5, 5)
        >>> output = erosion(tensor, kernel)
    """

    if not isinstance(tensor, torch.Tensor):
        raise TypeError("Input type is not a torch.Tensor. Got {}".format(type(tensor)))

    if len(tensor.shape) != 4:
        raise ValueError("Input size must have 4 dimensions. Got {}".format(tensor.dim()))

    if not isinstance(kernel, torch.Tensor):
        raise TypeError("Kernel type is not a torch.Tensor. Got {}".format(type(kernel)))

    if len(kernel.shape) != 2:
        raise ValueError("Kernel size must have 2 dimensions. Got {}".format(kernel.dim()))

    # origin
    se_h, se_w = kernel.shape
    if origin is None:
        origin = [se_h // 2, se_w // 2]

    # pad
    pad_e: List[int] = [origin[1], se_w - origin[1] - 1, origin[0], se_h - origin[0] - 1]
    output: torch.Tensor = F.pad(tensor, pad_e, mode='constant', value=1.0)

    # computation
    output = output.unfold(2, se_h, 1).unfold(3, se_w, 1)
    output, _ = torch.min(output - kernel, 4)
    output, _ = torch.min(output, 4)

    return output


# Opening
def opening(tensor: torch.Tensor, kernel: torch.Tensor, origin: Optional[List[int]] = None) -> torch.Tensor:
    r"""Returns the opened image, (that means, dilation after an erosion) applying the same kernel in each channel.

    The kernel must have 2 dimensions.

    Args:
        tensor (torch.Tensor): Image with shape :math:`(B, C, H, W)`.
        kernel (torch.Tensor): Structuring element with shape :math:`(k_x, k_y)`.
        origin (List[int], Tuple[int, int]): Origin of the structuring element. Default is None and uses the center of
        the structuring element as origin (rounding towards zero).

    Returns:
       torch.Tensor: Opened image with shape :math:`(B, C, H, W)`.

    Example:
        >>> tensor = torch.rand(1, 3, 5, 5)
        >>> kernel = torch.ones(3, 3)
        >>> opened_img = opening(tensor, kernel)
    """

    if not isinstance(tensor, torch.Tensor):
        raise TypeError("Input type is not a torch.Tensor. Got {}".format(type(tensor)))

    if len(tensor.shape) != 4:
        raise ValueError("Input size must have 4 dimensions. Got {}".format(tensor.dim()))

    if not isinstance(kernel, torch.Tensor):
        raise TypeError("Kernel type is not a torch.Tensor. Got {}".format(type(kernel)))

    if len(kernel.shape) != 2:
        raise ValueError("Kernel size must have 2 dimensions. Got {}".format(kernel.dim()))

    return dilation(erosion(tensor, kernel, origin=origin), kernel, origin=origin)


# Closing
def closing(tensor: torch.Tensor, kernel: torch.Tensor, origin: Optional[List[int]] = None) -> torch.Tensor:
    r"""Returns the closed image, (that means, erosion after a dilation) applying the same kernel in each channel.

    The kernel must have 2 dimensions.

    Args:
        tensor (torch.Tensor): Image with shape :math:`(B, C, H, W)`.
        kernel (torch.Tensor): Structuring element with shape :math:`(k_x, k_y)`.
        origin (List[int], Tuple[int, int]): Origin of the structuring element. Default is None and uses the center of
        the structuring element as origin (rounding towards zero).

    Returns:
       torch.Tensor: Closed image with shape :math:`(B, C, H, W)`.

    Example:
        >>> tensor = torch.rand(1, 3, 5, 5)
        >>> kernel = torch.ones(3, 3)
        >>> closed_img = closing(tensor, kernel)
    """

    if not isinstance(tensor, torch.Tensor):
        raise TypeError("Input type is not a torch.Tensor. Got {}".format(type(tensor)))

    if len(tensor.shape) != 4:
        raise ValueError("Input size must have 4 dimensions. Got {}".format(tensor.dim()))

    if not isinstance(kernel, torch.Tensor):
        raise TypeError("Kernel type is not a torch.Tensor. Got {}".format(type(kernel)))

    if len(kernel.shape) != 2:
        raise ValueError("Kernel size must have 2 dimensions. Got {}".format(kernel.dim()))

    return erosion(dilation(tensor, kernel, origin=origin), kernel, origin=origin)


# Morphological Gradient
def gradient(tensor: torch.Tensor, kernel: torch.Tensor, origin: Optional[List[int]] = None) -> torch.Tensor:
    r"""Returns the morphological gradient of an image.

    That means, (dilation - erosion) applying the same kernel in each channel.
    The kernel must have 2 dimensions.

    Args:
        tensor (torch.Tensor): Image with shape :math:`(B, C, H, W)`.
        kernel (torch.Tensor): Structuring element with shape :math:`(k_x, k_y)`.
        origin (List[int], Tuple[int, int]): Origin of the structuring element. Default is None and uses the center of
        the structuring element as origin (rounding towards zero).

    Returns:
       torch.Tensor: Gradient image with shape :math:`(B, C, H, W)`.

    Example:
        >>> tensor = torch.rand(1, 3, 5, 5)
        >>> kernel = torch.ones(3, 3)
        >>> gradient_img = gradient(tensor, kernel)
    """

<<<<<<< HEAD
    # origin
    se_h, se_w = kernel.shape
    if origin is None:
        origin = [se_h // 2, se_w // 2]

    # pad
    pad_e: List[int] = [origin[1], se_w - origin[1] - 1, origin[0], se_h - origin[0] - 1]
    output: torch.Tensor = F.pad(tensor, pad_e, mode='constant', value=1.)

    # computation
    output = output.unfold(2, se_h, 1).unfold(3, se_w, 1)
    output, _ = torch.min(output - kernel, 4)
    output, _ = torch.min(output, 4)

    return output


# Opening
def opening(tensor: torch.Tensor, kernel: torch.Tensor, origin: Optional[List[int]] = None) -> torch.Tensor:
    r"""Returns the opened image, (that means, dilation after an erosion) applying the same kernel in each channel.

    The kernel must have 2 dimensions.

    Args:
        tensor (torch.Tensor): Image with shape :math:`(B, C, H, W)`.
        kernel (torch.Tensor): Structuring element with shape :math:`(k_x, k_y)`.
        origin (List[int], Tuple[int, int]): Origin of the structuring element. Default is None and uses the center of
        the structuring element as origin (rounding towards zero).

    Returns:
       torch.Tensor: Opened image with shape :math:`(B, C, H, W)`.

    Example:
        >>> tensor = torch.rand(1, 3, 5, 5)
        >>> kernel = torch.ones(3, 3)
        >>> opened_img = opening(tensor, kernel)
    """

    if not isinstance(tensor, torch.Tensor):
        raise TypeError("Input type is not a torch.Tensor. Got {}".format(
            type(tensor)))

    if len(tensor.shape) != 4:
        raise ValueError("Input size must have 4 dimensions. Got {}".format(
            tensor.dim()))

    if not isinstance(kernel, torch.Tensor):
        raise TypeError("Kernel type is not a torch.Tensor. Got {}".format(
            type(kernel)))

    if len(kernel.shape) != 2:
        raise ValueError("Kernel size must have 2 dimensions. Got {}".format(
            kernel.dim()))

    return dilation(erosion(tensor, kernel, origin=origin), kernel, origin=origin)


# Closing
def closing(tensor: torch.Tensor, kernel: torch.Tensor, origin: Optional[List[int]] = None) -> torch.Tensor:
    r"""Returns the closed image, (that means, erosion after a dilation) applying the same kernel in each channel.

    The kernel must have 2 dimensions.

    Args:
        tensor (torch.Tensor): Image with shape :math:`(B, C, H, W)`.
        kernel (torch.Tensor): Structuring element with shape :math:`(k_x, k_y)`.
        origin (List[int], Tuple[int, int]): Origin of the structuring element. Default is None and uses the center of
        the structuring element as origin (rounding towards zero).

    Returns:
       torch.Tensor: Closed image with shape :math:`(B, C, H, W)`.

    Example:
        >>> tensor = torch.rand(1, 3, 5, 5)
        >>> kernel = torch.ones(3, 3)
        >>> closed_img = closing(tensor, kernel)
    """

    if not isinstance(tensor, torch.Tensor):
        raise TypeError("Input type is not a torch.Tensor. Got {}".format(
            type(tensor)))

    if len(tensor.shape) != 4:
        raise ValueError("Input size must have 4 dimensions. Got {}".format(
            tensor.dim()))

    if not isinstance(kernel, torch.Tensor):
        raise TypeError("Kernel type is not a torch.Tensor. Got {}".format(
            type(kernel)))

    if len(kernel.shape) != 2:
        raise ValueError("Kernel size must have 2 dimensions. Got {}".format(
            kernel.dim()))

    return erosion(dilation(tensor, kernel, origin=origin), kernel, origin=origin)


# Morphological Gradient
def gradient(tensor: torch.Tensor, kernel: torch.Tensor, origin: Optional[List[int]] = None) -> torch.Tensor:
    r"""Returns the morphological gradient of an image.

    That means, (dilation - erosion) applying the same kernel in each channel.
    The kernel must have 2 dimensions.

    Args:
        tensor (torch.Tensor): Image with shape :math:`(B, C, H, W)`.
        kernel (torch.Tensor): Structuring element with shape :math:`(k_x, k_y)`.
        origin (List[int], Tuple[int, int]): Origin of the structuring element. Default is None and uses the center of
        the structuring element as origin (rounding towards zero).

    Returns:
       torch.Tensor: Gradient image with shape :math:`(B, C, H, W)`.

    Example:
        >>> tensor = torch.rand(1, 3, 5, 5)
        >>> kernel = torch.ones(3, 3)
        >>> gradient_img = gradient(tensor, kernel)
    """

=======
>>>>>>> f182c58d
    return dilation(tensor, kernel, origin=origin) - erosion(tensor, kernel, origin=origin)


# Top Hat
def top_hat(tensor: torch.Tensor, kernel: torch.Tensor, origin: Optional[List[int]] = None) -> torch.Tensor:
    r"""Returns the top hat tranformation of an image.

    That means, (image - opened_image) applying the same kernel in each channel.
    The kernel must have 2 dimensions.

    See :opening for details.

    Args:
        tensor (torch.Tensor): Image with shape :math:`(B, C, H, W)`.
        kernel (torch.Tensor): Structuring element with shape :math:`(k_x, k_y)`.
        origin (List[int], Tuple[int, int]): Origin of the structuring element. Default is None and uses the center of
        the structuring element as origin (rounding towards zero).

    Returns:
       torch.Tensor: Top hat transformated image with shape :math:`(B, C, H, W)`.

    Example:
        >>> tensor = torch.rand(1, 3, 5, 5)
        >>> kernel = torch.ones(3, 3)
        >>> top_hat_img = top_hat(tensor, kernel)
    """

    if not isinstance(tensor, torch.Tensor):
        raise TypeError("Input type is not a torch.Tensor. Got {}".format(type(tensor)))

    if len(tensor.shape) != 4:
        raise ValueError("Input size must have 4 dimensions. Got {}".format(tensor.dim()))

    if not isinstance(kernel, torch.Tensor):
        raise TypeError("Kernel type is not a torch.Tensor. Got {}".format(type(kernel)))

    if len(kernel.shape) != 2:
        raise ValueError("Kernel size must have 2 dimensions. Got {}".format(kernel.dim()))

    return tensor - opening(tensor, kernel, origin=origin)


# Bottom Hat
def bottom_hat(tensor: torch.Tensor, kernel: torch.Tensor, origin: Optional[List[int]] = None) -> torch.Tensor:
    r"""Returns the bottom hat tranformation of an image.

    That means, (closed_image - image) applying the same kernel in each channel.
    The kernel must have 2 dimensions.

    See :closing for details.

    Args:
        tensor (torch.Tensor): Image with shape :math:`(B, C, H, W)`.
        kernel (torch.Tensor): Structuring element with shape :math:`(k_x, k_y)`.
        origin (List[int], Tuple[int, int]): Origin of the structuring element. Default is None and uses the center of
        the structuring element as origin (rounding towards zero).

    Returns:
       torch.Tensor: Top hat transformated image with shape :math:`(B, C, H, W)`.

    Example:
        >>> tensor = torch.rand(1, 3, 5, 5)
        >>> kernel = torch.ones(3, 3)
        >>> bottom_hat_img = bottom_hat(tensor, kernel)
    """

    if not isinstance(tensor, torch.Tensor):
        raise TypeError("Input type is not a torch.Tensor. Got {}".format(type(tensor)))

    if len(tensor.shape) != 4:
        raise ValueError("Input size must have 4 dimensions. Got {}".format(tensor.dim()))

    if not isinstance(kernel, torch.Tensor):
        raise TypeError("Kernel type is not a torch.Tensor. Got {}".format(type(kernel)))

    if len(kernel.shape) != 2:
        raise ValueError("Kernel size must have 2 dimensions. Got {}".format(kernel.dim()))

    return closing(tensor, kernel, origin=origin) - tensor<|MERGE_RESOLUTION|>--- conflicted
+++ resolved
@@ -26,33 +26,16 @@
     """
 
     if not isinstance(tensor, torch.Tensor):
-<<<<<<< HEAD
-        raise TypeError("Input type is not a torch.Tensor. Got {}".format(
-            type(tensor)))
-
-    if len(tensor.shape) != 4:
-        raise ValueError("Input size must have 4 dimensions. Got {}".format(
-            tensor.dim()))
-
-    if not isinstance(kernel, torch.Tensor):
-        raise TypeError("Kernel type is not a torch.Tensor. Got {}".format(
-            type(kernel)))
-
-    if len(kernel.shape) != 2:
-        raise ValueError("Kernel size must have 2 dimensions. Got {}".format(
-            kernel.dim()))
-=======
-        raise TypeError("Input type is not a torch.Tensor. Got {}".format(type(tensor)))
-
-    if len(tensor.shape) != 4:
-        raise ValueError("Input size must have 4 dimensions. Got {}".format(tensor.dim()))
-
-    if not isinstance(kernel, torch.Tensor):
-        raise TypeError("Kernel type is not a torch.Tensor. Got {}".format(type(kernel)))
-
-    if len(kernel.shape) != 2:
-        raise ValueError("Kernel size must have 2 dimensions. Got {}".format(kernel.dim()))
->>>>>>> f182c58d
+        raise TypeError("Input type is not a torch.Tensor. Got {}".format(type(tensor)))
+
+    if len(tensor.shape) != 4:
+        raise ValueError("Input size must have 4 dimensions. Got {}".format(tensor.dim()))
+
+    if not isinstance(kernel, torch.Tensor):
+        raise TypeError("Kernel type is not a torch.Tensor. Got {}".format(type(kernel)))
+
+    if len(kernel.shape) != 2:
+        raise ValueError("Kernel size must have 2 dimensions. Got {}".format(kernel.dim()))
 
     # origin
     se_h, se_w = kernel.shape
@@ -61,11 +44,7 @@
 
     # pad
     pad_e: List[int] = [origin[1], se_w - origin[1] - 1, origin[0], se_h - origin[0] - 1]
-<<<<<<< HEAD
-    output: torch.Tensor = F.pad(tensor, pad_e, mode='constant', value=0.)
-=======
     output: torch.Tensor = F.pad(tensor, pad_e, mode='constant', value=0.0)
->>>>>>> f182c58d
 
     # computation
     output = output.unfold(2, se_h, 1).unfold(3, se_w, 1)
@@ -219,128 +198,6 @@
         >>> gradient_img = gradient(tensor, kernel)
     """
 
-<<<<<<< HEAD
-    # origin
-    se_h, se_w = kernel.shape
-    if origin is None:
-        origin = [se_h // 2, se_w // 2]
-
-    # pad
-    pad_e: List[int] = [origin[1], se_w - origin[1] - 1, origin[0], se_h - origin[0] - 1]
-    output: torch.Tensor = F.pad(tensor, pad_e, mode='constant', value=1.)
-
-    # computation
-    output = output.unfold(2, se_h, 1).unfold(3, se_w, 1)
-    output, _ = torch.min(output - kernel, 4)
-    output, _ = torch.min(output, 4)
-
-    return output
-
-
-# Opening
-def opening(tensor: torch.Tensor, kernel: torch.Tensor, origin: Optional[List[int]] = None) -> torch.Tensor:
-    r"""Returns the opened image, (that means, dilation after an erosion) applying the same kernel in each channel.
-
-    The kernel must have 2 dimensions.
-
-    Args:
-        tensor (torch.Tensor): Image with shape :math:`(B, C, H, W)`.
-        kernel (torch.Tensor): Structuring element with shape :math:`(k_x, k_y)`.
-        origin (List[int], Tuple[int, int]): Origin of the structuring element. Default is None and uses the center of
-        the structuring element as origin (rounding towards zero).
-
-    Returns:
-       torch.Tensor: Opened image with shape :math:`(B, C, H, W)`.
-
-    Example:
-        >>> tensor = torch.rand(1, 3, 5, 5)
-        >>> kernel = torch.ones(3, 3)
-        >>> opened_img = opening(tensor, kernel)
-    """
-
-    if not isinstance(tensor, torch.Tensor):
-        raise TypeError("Input type is not a torch.Tensor. Got {}".format(
-            type(tensor)))
-
-    if len(tensor.shape) != 4:
-        raise ValueError("Input size must have 4 dimensions. Got {}".format(
-            tensor.dim()))
-
-    if not isinstance(kernel, torch.Tensor):
-        raise TypeError("Kernel type is not a torch.Tensor. Got {}".format(
-            type(kernel)))
-
-    if len(kernel.shape) != 2:
-        raise ValueError("Kernel size must have 2 dimensions. Got {}".format(
-            kernel.dim()))
-
-    return dilation(erosion(tensor, kernel, origin=origin), kernel, origin=origin)
-
-
-# Closing
-def closing(tensor: torch.Tensor, kernel: torch.Tensor, origin: Optional[List[int]] = None) -> torch.Tensor:
-    r"""Returns the closed image, (that means, erosion after a dilation) applying the same kernel in each channel.
-
-    The kernel must have 2 dimensions.
-
-    Args:
-        tensor (torch.Tensor): Image with shape :math:`(B, C, H, W)`.
-        kernel (torch.Tensor): Structuring element with shape :math:`(k_x, k_y)`.
-        origin (List[int], Tuple[int, int]): Origin of the structuring element. Default is None and uses the center of
-        the structuring element as origin (rounding towards zero).
-
-    Returns:
-       torch.Tensor: Closed image with shape :math:`(B, C, H, W)`.
-
-    Example:
-        >>> tensor = torch.rand(1, 3, 5, 5)
-        >>> kernel = torch.ones(3, 3)
-        >>> closed_img = closing(tensor, kernel)
-    """
-
-    if not isinstance(tensor, torch.Tensor):
-        raise TypeError("Input type is not a torch.Tensor. Got {}".format(
-            type(tensor)))
-
-    if len(tensor.shape) != 4:
-        raise ValueError("Input size must have 4 dimensions. Got {}".format(
-            tensor.dim()))
-
-    if not isinstance(kernel, torch.Tensor):
-        raise TypeError("Kernel type is not a torch.Tensor. Got {}".format(
-            type(kernel)))
-
-    if len(kernel.shape) != 2:
-        raise ValueError("Kernel size must have 2 dimensions. Got {}".format(
-            kernel.dim()))
-
-    return erosion(dilation(tensor, kernel, origin=origin), kernel, origin=origin)
-
-
-# Morphological Gradient
-def gradient(tensor: torch.Tensor, kernel: torch.Tensor, origin: Optional[List[int]] = None) -> torch.Tensor:
-    r"""Returns the morphological gradient of an image.
-
-    That means, (dilation - erosion) applying the same kernel in each channel.
-    The kernel must have 2 dimensions.
-
-    Args:
-        tensor (torch.Tensor): Image with shape :math:`(B, C, H, W)`.
-        kernel (torch.Tensor): Structuring element with shape :math:`(k_x, k_y)`.
-        origin (List[int], Tuple[int, int]): Origin of the structuring element. Default is None and uses the center of
-        the structuring element as origin (rounding towards zero).
-
-    Returns:
-       torch.Tensor: Gradient image with shape :math:`(B, C, H, W)`.
-
-    Example:
-        >>> tensor = torch.rand(1, 3, 5, 5)
-        >>> kernel = torch.ones(3, 3)
-        >>> gradient_img = gradient(tensor, kernel)
-    """
-
-=======
->>>>>>> f182c58d
     return dilation(tensor, kernel, origin=origin) - erosion(tensor, kernel, origin=origin)
 
 
