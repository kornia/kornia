--- conflicted
+++ resolved
@@ -251,8 +251,4 @@
         hist = hist.squeeze()
     elif image.dim() == 3:
         hist = hist.squeeze(0)
-<<<<<<< HEAD
-    return hist, torch.zeros_like(hist, dtype=hist.dtype, device=image.device)
-=======
-    return hist, torch.zeros_like(hist, dtype=hist.dtype, device=hist.device)
->>>>>>> d08bc094
+    return hist, torch.zeros_like(hist, dtype=hist.dtype, device=hist.device)