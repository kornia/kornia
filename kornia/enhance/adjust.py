--- conflicted
+++ resolved
@@ -732,16 +732,11 @@
 
 
 def posterize(input: Tensor, bits: Union[int, Tensor]) -> Tensor:
-<<<<<<< HEAD
     r"""Reduce the number of bits for each color channel.
 
     .. image:: _static/img/posterize.png
 
     Non-differentiable function, ``torch.uint8`` involved.
-=======
-    """Reduce the number of bits for each color channel with PIL-exact quantization
-    in the forward, and straight-through gradients on the backward.
->>>>>>> 39e2ed7c
 
     Args:
         input: image tensor with shape :math:`(*, C, H, W)` to posterize.
