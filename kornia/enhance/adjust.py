--- conflicted
+++ resolved
@@ -734,12 +734,6 @@
 class PosterizeSTE(Function):
     @staticmethod
     def forward(ctx, input: Tensor, shift: Tensor) -> Tensor:
-<<<<<<< HEAD
-=======
-        """Forward: Perform exact posterization by masking bits (like PIL).
-        Backward: Straight-through estimator (STE) on input.
-        """
->>>>>>> 59bdc6d5
         # Convert input to uint8 [0..255]
         x = (input * 255.0).to(torch.uint8)
 
