--- conflicted
+++ resolved
@@ -463,22 +463,14 @@
 
 
 def equalize(input: torch.Tensor) -> torch.Tensor:
-<<<<<<< HEAD
-    r"""Implements Equalize function from PIL using PyTorch ops based on uint8 format:
-=======
-    """ Apply equalize on the input tensor.
-
+    r"""Apply equalize on the input tensor.
+    
     Implements Equalize function from PIL using PyTorch ops based on uint8 format:
->>>>>>> fc2d4a77
     https://github.com/tensorflow/tpu/blob/master/models/official/efficientnet/autoaugment.py#L352
 
     Args:
-<<<<<<< HEAD
         input (torch.Tensor): image tensor with shapes like :math:(C, H, W) or :math:(B, C, H, W) to equalize.
-=======
-        input (torch.Tensor): image tensor with shapes like (C, H, W) or (B, C, H, W) to equalize.
-
->>>>>>> fc2d4a77
+
     Returns:
         torch.Tensor: Sharpened image or images.
     """
