--- conflicted
+++ resolved
@@ -1,13 +1,7 @@
 import torch
 
-<<<<<<< HEAD
-import kornia as K
-
-from .metrics import accuracy, AverageMeter
-=======
 from kornia.metrics import accuracy, AverageMeter
 
->>>>>>> e9c147c5
 from .trainer import Trainer
 
 
