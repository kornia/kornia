--- conflicted
+++ resolved
@@ -6,11 +6,7 @@
 import torch
 
 from kornia.core import Tensor
-<<<<<<< HEAD
-from kornia.utils._compat import solve, torch_version_geq
-=======
 from kornia.utils._compat import torch_version_geq
->>>>>>> 04be0155
 
 
 def get_cuda_device_if_available(index: int = 0) -> torch.device:
