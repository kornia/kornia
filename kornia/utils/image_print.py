--- conflicted
+++ resolved
@@ -33,58 +33,9 @@
 
 LEVELS = torch.tensor([0x00, 0x5F, 0x87, 0xAF, 0xD7, 0xFF], dtype=torch.int16)
 
-<<<<<<< HEAD
-def rgb2short(rgb: str) -> Tuple[str, str]:
-    """Find the closest xterm-256 approximation to the given RGB value.
-
-    Args:
-        rgb: Hex code representing an RGB value, eg, 'abcdef'.
-
-    Returns:
-        String between 0 and 255, compatible with xterm.
-
-    Example:
-        >>> rgb2short('123456')
-        ('23', '005f5f')
-        >>> rgb2short('ffffff')
-        ('231', 'ffffff')
-        >>> rgb2short('0DADD6')  # vimeo logo
-        ('38', '00afd7')
-
-    """
-    levels = (0, 95, 135, 175, 215, 255)
-    
-    rgb = rgb.lstrip("#")
-    try:
-        r = int(rgb[0:2], 16)
-        g = int(rgb[2:4], 16)
-        b = int(rgb[4:6], 16)
-    except (ValueError, IndexError):
-        raise ValueError("Invalid hex string format. Must be 6 characters.")
-
-    r_level = min(levels, key=lambda level: abs(r - level))
-    g_level = min(levels, key=lambda level: abs(g - level))
-    b_level = min(levels, key=lambda level: abs(b - level))
-    
-    r_idx = levels.index(r_level)
-    g_idx = levels.index(g_level)
-    b_idx = levels.index(b_level)
-    
-    final_id = 16 + (36 * r_idx) + (6 * g_idx) + b_idx
-    final_hex = f"{r_level:02x}{g_level:02x}{b_level:02x}"
-        
-    return str(final_id), final_hex
-
-
-def _rgb2short_helper(rgb: torch.Tensor) -> torch.Tensor:
-    """Helper function to convert RGB values to xterm-256 color codes in a vectorized manner.
-
-    """
-=======
 
 def rgb2short_torch(rgb: torch.Tensor) -> torch.Tensor:
     """Optimized version to quantize RGB to the nearest xterm-256 color cube ID."""
->>>>>>> 511453b8
     device = rgb.device
     levels = LEVELS.to(device)
 
