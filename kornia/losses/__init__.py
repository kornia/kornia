--- conflicted
+++ resolved
@@ -34,13 +34,10 @@
     "PSNRLoss",
     "ssim_loss",
     "SSIMLoss",
-<<<<<<< HEAD
+    "ssim3d_loss",
+    "SSIM3DLoss",
     "BiHomELoss",
     "bihome_loss",
-=======
-    "ssim3d_loss",
-    "SSIM3DLoss",
->>>>>>> 2d776afb
     "total_variation",
     "TotalVariation",
     "tversky_loss",
