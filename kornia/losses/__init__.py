--- conflicted
+++ resolved
@@ -1,19 +1,12 @@
 from .depth_smooth import InverseDepthSmoothnessLoss, inverse_depth_smoothness_loss
 from .dice import DiceLoss, dice_loss
 from .divergence import js_div_loss_2d, kl_div_loss_2d
-<<<<<<< HEAD
-from .focal import binary_focal_loss_with_logits, BinaryFocalLossWithLogits, focal_loss, FocalLoss
-from .perceptual import ihome_loss, iHomELoss, LossNetwork
-from .psnr import psnr, psnr_loss, PSNRLoss
-from .ssim import SSIM, ssim, ssim_loss, SSIMLoss
-from .total_variation import total_variation, TotalVariation
-from .tversky import tversky_loss, TverskyLoss
-=======
 from .focal import BinaryFocalLossWithLogits, FocalLoss, binary_focal_loss_with_logits, focal_loss
 from .hausdorff import HausdorffERLoss, HausdorffERLoss3D
 from .lovasz_hinge import LovaszHingeLoss, lovasz_hinge_loss
 from .lovasz_softmax import LovaszSoftmaxLoss, lovasz_softmax_loss
 from .ms_ssim import MS_SSIMLoss
+from .perceptual import iHomELoss, ihome_loss
 from .psnr import PSNRLoss, psnr_loss
 from .ssim import SSIMLoss, ssim_loss
 from .total_variation import TotalVariation, total_variation
@@ -36,6 +29,8 @@
     "PSNRLoss",
     "ssim_loss",
     "SSIMLoss",
+    "iHomELoss",
+    "ihome_loss",
     "total_variation",
     "TotalVariation",
     "tversky_loss",
@@ -45,5 +40,4 @@
     "lovasz_hinge_loss",
     "LovaszSoftmaxLoss",
     "lovasz_softmax_loss",
-]
->>>>>>> 26b3a7d7
+]