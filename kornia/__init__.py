# NOTE: kornia filters and geometry must go first since are the core of the library
# and by changing the import order you might get into a circular dependencies issue.
from . import filters
from . import geometry
from . import grad_estimator

# import the other modules for convenience
<<<<<<< HEAD
from . import (
    augmentation,
    color,
    contrib,
    core,
    enhance,
    feature,
    losses,
    metrics,
    morphology,
    tracking,
    utils,
    x,
)
=======
from . import augmentation, color, contrib, core, enhance, feature, io, losses, metrics, morphology, tracking, utils, x

>>>>>>> 8669dcd3
# NOTE: we are going to expose to top level very few things
from kornia.constants import pi
from kornia.testing import xla_is_available
from kornia.utils import eye_like, vec_like, create_meshgrid, image_to_tensor, tensor_to_image

# Version variable
__version__ = "0.6.12"<|MERGE_RESOLUTION|>--- conflicted
+++ resolved
@@ -5,25 +5,8 @@
 from . import grad_estimator
 
 # import the other modules for convenience
-<<<<<<< HEAD
-from . import (
-    augmentation,
-    color,
-    contrib,
-    core,
-    enhance,
-    feature,
-    losses,
-    metrics,
-    morphology,
-    tracking,
-    utils,
-    x,
-)
-=======
 from . import augmentation, color, contrib, core, enhance, feature, io, losses, metrics, morphology, tracking, utils, x
 
->>>>>>> 8669dcd3
 # NOTE: we are going to expose to top level very few things
 from kornia.constants import pi
 from kornia.testing import xla_is_available
