# Make sure that kornia is running on Python 3.6.0 or later
# (to avoid running into this bug: https://bugs.python.org/issue29246)
import sys
if sys.version_info < (3, 6, 0):
    raise RuntimeError("Kornia requires Python 3.6.0 or later")

from .version import __version__

from kornia import color
from kornia import contrib
from kornia import feature
from kornia import filters
from kornia import geometry
from kornia import losses
from kornia import utils
from kornia import augmentation

# Exposes package functional to top level

from kornia.color import (
    rgb_to_grayscale,
    bgr_to_grayscale,
    bgr_to_rgb,
    rgb_to_bgr,
    rgb_to_hsv,
    hsv_to_rgb,
    rgb_to_hls,
    rgb_to_yuv,
    yuv_to_rgb,
    hls_to_rgb,
    normalize,
    denormalize,
    adjust_brightness,
    adjust_contrast,
    adjust_gamma,
    adjust_hue,
    adjust_saturation,
)
from kornia.contrib import (
    extract_tensor_patches,
    max_blur_pool2d,
)
from kornia.feature import (
    non_maxima_suppression2d,
    harris_response,
    SIFTDescriptor
)
from kornia.filters import (
    get_gaussian_kernel1d,
    get_gaussian_kernel2d,
    get_laplacian_kernel1d,
    get_laplacian_kernel2d,
    gaussian_blur2d,
    laplacian,
    sobel,
    spatial_gradient,
    box_blur,
    median_blur,
    filter2D,
)
from kornia.losses import (
    ssim,
    dice_loss,
    tversky_loss,
    inverse_depth_smoothness_loss,
    total_variation,
    psnr_loss
)
from kornia.utils import (
    one_hot,
    create_meshgrid,
    tensor_to_image,
    image_to_tensor,
    save_pointcloud_ply,
    load_pointcloud_ply,
)
from kornia.augmentation import (
    random_hflip,
<<<<<<< HEAD
=======
    color_jitter,
>>>>>>> f88e0e1f
)

from kornia.geometry import *
from kornia.geometry import pi<|MERGE_RESOLUTION|>--- conflicted
+++ resolved
@@ -76,10 +76,7 @@
 )
 from kornia.augmentation import (
     random_hflip,
-<<<<<<< HEAD
-=======
     color_jitter,
->>>>>>> f88e0e1f
 )
 
 from kornia.geometry import *
