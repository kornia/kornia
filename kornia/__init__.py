--- conflicted
+++ resolved
@@ -111,10 +111,9 @@
 
 from kornia.geometry import *
 from kornia.constants import *
-<<<<<<< HEAD
 
 from kornia.testing import xla_is_available
-=======
+
 from kornia.morphology import (
     dilation,
     erosion,
@@ -122,5 +121,4 @@
     close,
     top_hat,
     black_hat
-)
->>>>>>> 325d0406
+)