# LICENSE HEADER MANAGED BY add-license-header
#
# Copyright 2018 Kornia Team
#
# Licensed under the Apache License, Version 2.0 (the "License");
# you may not use this file except in compliance with the License.
# You may obtain a copy of the License at
#
#     http://www.apache.org/licenses/LICENSE-2.0
#
# Unless required by applicable law or agreed to in writing, software
# distributed under the License is distributed on an "AS IS" BASIS,
# WITHOUT WARRANTIES OR CONDITIONS OF ANY KIND, either express or implied.
# See the License for the specific language governing permissions and
# limitations under the License.
#

"""Post-processor for the RT-DETR model."""

from __future__ import annotations

import numbers
from typing import Optional, Union

import torch

from kornia.core import Module, Tensor, concatenate, tensor
from kornia.models.detection.utils import BoxFiltering


def mod(a: Tensor, b: int) -> Tensor:
    """Compute the element-wise remainder of tensor `a` divided by integer `b`.

    This function requires `a` to be a `torch.Tensor` and `b` to be an `int`.
    It returns a `torch.Tensor` with the same shape/device as `a`. The
    implementation uses `a % b` (equivalent to `torch.remainder(a, b)`).

    Args:
        a (torch.Tensor): Dividend tensor (any numeric dtype).
        b (int): Divisor (must be non-zero).

    Returns:
        torch.Tensor: Element-wise remainder of `a` divided by `b`.

    Examples:
        >>> mod(torch.tensor(7), 3)
        tensor(1)
        >>> mod(torch.tensor([7, -1, 2]), 3)
        tensor([1, 2, 2])
    """
<<<<<<< HEAD
    return a % b

=======
    if not a.dtype.is_floating_point and a.dtype != torch.long:
        a = a.to(torch.long)
    return torch.remainder(a, b)
>>>>>>> e5c762ec


# TODO: deprecate the confidence threshold and add the num_top_queries as a parameter and num_classes as a parameter
class DETRPostProcessor(Module):
    def __init__(
        self,
        confidence_threshold: Optional[float] = None,
        num_classes: int = 80,
        num_top_queries: int = 300,
        confidence_filtering: bool = True,
        filter_as_zero: bool = False,
    ) -> None:
        super().__init__()
        self.confidence_threshold = confidence_threshold
        self.num_classes = num_classes
        self.confidence_filtering = confidence_filtering
        self.num_top_queries = num_top_queries
        self.box_filtering = BoxFiltering(
            tensor(confidence_threshold) if confidence_threshold is not None else None, filter_as_zero=filter_as_zero
        )

    def forward(self, logits: Tensor, boxes: Tensor, original_sizes: Tensor) -> Union[Tensor, list[Tensor]]:
        """Post-process outputs from DETR.

        Args:
            logits: tensor with shape :math:`(N, Q, K)`, where :math:`N` is the batch size, :math:`Q` is the number of
                queries, :math:`K` is the number of classes.
            boxes: tensor with shape :math:`(N, Q, 4)`, where :math:`N` is the batch size, :math:`Q` is the number of
                queries.
            original_sizes: tensor with shape :math:`(N, 2)`, where :math:`N` is the batch size and each element
                represents the image size of (img_height, img_width).

        Returns:
            Processed detections. For each image, the detections have shape (D, 6), where D is the number of detections
            in that image, 6 represent (class_id, confidence_score, x, y, w, h).

        """
        # NOTE: consider using kornia BoundingBox
        # NOTE: consider having a separate function to convert the detections to a list of bounding boxes

        # https://github.com/PaddlePaddle/PaddleDetection/blob/5d1f888362241790000950e2b63115dc8d1c6019/ppdet/modeling/post_process.py#L446
        # box format is cxcywh
        # convert to xywh
        # bboxes[..., :2] -= bboxes[..., 2:] * 0.5  # in-place operation is not torch.compile()-friendly
        # TODO: replace using kornia BoundingBox
        cxcy, wh = boxes[..., :2], boxes[..., 2:]
        boxes_xy = concatenate([cxcy - wh * 0.5, wh], -1)

        # Get dynamic size from the input tensor itself
        sizes_wh = original_sizes[0].flip(0).unsqueeze(0).unsqueeze(0).repeat(1, 1, 2)

        boxes_xy = boxes_xy * sizes_wh
        scores = logits.sigmoid()  # RT-DETR was trained with focal loss. thus sigmoid is used instead of softmax

        # retrieve the boxes with the highest score for each class
        # https://github.com/lyuwenyu/RT-DETR/blob/b6bf0200b249a6e35b44e0308b6058f55b99696b/rtdetrv2_pytorch/src/zoo/rtdetr/rtdetr_postprocessor.py#L55-L62
        scores, index = torch.topk(scores.flatten(1), self.num_top_queries, dim=-1)
        labels = mod(index, self.num_classes)
        index = index // self.num_classes
        boxes = boxes_xy.gather(dim=1, index=index.unsqueeze(-1).repeat(1, 1, boxes_xy.shape[-1]))

        all_boxes = concatenate([labels[..., None], scores[..., None], boxes], -1)

        if not self.confidence_filtering or self.confidence_threshold == 0:
            return all_boxes

        return self.box_filtering(all_boxes, self.confidence_threshold)<|MERGE_RESOLUTION|>--- conflicted
+++ resolved
@@ -48,14 +48,7 @@
         >>> mod(torch.tensor([7, -1, 2]), 3)
         tensor([1, 2, 2])
     """
-<<<<<<< HEAD
     return a % b
-
-=======
-    if not a.dtype.is_floating_point and a.dtype != torch.long:
-        a = a.to(torch.long)
-    return torch.remainder(a, b)
->>>>>>> e5c762ec
 
 
 # TODO: deprecate the confidence threshold and add the num_top_queries as a parameter and num_classes as a parameter
