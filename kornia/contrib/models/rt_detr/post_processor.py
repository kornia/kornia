# LICENSE HEADER MANAGED BY add-license-header
#
# Copyright 2018 Kornia Team
#
# Licensed under the Apache License, Version 2.0 (the "License");
# you may not use this file except in compliance with the License.
# You may obtain a copy of the License at
#
#     http://www.apache.org/licenses/LICENSE-2.0
#
# Unless required by applicable law or agreed to in writing, software
# distributed under the License is distributed on an "AS IS" BASIS,
# WITHOUT WARRANTIES OR CONDITIONS OF ANY KIND, either express or implied.
# See the License for the specific language governing permissions and
# limitations under the License.
#

"""Post-processor for the RT-DETR model."""

from __future__ import annotations

from typing import Optional, Union

import torch

from kornia.core import Module, Tensor, concatenate, tensor
from kornia.models.detection.utils import BoxFiltering


def mod(a: Tensor, b: int) -> Tensor:
    """Compute the modulo operation for two numbers.

    This function calculates the remainder of the division of 'a' by 'b'
    using the formula: a - (a // b) * b, which is equivalent to the modulo operation.

    Args:
        a: The dividend.
        b: The divisor.

    Returns:
        The remainder of a divided by b.

    Example:
        >>> mod(7, 3)
        1

    """
<<<<<<< HEAD
    if torch.__version__.startswith("2.0."):
        return a - (a // b) * b
    else:
        return torch.remainder(a, b)

=======
    return a % b
>>>>>>> ab3744ff


# TODO: deprecate the confidence threshold and add the num_top_queries as a parameter and num_classes as a parameter
class DETRPostProcessor(Module):
    def __init__(
        self,
        confidence_threshold: Optional[float] = None,
        num_classes: int = 80,
        num_top_queries: int = 300,
        confidence_filtering: bool = True,
        filter_as_zero: bool = False,
    ) -> None:
        super().__init__()
        self.confidence_threshold = confidence_threshold
        self.num_classes = num_classes
        self.confidence_filtering = confidence_filtering
        self.num_top_queries = num_top_queries
        self.box_filtering = BoxFiltering(
            tensor(confidence_threshold) if confidence_threshold is not None else None, filter_as_zero=filter_as_zero
        )

    def forward(self, logits: Tensor, boxes: Tensor, original_sizes: Tensor) -> Union[Tensor, list[Tensor]]:
        """Post-process outputs from DETR.

        Args:
            logits: tensor with shape :math:`(N, Q, K)`, where :math:`N` is the batch size, :math:`Q` is the number of
                queries, :math:`K` is the number of classes.
            boxes: tensor with shape :math:`(N, Q, 4)`, where :math:`N` is the batch size, :math:`Q` is the number of
                queries.
            original_sizes: tensor with shape :math:`(N, 2)`, where :math:`N` is the batch size and each element
                represents the image size of (img_height, img_width).

        Returns:
            Processed detections. For each image, the detections have shape (D, 6), where D is the number of detections
            in that image, 6 represent (class_id, confidence_score, x, y, w, h).

        """
        # NOTE: consider using kornia BoundingBox
        # NOTE: consider having a separate function to convert the detections to a list of bounding boxes

        # https://github.com/PaddlePaddle/PaddleDetection/blob/5d1f888362241790000950e2b63115dc8d1c6019/ppdet/modeling/post_process.py#L446
        # box format is cxcywh
        # convert to xywh
        # bboxes[..., :2] -= bboxes[..., 2:] * 0.5  # in-place operation is not torch.compile()-friendly
        # TODO: replace using kornia BoundingBox
        cxcy, wh = boxes[..., :2], boxes[..., 2:]
        boxes_xy = concatenate([cxcy - wh * 0.5, wh], -1)

        # Get dynamic size from the input tensor itself
        sizes_wh = original_sizes[0].flip(0).unsqueeze(0).unsqueeze(0).repeat(1, 1, 2)

        boxes_xy = boxes_xy * sizes_wh
        scores = logits.sigmoid()  # RT-DETR was trained with focal loss. thus sigmoid is used instead of softmax

        # retrieve the boxes with the highest score for each class
        # https://github.com/lyuwenyu/RT-DETR/blob/b6bf0200b249a6e35b44e0308b6058f55b99696b/rtdetrv2_pytorch/src/zoo/rtdetr/rtdetr_postprocessor.py#L55-L62
        scores, index = torch.topk(scores.flatten(1), self.num_top_queries, dim=-1)
        labels = mod(index, self.num_classes)
        index = index // self.num_classes
        boxes = boxes_xy.gather(dim=1, index=index.unsqueeze(-1).repeat(1, 1, boxes_xy.shape[-1]))

        all_boxes = concatenate([labels[..., None], scores[..., None], boxes], -1)

        if not self.confidence_filtering or self.confidence_threshold == 0:
            return all_boxes

        return self.box_filtering(all_boxes, self.confidence_threshold)<|MERGE_RESOLUTION|>--- conflicted
+++ resolved
@@ -45,15 +45,10 @@
         1
 
     """
-<<<<<<< HEAD
     if torch.__version__.startswith("2.0."):
         return a - (a // b) * b
     else:
         return torch.remainder(a, b)
-
-=======
-    return a % b
->>>>>>> ab3744ff
 
 
 # TODO: deprecate the confidence threshold and add the num_top_queries as a parameter and num_classes as a parameter
