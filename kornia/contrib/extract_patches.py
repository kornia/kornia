--- conflicted
+++ resolved
@@ -1,8 +1,5 @@
-<<<<<<< HEAD
 from math import ceil
-=======
 import math
->>>>>>> 010fe2b4
 from typing import Optional, Tuple, Union, cast
 from warnings import warn
 
@@ -14,15 +11,10 @@
 
 
 def compute_padding(
-<<<<<<< HEAD
     original_size: Union[int, Tuple[int, int]],
     window_size: Union[int, Tuple[int, int]],
     stride: Optional[Union[int, Tuple[int, int]]] = None,
 ) -> Tuple[int, int, int, int]:
-=======
-    original_size: Union[int, Tuple[int, int]], window_size: Union[int, Tuple[int, int]]
-) -> Tuple[int, int]:
->>>>>>> 010fe2b4
     r"""Compute required padding to ensure chaining of :func:`extract_tensor_patches` and
     :func:`combine_tensor_patches` produces expected result.
 
@@ -54,7 +46,6 @@
         stride = window_size
     stride = cast(Tuple[int, int], _pair(stride))
 
-<<<<<<< HEAD
     remainder_vertical = (original_size[0] - window_size[0] / 2) % stride[0]
     remainder_horizontal = (original_size[1] - window_size[1] / 2) % stride[1]
     # it might be best to apply padding only to the far edges (right, bottom), so
@@ -87,18 +78,6 @@
         right_padding = ceil(horizontal_padding / 2)
     padding = int(top_padding), int(bottom_padding), int(left_padding), int(right_padding)
     return padding
-=======
-    if original_size[0] % window_size[0] != 0:
-        padh = math.ceil((window_size[0] - original_size[0] % window_size[0]) / 2)
-    else:
-        padh = 0
-    if original_size[1] % window_size[1] != 0:
-        padw = math.ceil((window_size[1] - original_size[1] % window_size[1]) / 2)
-    else:
-        padw = 0
-
-    return (padh, padw)
->>>>>>> 010fe2b4
 
 
 class ExtractTensorPatches(Module):
@@ -163,22 +142,15 @@
         self,
         window_size: Union[int, Tuple[int, int]],
         stride: Optional[Union[int, Tuple[int, int]]] = 1,
-<<<<<<< HEAD
         padding: Optional[Union[int, PadType]] = 0,
         allow_auto_padding: bool = False,
-=======
-        padding: Optional[Union[int, Tuple[int, int]]] = 0,
->>>>>>> 010fe2b4
     ) -> None:
         super().__init__()
         self.window_size: Tuple[int, int] = _pair(window_size)
         self.stride: Tuple[int, int] = _pair(stride)
-<<<<<<< HEAD
         self.padding: PadType = _pair(padding)
         self.allow_auto_padding = allow_auto_padding
-=======
-        self.padding: Tuple[int, int] = _pair(padding)
->>>>>>> 010fe2b4
+
 
     def forward(self, input: Tensor) -> Tensor:
         return extract_tensor_patches(
@@ -253,18 +225,14 @@
         self,
         original_size: Union[int, Tuple[int, int]],
         window_size: Union[int, Tuple[int, int]],
-<<<<<<< HEAD
         unpadding: Union[int, PadType] = 0,
         allow_auto_unpadding: bool = False,
-=======
         stride: Union[int, Tuple[int, int]],
-        unpadding: Union[int, Tuple[int, int]] = 0,
->>>>>>> 010fe2b4
     ) -> None:
         super().__init__()
         self.original_size: Tuple[int, int] = _pair(original_size)
         self.window_size: Tuple[int, int] = _pair(window_size)
-<<<<<<< HEAD
+        self.stride: Tuple[int, int] = _pair(stride)
         self.unpadding: PadType = _pair(unpadding)
         self.allow_auto_unpadding: bool = allow_auto_unpadding
 
@@ -273,17 +241,9 @@
             input,
             self.original_size,
             self.window_size,
-            stride=self.window_size,
+            stride=self.stride,
             unpadding=self.unpadding,
             allow_auto_unpadding=self.allow_auto_unpadding,
-=======
-        self.stride: Tuple[int, int] = _pair(stride)
-        self.unpadding: Tuple[int, int] = _pair(unpadding)
-
-    def forward(self, input: Tensor) -> Tensor:
-        return combine_tensor_patches(
-            input, self.original_size, self.window_size, stride=self.stride, unpadding=self.unpadding
->>>>>>> 010fe2b4
         )
 
 
@@ -301,13 +261,9 @@
     original_size: Union[int, Tuple[int, int]],
     window_size: Union[int, Tuple[int, int]],
     stride: Union[int, Tuple[int, int]],
-<<<<<<< HEAD
-    unpadding: Union[int, PadType] = 0,
     allow_auto_unpadding: bool = False,
-=======
     unpadding: Union[int, Tuple[int, int]] = 0,
     eps: float = 1e-8,
->>>>>>> 010fe2b4
 ) -> Tensor:
     r"""Restore input from patches.
 
@@ -343,13 +299,10 @@
     original_size = cast(Tuple[int, int], _pair(original_size))
     window_size = cast(Tuple[int, int], _pair(window_size))
     stride = cast(Tuple[int, int], _pair(stride))
-<<<<<<< HEAD
-
-    if stride[0] != window_size[0] or stride[1] != window_size[1]:
-        raise NotImplementedError(
-            f"Only stride == window_size is supported. Got {stride} and {window_size}."
-            "Please feel free to drop a PR to Kornia Github."
-        )
+    unpadding = cast(Tuple[int, int], _pair(unpadding))
+
+    if len(unpadding) != 2:
+        raise AssertionError("Unpadding must be either an int or a tuple of two ints")
 
     if not unpadding:
         # if padding is specified, we leave it up to the user to ensure it fits
@@ -369,43 +322,6 @@
 
     if unpadding:
         unpadding = cast(PadType, _pair(unpadding))
-
-        if len(unpadding) not in [2, 4]:
-            raise AssertionError("Unpadding must be either an int, tuple of two ints or tuple of four ints")
-
-        if len(unpadding) == 2:
-            pad_vert = _pair(unpadding[0])
-            pad_horz = _pair(unpadding[1])
-        else:
-            pad_vert = unpadding[:2]
-            pad_horz = unpadding[2:]
-        unpadding = cast(Tuple[int, int, int, int], pad_horz + pad_vert)
-
-        hpad_check = (original_size[0] + unpadding[2] + unpadding[3]) % window_size[0] == 0
-        wpad_check = (original_size[1] + unpadding[0] + unpadding[1]) % window_size[1] == 0
-
-        if not hpad_check or not wpad_check:
-            raise NotImplementedError("Insufficient padding")
-
-        vertical_patches = (original_size[0] + (unpadding[2] + unpadding[3])) // window_size[0]
-        horizontal_patches = (original_size[1] + (unpadding[0] + unpadding[1])) // window_size[1]
-    else:
-        vertical_patches = original_size[0] // window_size[0]
-        horizontal_patches = original_size[1] // window_size[1]
-
-    patches_tensor = patches.view(-1, vertical_patches, horizontal_patches, *patches.shape[-3:])
-    restored_tensor = concatenate(torch.chunk(patches_tensor, vertical_patches, 1), -2)
-    restored_tensor = concatenate(torch.chunk(restored_tensor, horizontal_patches, 2), -1).squeeze(1).squeeze(1)
-    print(f"Unpadding: {unpadding}")
-
-    if unpadding:
-        unpadding = cast(Tuple[int, int, int, int], unpadding)
-        restored_tensor = pad(restored_tensor, [-i for i in unpadding])
-=======
-    unpadding = cast(Tuple[int, int], _pair(unpadding))
-
-    if len(unpadding) != 2:
-        raise AssertionError("Unpadding must be either an int or a tuple of two ints")
 
     ones = torch.ones(
         patches.shape[0],
@@ -439,7 +355,6 @@
     restored_tensor = saturated_restored_tensor / (norm_map + eps)
     if int_flag:
         restored_tensor = restored_tensor.to(dtype)
->>>>>>> 010fe2b4
     return restored_tensor
 
 
@@ -456,12 +371,8 @@
     input: Tensor,
     window_size: Union[int, Tuple[int, int]],
     stride: Union[int, Tuple[int, int]] = 1,
-<<<<<<< HEAD
-    padding: Union[int, PadType] = 0,
+    padding: Union[int, Tuple[int, int]] = 0,
     allow_auto_padding: bool = False,
-=======
-    padding: Union[int, Tuple[int, int]] = 0,
->>>>>>> 010fe2b4
 ) -> Tensor:
     r"""Function that extract patches from tensors and stack them.
 
@@ -494,12 +405,14 @@
     if len(input.shape) != 4:
         raise ValueError(f"Invalid input shape, we expect BxCxHxW. Got: {input.shape}")
 
-<<<<<<< HEAD
     # check if the window sliding over the image will fit into the image
     # torch's unfold drops the final patches that don't fit
-    stride = _pair(stride)
-    window_size = _pair(window_size)
+    window_size = cast(Tuple[int, int], _pair(window_size))
+    stride = cast(Tuple[int, int], _pair(stride))
     original_size = (input.shape[-2], input.shape[-1])
+
+    if (stride[0] > window_size[0]) | (stride[1] > window_size[1]):
+        raise AssertionError(f"Stride={stride} should be less than or equal to Window size={window_size}")
 
     if not padding:
         # if padding is specified, we leave it up to the user to ensure it fits
@@ -514,13 +427,6 @@
                 )
             else:
                 padding = compute_padding(original_size=original_size, window_size=window_size, stride=stride)
-=======
-    window_size = cast(Tuple[int, int], _pair(window_size))
-    stride = cast(Tuple[int, int], _pair(stride))
-
-    if (stride[0] > window_size[0]) | (stride[1] > window_size[1]):
-        raise AssertionError(f"Stride={stride} should be less than or equal to Window size={window_size}")
->>>>>>> 010fe2b4
 
     if padding:
         padding = cast(Tuple[int, int], _pair(padding))
