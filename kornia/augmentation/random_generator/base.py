--- conflicted
+++ resolved
@@ -1,8 +1,4 @@
-<<<<<<< HEAD
-from typing import Any, Callable, Dict, Optional, Tuple, Type, TypeVar, Union
-=======
-from typing import Callable, Dict, Optional, Tuple
->>>>>>> 965260d8
+from typing import Any, Callable, Dict, Optional, Tuple, Type, TypeVar
 
 import torch
 from torch.distributions import Distribution
