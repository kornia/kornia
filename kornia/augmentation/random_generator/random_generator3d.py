--- conflicted
+++ resolved
@@ -131,7 +131,6 @@
                 szy=szy)
 
 
-<<<<<<< HEAD
 def random_motion_blur_generator3d(
     batch_size: int,
     kernel_size: Union[int, Tuple[int, int]],
@@ -149,7 +148,34 @@
             Lower values towards -1.0 will point the motion blur towards the back (with
             angle provided via angle), while higher values towards 1.0 will point the motion
             blur forward. A value of 0.0 leads to a uniformly (but still angled) motion blur.
-=======
+        same_on_batch (bool): apply the same transformation across the batch. Default: False.
+
+    Returns:
+        params Dict[str, torch.Tensor]: parameters to be passed for transformation.
+    """
+    if isinstance(kernel_size, int):
+        ksize_factor = torch.tensor([kernel_size] * batch_size)
+    elif isinstance(kernel_size, tuple):
+        # kernel_size is fixed across the batch
+        ksize_factor = _adapted_uniform(
+            (batch_size,), kernel_size[0] // 2, kernel_size[1] // 2, same_on_batch=True).int() * 2 + 1
+    else:
+        raise TypeError(f"Unsupported type: {type(kernel_size)}")
+
+    assert angle.shape == torch.Size([3, 2]), f"'angle' must be the shape of (3, 2). Got {angle.shape}."
+    yaw = _adapted_uniform((batch_size,), angle[0][0], angle[0][1], same_on_batch)
+    pitch = _adapted_uniform((batch_size,), angle[1][0], angle[1][1], same_on_batch)
+    roll = _adapted_uniform((batch_size,), angle[2][0], angle[2][1], same_on_batch)
+    angle_factor = torch.stack([yaw, pitch, roll], dim=1)
+
+    direction_factor = _adapted_uniform(
+        (batch_size,), direction[0], direction[1], same_on_batch)
+
+    return dict(ksize_factor=ksize_factor,
+                angle_factor=angle_factor,
+                direction_factor=direction_factor)
+
+
 def center_crop_generator3d(
     batch_size: int,
     depth: int,
@@ -238,36 +264,11 @@
         size (tuple): Desired size of the crop operation, like (d, h, w).
             If tensor, it must be (B, 3).
         resize_to (tuple): Desired output size of the crop, like (d, h, w). If None, no resize will be performed.
->>>>>>> 023da9a7
         same_on_batch (bool): apply the same transformation across the batch. Default: False.
 
     Returns:
         params Dict[str, torch.Tensor]: parameters to be passed for transformation.
     """
-<<<<<<< HEAD
-
-    if isinstance(kernel_size, int):
-        ksize_factor = torch.tensor([kernel_size] * batch_size)
-    elif isinstance(kernel_size, tuple):
-        # kernel_size is fixed across the batch
-        ksize_factor = _adapted_uniform(
-            (batch_size,), kernel_size[0] // 2, kernel_size[1] // 2, same_on_batch=True).int() * 2 + 1
-    else:
-        raise TypeError(f"Unsupported type: {type(kernel_size)}")
-
-    assert angle.shape == torch.Size([3, 2]), f"'angle' must be the shape of (3, 2). Got {angle.shape}."
-    yaw = _adapted_uniform((batch_size,), angle[0][0], angle[0][1], same_on_batch)
-    pitch = _adapted_uniform((batch_size,), angle[1][0], angle[1][1], same_on_batch)
-    roll = _adapted_uniform((batch_size,), angle[2][0], angle[2][1], same_on_batch)
-    angle_factor = torch.stack([yaw, pitch, roll], dim=1)
-
-    direction_factor = _adapted_uniform(
-        (batch_size,), direction[0], direction[1], same_on_batch)
-
-    return dict(ksize_factor=ksize_factor,
-                angle_factor=angle_factor,
-                direction_factor=direction_factor)
-=======
     if not isinstance(size, torch.Tensor):
         size = torch.tensor(size).repeat(batch_size, 1)
     assert size.shape == torch.Size([batch_size, 3]), \
@@ -372,5 +373,4 @@
     end_points = start_points + factor * rand_val * pts_norm
 
     return dict(start_points=start_points,
-                end_points=end_points)
->>>>>>> 023da9a7
+                end_points=end_points)