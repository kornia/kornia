--- conflicted
+++ resolved
@@ -4,7 +4,6 @@
 
 import kornia as K
 from kornia.constants import Resample, BorderType, pi
-from kornia.enhance.adjust import equalize3d
 from kornia.geometry.transform.affwarp import (
     _compute_rotation_matrix3d, _compute_tensor_center3d
 )
@@ -184,8 +183,10 @@
 
 def compute_intensity_transformation3d(input: torch.Tensor):
     r"""Compute the applied transformation matrix :math: `(*, 4, 4)`.
+
     Args:
         input (torch.Tensor): Tensor to be transformed with shape (H, W), (C, H, W), (B, C, H, W).
+
     Returns:
         torch.Tensor: The applied transformation matrix :math: `(*, 4, 4)`. Returns identity transformations.
     """
@@ -356,7 +357,6 @@
     return trans_mat
 
 
-<<<<<<< HEAD
 def apply_crop3d(input: torch.Tensor, params: Dict[str, torch.Tensor], flags: Dict[str, torch.Tensor]) -> torch.Tensor:
     r"""Apply cropping by src bounding box and dst bounding box.
 
@@ -422,23 +422,10 @@
 
     Returns:
         torch.Tensor: Perspectively transformed tensor.
-=======
-def apply_equalize3d(input: torch.Tensor, params: Dict[str, torch.Tensor]) -> torch.Tensor:
-    r"""Equalize a tensor volume or a batch of tensors volumes with given random parameters.
-
-    Args:
-        input (torch.Tensor): Tensor to be transformed with shape :math:`(D, H, W)`, :math:`(C, D, H, W)`,
-            :math:`(*, C, D, H, W)`.
-        params (Dict[str, torch.Tensor]): shall be empty.
-
-    Returns:
-        torch.Tensor: The equalized input. :math:`(D, H, W)`, :math:`(C, D, H, W)`, :math:`(*, C, D, H, W)`.
->>>>>>> 47f5e91f
-    """
-    input = _transform_input3d(input)
-    _validate_input_dtype(input, accepted_dtypes=[torch.float16, torch.float32, torch.float64])
-
-<<<<<<< HEAD
+    """
+    input = _transform_input3d(input)
+    _validate_input_dtype(input, accepted_dtypes=[torch.float16, torch.float32, torch.float64])
+
     _, _, depth, height, width = input.shape
 
     # compute the homography between the input points
@@ -482,6 +469,18 @@
     transform = perspective_transform
 
     return transform
-=======
-    return equalize3d(input)
->>>>>>> 47f5e91f
+
+
+def apply_equalize3d(input: torch.Tensor, params: Dict[str, torch.Tensor]) -> torch.Tensor:
+    r"""Equalize a tensor volume or a batch of tensors volumes with given random parameters.
+    Args:
+        input (torch.Tensor): Tensor to be transformed with shape :math:`(D, H, W)`, :math:`(C, D, H, W)`,
+            :math:`(*, C, D, H, W)`.
+        params (Dict[str, torch.Tensor]): shall be empty.
+    Returns:
+        torch.Tensor: The equalized input. :math:`(D, H, W)`, :math:`(C, D, H, W)`, :math:`(*, C, D, H, W)`.
+    """
+    input = _transform_input3d(input)
+    _validate_input_dtype(input, accepted_dtypes=[torch.float16, torch.float32, torch.float64])
+
+    return equalize3d(input)