--- conflicted
+++ resolved
@@ -1,8 +1,5 @@
-<<<<<<< HEAD
 from typing import Any, Dict, List, Optional, Union
 import sys
-=======
->>>>>>> 55fff54a
 import platform
 from typing import Any, Dict, List, Optional, Union
 
@@ -176,7 +173,8 @@
         _param_min: float = 0.0
         _param_max: float = float(self.pl.shape[0])
 
-        self._param_generator = rg.PlanckianJitterGenerator([_param_min, _param_max])
+        self._param_generator = rg.PlanckianJitterGenerator(
+            [_param_min, _param_max])
 
     def apply_transform(
         self, input: Tensor, params: Dict[str, Tensor], flags: Dict[str, Any], transform: Optional[Tensor] = None
