from typing import Any, Dict, Optional, Tuple, Union

import torch

from kornia.augmentation._2d.intensity.base import IntensityAugmentationBase2D
from kornia.core import Tensor
from kornia.core.check import KORNIA_CHECK


class RandomChannelDropout(IntensityAugmentationBase2D):
    """Randomly Drop Channels in the input Image.
    Args:
        channel_drop_range: range from which we choose the number of channels to drop.
        fill_value (int, float): pixel value for the dropped channel.
        same_on_batch: apply the same transformation across the batch.
        p: probability of applying the transformation.
        keepdim: whether to keep the output shape the same as input (True) or broadcast it
                 to the batch form (False).
    Shape:
        - Input: :math:`(C, H, W)` or :math:`(B, C, H, W)`
        - Output: :math:`(B, C, H, W)` or :math:`(C, H, W)`
    Examples:
        >>> _ =torch.random.manual_seed(1)
        >>> img = torch.ones(1, 3, 5, 5)
        >>> out = RandomChannelDropout(p=1)(img)
        >>> out.shape
        torch.Size([1, 3, 5, 5])
        >>> out
        tensor([[[[0., 0., 0., 0., 0.],
                  [0., 0., 0., 0., 0.],
                  [0., 0., 0., 0., 0.],
                  [0., 0., 0., 0., 0.],
                  [0., 0., 0., 0., 0.]],
        <BLANKLINE>
                 [[1., 1., 1., 1., 1.],
                  [1., 1., 1., 1., 1.],
                  [1., 1., 1., 1., 1.],
                  [1., 1., 1., 1., 1.],
                  [1., 1., 1., 1., 1.]],
        <BLANKLINE>
                 [[1., 1., 1., 1., 1.],
                  [1., 1., 1., 1., 1.],
                  [1., 1., 1., 1., 1.],
                  [1., 1., 1., 1., 1.],
                  [1., 1., 1., 1., 1.]]]])
    """

    def __init__(
        self,
        channel_drop_range: Tuple[int, int] = (1, 1),
        fill_value: Union[int, float] = 0,
        same_on_batch: bool = False,
        p: float = 0.5,
        keepdim: bool = False,
    ) -> None:
        super().__init__(p=p, same_on_batch=same_on_batch, p_batch=1.0, keepdim=keepdim)
        self.fill_value = fill_value
        KORNIA_CHECK(
            isinstance(channel_drop_range, tuple) and len(channel_drop_range) == 2,
            "Invalid channel_drop_range. Should be tuple of length 2.",
        )
        KORNIA_CHECK(
            1 <= channel_drop_range[0] <= channel_drop_range[1],
            "Invalid channel_drop_range. Max channel should be greater than lower.",
        )
        self.min_channel = channel_drop_range[0]
        self.max_channel = channel_drop_range[1]

    def generate_parameters(self, batch_shape: Tuple[int, ...]) -> Dict[str, Tensor]:
        params = super().generate_parameters(batch_shape)
        # +1 to avoid possible error, when low = high
        params["channel_params"] = torch.randint(low=batch_shape[0], high=batch_shape[1] + 1, size=(batch_shape[2],))

        return params

    def apply_transform(
        self, input: Tensor, params: Dict[str, Tensor], flags: Dict[str, Any], transform: Optional[Tensor] = None
    ) -> Tensor:
        KORNIA_CHECK(
            (input.shape[-3] != 1 and len(input.shape) != 2), "Only one channel. ChannelDropout is not defined."
        )
        num_channels = input.shape[-3]
        KORNIA_CHECK(self.max_channel < num_channels, "Can not drop all channels in ChannelDropout.")

<<<<<<< HEAD
        num_channels_to_drop = int(torch.randint(low=self.min_channel, 
                                                high=(self.max_channel + 1), 
                                                    size=(1,))[0])  # +1 because highest integer to be drawn is not included
=======
        num_channels_to_drop = torch.randint(low=self.min_channel, high=(self.max_channel + 1), size=(1,))[
            0
        ]  # +1 because highest integer to be drawn is not included
>>>>>>> 2a19f811

        # -1 so that the high threshold of randint in generate_parameters is = to num_channels so the range is from 0 to num_channels - 1
        channels_to_drop = self.generate_parameters(batch_shape=(0, num_channels - 1, num_channels_to_drop))[
            "channel_params"
        ].tolist()  # tolist to fix typing tests
        input[..., channels_to_drop, :, :] = self.fill_value
        return input<|MERGE_RESOLUTION|>--- conflicted
+++ resolved
@@ -82,15 +82,9 @@
         num_channels = input.shape[-3]
         KORNIA_CHECK(self.max_channel < num_channels, "Can not drop all channels in ChannelDropout.")
 
-<<<<<<< HEAD
-        num_channels_to_drop = int(torch.randint(low=self.min_channel, 
+        num_channels_to_drop = torch.randint(low=self.min_channel, 
                                                 high=(self.max_channel + 1), 
-                                                    size=(1,))[0])  # +1 because highest integer to be drawn is not included
-=======
-        num_channels_to_drop = torch.randint(low=self.min_channel, high=(self.max_channel + 1), size=(1,))[
-            0
-        ]  # +1 because highest integer to be drawn is not included
->>>>>>> 2a19f811
+                                                    size=(1,))[0]  # +1 because highest integer to be drawn is not included
 
         # -1 so that the high threshold of randint in generate_parameters is = to num_channels so the range is from 0 to num_channels - 1
         channels_to_drop = self.generate_parameters(batch_shape=(0, num_channels - 1, num_channels_to_drop))[
