from typing import Any, Dict, Optional, Tuple

import torch

from kornia.augmentation._2d.intensity.base import IntensityAugmentationBase2D
from kornia.augmentation.random_generator._2d import RainGenerator
from kornia.core import Tensor
from kornia.core.check import KORNIA_CHECK


class RandomRain(IntensityAugmentationBase2D):
    r"""Add Random Rain to the image.

    Args:
        p: probability of applying the transformation.
        number_of_drops: number of drops per image
        drop_height: height of the drop in image(same for each drops in one image)
        drop_width: width of the drop in image(same for each drops in one image)
    Shape:
        - Input: :math:`(C, H, W)` or :math:`(B, C, H, W)`, Optional: :math:`(B, 3, 3)`
        - Output: :math:`(B, C, H, W)`

<<<<<<< HEAD
    Examples:
        >>> rng = torch.manual_seed(0)
        >>> input = torch.rand(1, 1, 5, 5)
        >>> rain = RandomRain(p=1,drop_height=(1,2),drop_width=(1,2),number_of_drops=(1,1))
        >>> rain(input)
        tensor([[[[0.4963, 0.7682, 0.0885, 0.1320, 0.3074],
                  [0.7843, 0.4901, 0.8964, 0.4556, 0.6323],
                  [0.3489, 0.4017, 0.0223, 0.1689, 0.2939],
                  [0.5185, 0.6977, 0.8000, 0.1610, 0.2823],
                  [0.6816, 0.9152, 0.3971, 0.8742, 0.4194]]]])
     """

    def __init__(self, same_on_batch: bool = False,
                 p: float = 0.5,
                 keepdim: bool = False,
                 number_of_drops: Tuple[int, int] = (1000, 2000), drop_height: Tuple[int, int] = (5, 20),
                 drop_width: Tuple[int, int] = (-5, 5)):
=======
     Examples:
     >>> rng = torch.manual_seed(0)
     >>> input = torch.rand(1, 1, 5, 5)
     >>> rain = RandomRain(p=1,drop_height=(1,2),drop_width=(1,2),number_of_drops=(1,1))
     >>> rain(input)
    tensor([[[[0.7843, 0.4164, 0.6583, 0.7164, 0.8444],
          [0.2766, 0.3985, 0.8437, 0.4464, 0.0751],
          [0.7116, 0.5010, 0.3791, 0.1553, 0.8987],
          [0.4833, 0.6489, 0.5527, 0.4286, 0.5395],
          [0.6714, 0.5087, 0.6090, 0.4868, 0.3147]]]])
    """
>>>>>>> 5b3bfb1e

    def __init__(
        self,
        same_on_batch: bool = False,
        p: float = 0.5,
        keepdim: bool = False,
        number_of_drops: Tuple[int, int] = (1000, 2000),
        drop_height: Tuple[int, int] = (5, 20),
        drop_width: Tuple[int, int] = (-5, 5),
    ):
        super().__init__(p=p, same_on_batch=same_on_batch, p_batch=1.0, keepdim=keepdim)
        self._param_generator = RainGenerator(number_of_drops, drop_height, drop_width)

    def apply_transform(
        self, image: Tensor, params: Dict[str, Tensor], flags: Dict[str, Any], transform: Optional[Tensor] = None
    ) -> Tensor:
        KORNIA_CHECK(image.shape[1] == 3 or image.shape[1] == 1, "Number of color channels should be 1 or 3.")
        KORNIA_CHECK(len(image.shape) in (3, 4), "Wrong input dimension.")

        for i in range(image.shape[0]):
            number_of_drops = int(params['number_of_drops_factor'][i])
            height_of_drop = params['drop_height_factor'][i]
            width_of_drop = params['drop_width_factor'][i]
            KORNIA_CHECK(height_of_drop <= image[i].shape[1], "Height of drop should be less than image height")

            KORNIA_CHECK(width_of_drop <= image[i].shape[2], "Width of drop should be less than image width")
            KORNIA_CHECK(height_of_drop > 0, "Height should be bigger than 0")
            # Generate start coordinates for each drop

            random_y_coords = torch.randint(low=0, high=image[i].shape[1] - height_of_drop, size=[1, number_of_drops])
            if width_of_drop < 0:
                random_x_coords = torch.randint(
                    low=-width_of_drop - 1, high=image[i].shape[2], size=[1, number_of_drops]
                )
            else:
<<<<<<< HEAD
                random_x_coords = torch.randint(low=0, high=image[i].shape[2] - width_of_drop,
                                                size=[1, number_of_drops])
            coords = torch.cat(
                [random_y_coords, random_x_coords], dim=0).to(
                image.device)
=======
                random_x_coords = torch.randint(
                    low=0, high=image[i].shape[2] - width_of_drop, size=[1, number_of_drops]
                )
            coords = torch.concat([random_y_coords, random_x_coords], dim=0).to(image.device)
>>>>>>> 5b3bfb1e

            # Generate how our drop will look like into the image
            size_of_line = max(height_of_drop, abs(width_of_drop))
            x = torch.linspace(start=0, end=height_of_drop, steps=size_of_line, dtype=torch.int32).to(image.device)
            y = torch.linspace(start=0, end=width_of_drop, steps=size_of_line, dtype=torch.int32).to(image.device)

            # Draw lines
            for k in range(x.shape[0]):
                image[i, :, coords[0] + x[k], coords[1] + y[k]] = 200 / 255
        return image<|MERGE_RESOLUTION|>--- conflicted
+++ resolved
@@ -9,7 +9,7 @@
 
 
 class RandomRain(IntensityAugmentationBase2D):
-    r"""Add Random Rain to the image.
+    r"""Add Random Rain to the image
 
     Args:
         p: probability of applying the transformation.
@@ -20,7 +20,6 @@
         - Input: :math:`(C, H, W)` or :math:`(B, C, H, W)`, Optional: :math:`(B, 3, 3)`
         - Output: :math:`(B, C, H, W)`
 
-<<<<<<< HEAD
     Examples:
         >>> rng = torch.manual_seed(0)
         >>> input = torch.rand(1, 1, 5, 5)
@@ -38,34 +37,12 @@
                  keepdim: bool = False,
                  number_of_drops: Tuple[int, int] = (1000, 2000), drop_height: Tuple[int, int] = (5, 20),
                  drop_width: Tuple[int, int] = (-5, 5)):
-=======
-     Examples:
-     >>> rng = torch.manual_seed(0)
-     >>> input = torch.rand(1, 1, 5, 5)
-     >>> rain = RandomRain(p=1,drop_height=(1,2),drop_width=(1,2),number_of_drops=(1,1))
-     >>> rain(input)
-    tensor([[[[0.7843, 0.4164, 0.6583, 0.7164, 0.8444],
-          [0.2766, 0.3985, 0.8437, 0.4464, 0.0751],
-          [0.7116, 0.5010, 0.3791, 0.1553, 0.8987],
-          [0.4833, 0.6489, 0.5527, 0.4286, 0.5395],
-          [0.6714, 0.5087, 0.6090, 0.4868, 0.3147]]]])
-    """
->>>>>>> 5b3bfb1e
 
-    def __init__(
-        self,
-        same_on_batch: bool = False,
-        p: float = 0.5,
-        keepdim: bool = False,
-        number_of_drops: Tuple[int, int] = (1000, 2000),
-        drop_height: Tuple[int, int] = (5, 20),
-        drop_width: Tuple[int, int] = (-5, 5),
-    ):
         super().__init__(p=p, same_on_batch=same_on_batch, p_batch=1.0, keepdim=keepdim)
         self._param_generator = RainGenerator(number_of_drops, drop_height, drop_width)
 
     def apply_transform(
-        self, image: Tensor, params: Dict[str, Tensor], flags: Dict[str, Any], transform: Optional[Tensor] = None
+            self, image: Tensor, params: Dict[str, Tensor], flags: Dict[str, Any], transform: Optional[Tensor] = None
     ) -> Tensor:
         KORNIA_CHECK(image.shape[1] == 3 or image.shape[1] == 1, "Number of color channels should be 1 or 3.")
         KORNIA_CHECK(len(image.shape) in (3, 4), "Wrong input dimension.")
@@ -74,35 +51,33 @@
             number_of_drops = int(params['number_of_drops_factor'][i])
             height_of_drop = params['drop_height_factor'][i]
             width_of_drop = params['drop_width_factor'][i]
-            KORNIA_CHECK(height_of_drop <= image[i].shape[1], "Height of drop should be less than image height")
+            KORNIA_CHECK(height_of_drop <= image[i].shape[1],
+                         "Height of drop should be less than image height")
 
-            KORNIA_CHECK(width_of_drop <= image[i].shape[2], "Width of drop should be less than image width")
-            KORNIA_CHECK(height_of_drop > 0, "Height should be bigger than 0")
+            KORNIA_CHECK(width_of_drop <= image[i].shape[2],
+                         "Width of drop should be less than image width")
+            KORNIA_CHECK(height_of_drop > 0,
+                         "Height should be bigger than 0")
             # Generate start coordinates for each drop
 
-            random_y_coords = torch.randint(low=0, high=image[i].shape[1] - height_of_drop, size=[1, number_of_drops])
+            random_y_coords = torch.randint(low=0, high=image[i].shape[1] - height_of_drop,
+                                            size=[1, number_of_drops])
             if width_of_drop < 0:
-                random_x_coords = torch.randint(
-                    low=-width_of_drop - 1, high=image[i].shape[2], size=[1, number_of_drops]
-                )
+                random_x_coords = torch.randint(low=-width_of_drop - 1, high=image[i].shape[2],
+                                                size=[1, number_of_drops])
             else:
-<<<<<<< HEAD
                 random_x_coords = torch.randint(low=0, high=image[i].shape[2] - width_of_drop,
                                                 size=[1, number_of_drops])
             coords = torch.cat(
                 [random_y_coords, random_x_coords], dim=0).to(
                 image.device)
-=======
-                random_x_coords = torch.randint(
-                    low=0, high=image[i].shape[2] - width_of_drop, size=[1, number_of_drops]
-                )
-            coords = torch.concat([random_y_coords, random_x_coords], dim=0).to(image.device)
->>>>>>> 5b3bfb1e
 
             # Generate how our drop will look like into the image
             size_of_line = max(height_of_drop, abs(width_of_drop))
-            x = torch.linspace(start=0, end=height_of_drop, steps=size_of_line, dtype=torch.int32).to(image.device)
-            y = torch.linspace(start=0, end=width_of_drop, steps=size_of_line, dtype=torch.int32).to(image.device)
+            x = torch.linspace(start=0, end=height_of_drop, steps=size_of_line, dtype=torch.int32).to(
+                image.device)
+            y = torch.linspace(start=0, end=width_of_drop, steps=size_of_line, dtype=torch.int32).to(
+                image.device)
 
             # Draw lines
             for k in range(x.shape[0]):
