--- conflicted
+++ resolved
@@ -61,11 +61,7 @@
         same_on_batch: bool = False,
         p: float = 0.5,
         keepdim: bool = False,
-<<<<<<< HEAD
-=======
-        return_transform: Optional[bool] = None,
         silence_instantiation_warning: bool = False,
->>>>>>> 59844489
     ) -> None:
         super().__init__(
             p=p, same_on_batch=same_on_batch, p_batch=1.0, keepdim=keepdim
