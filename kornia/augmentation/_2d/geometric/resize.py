from typing import Any, Dict, Optional, Tuple, Union, cast

import torch
from torch import Tensor

from kornia.augmentation import random_generator as rg
from kornia.augmentation._2d.geometric.base import GeometricAugmentationBase2D
from kornia.constants import Resample
from kornia.geometry.transform import crop_by_transform_mat, get_perspective_transform, resize
from kornia.utils import eye_like


class Resize(GeometricAugmentationBase2D):
    """Resize to size.

    Args:
        size: Size (h, w) in pixels of the resized region or just one side.
        side: Which side to resize, if size is only of type int.
        resample: Resampling mode.
        align_corners: interpolation flag.
        antialias: if True, then image will be filtered with Gaussian before downscaling. No effect for upscaling.
        keepdim: whether to keep the output shape the same as input (True) or broadcast it
            to the batch form (False).
    """

    def __init__(
        self,
        size: Union[int, Tuple[int, int]],
        side: str = "short",
        resample: Union[str, int, Resample] = Resample.BILINEAR.name,
        align_corners: bool = True,
        antialias: bool = False,
        p: float = 1.0,
        return_transform: Optional[bool] = None,
        keepdim: bool = False,
    ) -> None:
        super().__init__(p=1., return_transform=return_transform, same_on_batch=True, p_batch=p, keepdim=keepdim)
        self._param_generator = cast(rg.ResizeGenerator, rg.ResizeGenerator(resize_to=size, side=side))
        self.flags = dict(
            size=size,
            side=side,
            resample=Resample.get(resample),
            align_corners=align_corners,
            antialias=antialias
        )

    def compute_transformation(self, input: Tensor, params: Dict[str, Tensor], flags: Dict[str, Any]) -> Tensor:
        if params["output_size"] == input.shape[-2:]:
            return eye_like(3, input)

        transform: Tensor = get_perspective_transform(params["src"], params["dst"])
        transform = transform.expand(input.shape[0], -1, -1)
        return transform

    def apply_transform(
        self, input: Tensor, params: Dict[str, Tensor], flags: Dict[str, Any], transform: Optional[Tensor] = None
    ) -> Tensor:
        B, C, _, _ = input.shape
        out_size = tuple(params["output_size"][0].tolist())
        out = torch.empty(B, C, *out_size, device=input.device, dtype=input.dtype)

        for i in range(B):
            x1 = int(params["src"][i, 0, 0])
            x2 = int(params["src"][i, 1, 0]) + 1
            y1 = int(params["src"][i, 0, 1])
            y2 = int(params["src"][i, 3, 1]) + 1
            out[i] = resize(
                input[i : i + 1, :, y1:y2, x1:x2],
                out_size,
<<<<<<< HEAD
                interpolation=flags["resample"].name.lower(),
                align_corners=flags["align_corners"],
=======
                interpolation=(self.flags["resample"].name).lower(),
                align_corners=self.flags["align_corners"],
                antialias=self.flags["antialias"]
>>>>>>> 3275944f
            )
        return out

    def inverse_transform(
        self,
        input: Tensor,
        flags: Dict[str, Any],
        transform: Optional[Tensor] = None,
        size: Optional[Tuple[int, int]] = None,
    ) -> Tensor:
        size = cast(Tuple[int, int], size)
        transform = cast(Tensor, transform)
        return crop_by_transform_mat(
            input, transform[:, :2, :], size, flags["resample"], flags["padding_mode"], flags["align_corners"])


class LongestMaxSize(Resize):
    """Rescale an image so that maximum side is equal to max_size, keeping the aspect ratio of the initial image.

    Args:
        max_size: maximum size of the image after the transformation.
    """

    def __init__(
        self,
        max_size: int,
        resample: Union[str, int, Resample] = Resample.BILINEAR.name,
        align_corners: bool = True,
        p: float = 1.0,
        return_transform: Optional[bool] = None,
    ) -> None:
        # TODO: Support max_size list input to randomly select from
        super().__init__(
            size=max_size,
            side="long",
            resample=resample,
            return_transform=return_transform,
            align_corners=align_corners,
            p=p,
        )


class SmallestMaxSize(Resize):
    """Rescale an image so that minimum side is equal to max_size, keeping the aspect ratio of the initial image.

    Args:
        max_size: maximum size of the image after the transformation.
    """

    def __init__(
        self,
        max_size: int,
        resample: Union[str, int, Resample] = Resample.BILINEAR.name,
        align_corners: bool = True,
        p: float = 1.0,
        return_transform: Optional[bool] = None,
    ) -> None:
        # TODO: Support max_size list input to randomly select from
        super().__init__(
            size=max_size,
            side="short",
            resample=resample,
            return_transform=return_transform,
            align_corners=align_corners,
            p=p,
        )<|MERGE_RESOLUTION|>--- conflicted
+++ resolved
@@ -67,14 +67,9 @@
             out[i] = resize(
                 input[i : i + 1, :, y1:y2, x1:x2],
                 out_size,
-<<<<<<< HEAD
                 interpolation=flags["resample"].name.lower(),
                 align_corners=flags["align_corners"],
-=======
-                interpolation=(self.flags["resample"].name).lower(),
-                align_corners=self.flags["align_corners"],
-                antialias=self.flags["antialias"]
->>>>>>> 3275944f
+                antialias=flags["antialias"]
             )
         return out
 
