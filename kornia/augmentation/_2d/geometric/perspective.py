from typing import Any, Dict, Optional, Tuple, Union, cast

import torch
from torch import Tensor

from kornia.augmentation import random_generator as rg
from kornia.augmentation._2d.geometric.base import GeometricAugmentationBase2D
from kornia.constants import Resample
from kornia.geometry.transform import get_perspective_transform, warp_perspective


class RandomPerspective(GeometricAugmentationBase2D):
    r"""Apply a random perspective transformation to an image tensor with a given probability.

    .. image:: _static/img/RandomPerspective.png

    Args:
        p: probability of the image being perspectively transformed.
        distortion_scale: the degree of distortion, ranged from 0 to 1.
        resample: the interpolation method to use.
        same_on_batch: apply the same transformation across the batch. Default: False.
        align_corners: interpolation flag.
        keepdim: whether to keep the output shape the same as input (True) or broadcast it
                 to the batch form (False).
        area_preserving: if to apply random offsets which preserve image area on average.

    Shape:
        - Input: :math:`(C, H, W)` or :math:`(B, C, H, W)`, Optional: :math:`(B, 3, 3)`
        - Output: :math:`(B, C, H, W)`

    .. note::
        This function internally uses :func:`kornia.geometry.transform.warp_pespective`.

    Examples:
        >>> rng = torch.manual_seed(0)
        >>> inputs= torch.tensor([[[[1., 0., 0.],
        ...                         [0., 1., 0.],
        ...                         [0., 0., 1.]]]])
        >>> aug = RandomPerspective(0.5, p=0.5)
        >>> out = aug(inputs)
        >>> out
        tensor([[[[0.0000, 0.2289, 0.0000],
                  [0.0000, 0.4800, 0.0000],
                  [0.0000, 0.0000, 0.0000]]]])
        >>> aug.inverse(out)
        tensor([[[[0.0500, 0.0961, 0.0000],
                  [0.2011, 0.3144, 0.0000],
                  [0.0031, 0.0130, 0.0053]]]])

    To apply the exact augmenation again, you may take the advantage of the previous parameter state:
        >>> input = torch.randn(1, 3, 32, 32)
        >>> aug = RandomPerspective(0.5, p=1.)
        >>> (aug(input) == aug(input, params=aug._params)).all()
        tensor(True)
    """

    def __init__(
        self,
        distortion_scale: Union[Tensor, float] = 0.5,
        resample: Union[str, int, Resample] = Resample.BILINEAR.name,
        same_on_batch: bool = False,
        align_corners: bool = False,
        p: float = 0.5,
        keepdim: bool = False,
<<<<<<< HEAD
        area_preserving: bool = False,
=======
        return_transform: Optional[bool] = None,
>>>>>>> 628b0a28
    ) -> None:
        super().__init__(p=p, return_transform=return_transform, same_on_batch=same_on_batch, keepdim=keepdim)
        self._param_generator = cast(
            rg.PerspectiveGenerator,
            rg.PerspectiveGenerator(distortion_scale, area_preserving=area_preserving)
        )
        self.flags: Dict[str, Any] = dict(align_corners=align_corners, resample=Resample.get(resample))

    def compute_transformation(self, input: Tensor, params: Dict[str, Tensor]) -> Tensor:
        return get_perspective_transform(params["start_points"].to(input), params["end_points"].to(input))

    def apply_transform(
        self, input: Tensor, params: Dict[str, Tensor], transform: Optional[Tensor] = None
    ) -> Tensor:
        _, _, height, width = input.shape
        transform = cast(Tensor, transform)
        return warp_perspective(
            input,
            transform,
            (height, width),
            mode=self.flags["resample"].name.lower(),
            align_corners=self.flags["align_corners"],
        )

    def inverse_transform(
        self,
        input: Tensor,
        transform: Optional[Tensor] = None,
        size: Optional[Tuple[int, int]] = None,
        **kwargs,
    ) -> Tensor:
        return self.apply_transform(
            input, params=self._params, transform=torch.as_tensor(transform, device=input.device, dtype=input.dtype)
        )<|MERGE_RESOLUTION|>--- conflicted
+++ resolved
@@ -62,11 +62,8 @@
         align_corners: bool = False,
         p: float = 0.5,
         keepdim: bool = False,
-<<<<<<< HEAD
         area_preserving: bool = False,
-=======
         return_transform: Optional[bool] = None,
->>>>>>> 628b0a28
     ) -> None:
         super().__init__(p=p, return_transform=return_transform, same_on_batch=same_on_batch, keepdim=keepdim)
         self._param_generator = cast(
