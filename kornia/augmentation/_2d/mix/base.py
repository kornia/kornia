--- conflicted
+++ resolved
@@ -10,110 +10,6 @@
 from kornia.testing import KORNIA_UNWRAP
 
 
-<<<<<<< HEAD
-class MixAugmentationBase(_BasicAugmentationBase):
-    r"""MixAugmentationBase base class for customized mix augmentation implementations.
-
-    For any augmentation, the implementation of "generate_parameters" and "apply_transform" are required.
-    "apply_transform" will need to handle the probabilities internally.
-
-    Args:
-        p: probability for applying an augmentation. This param controls if to apply the augmentation for the batch.
-        p_batch: probability for applying an augmentation to a batch. This param controls the augmentation
-          probabilities batch-wise.
-        same_on_batch: apply the same transformation across the batch.
-        keepdim: whether to keep the output shape the same as input ``True`` or broadcast it
-          to the batch form ``False``.
-    """
-
-    def __init__(self, p: float, p_batch: float, same_on_batch: bool = False, keepdim: bool = False) -> None:
-        super().__init__(p, p_batch=p_batch, same_on_batch=same_on_batch, keepdim=keepdim)
-        warnings.warn("`MixAugmentationBase` is deprecated. Please use `MixAugmentationBaseV2` instead.")
-
-    def __check_batching__(self, input: TensorWithTransformMat):
-        if isinstance(input, tuple):
-            inp, mat = input
-            if len(inp.shape) == 4:
-                if len(mat.shape) != 3:
-                    raise AssertionError('Input tensor is in batch mode ' 'but transformation matrix is not')
-                if mat.shape[0] != inp.shape[0]:
-                    raise AssertionError(
-                        f"In batch dimension, input has {inp.shape[0]} but transformation matrix has {mat.shape[0]}"
-                    )
-            elif len(inp.shape) in (2, 3):
-                if len(mat.shape) != 2:
-                    raise AssertionError("Input tensor is in non-batch mode but transformation matrix is not")
-            else:
-                raise ValueError(f'Unrecognized output shape. Expected 2, 3, or 4, got {len(inp.shape)}')
-
-    def __unpack_input__(  # type: ignore
-        self, input: TensorWithTransformMat
-    ) -> Tuple[torch.Tensor, Optional[torch.Tensor]]:
-        if isinstance(input, tuple):
-            in_tensor = input[0]
-            in_transformation = input[1]
-            return in_tensor, in_transformation
-        in_tensor = input
-        return in_tensor, None
-
-    def transform_tensor(self, input: torch.Tensor) -> torch.Tensor:
-        """Convert any incoming (H, W), (C, H, W) and (B, C, H, W) into (B, C, H, W)."""
-        _validate_input_dtype(input, accepted_dtypes=[torch.float16, torch.float32, torch.float64])
-        return _transform_input(input)
-
-    def apply_transform(  # type: ignore
-        self, input: torch.Tensor, label: torch.Tensor, params: Dict[str, torch.Tensor]
-    ) -> Tuple[torch.Tensor, torch.Tensor]:
-        raise NotImplementedError
-
-    def apply_func(  # type: ignore
-        self, in_tensor: torch.Tensor, label: torch.Tensor, params: Dict[str, torch.Tensor]
-    ) -> Tuple[torch.Tensor, torch.Tensor]:
-        to_apply = params['batch_prob']
-
-        # if no augmentation needed
-        if torch.sum(to_apply) == 0:
-            output = in_tensor
-        # if all data needs to be augmented
-        elif torch.sum(to_apply) == len(to_apply):
-            output, label = self.apply_transform(in_tensor, label, params)
-        else:
-            raise ValueError(
-                "Mix augmentations must be performed batch-wisely. Element-wise augmentation is not supported."
-            )
-
-        return output.type(in_tensor.dtype), label
-
-    def forward(  # type: ignore
-        self,
-        input: TensorWithTransformMat,
-        label: Optional[torch.Tensor] = None,
-        params: Optional[Dict[str, torch.Tensor]] = None,
-    ) -> Tuple[TensorWithTransformMat, torch.Tensor]:
-        in_tensor, in_trans = self.__unpack_input__(input)
-        ori_shape = in_tensor.shape
-        in_tensor = self.transform_tensor(in_tensor)
-        # If label is not provided, it would output the indices instead.
-        if label is None:
-            if isinstance(input, (tuple, list)):
-                device = input[0].device
-            else:
-                device = input.device
-            label = torch.arange(0, in_tensor.size(0), device=device, dtype=torch.long)
-        if params is None:
-            batch_shape = in_tensor.shape
-            params = self.forward_parameters(batch_shape)
-        self._params = params
-
-        output, lab = self.apply_func(in_tensor, label, self._params)
-        output = _transform_output_shape(output, ori_shape) if self.keepdim else output  # type: ignore
-        if in_trans is not None:
-            return (output, in_trans), lab
-        return output, lab
-
-
-=======
->>>>>>> e9963b0b
 class MixAugmentationBaseV2(_BasicAugmentationBase):
     r"""MixAugmentationBase base class for customized mix augmentation implementations.
 
@@ -167,7 +63,7 @@
             output = self.apply_non_transform(in_tensor, params, flags)
             output = output.index_put((to_apply,), self.apply_non_transform(applied, params, flags))
         output = _transform_output_shape(output, ori_shape) if self.keepdim else output
-        return output
+        return output.type(in_tensor.dtype)
 
     def transform_mask(self, input: Tensor, params: Dict[str, Tensor], flags: Dict[str, Any]) -> Tensor:
         to_apply = params['batch_prob']
