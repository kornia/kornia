--- conflicted
+++ resolved
@@ -1333,13 +1333,8 @@
     Where `mean` is :math:`(M_1, ..., M_n)` and `std` :math:`(S_1, ..., S_n)` for `n` channels,
 
     Args:
-<<<<<<< HEAD
-        mean (Union[torch.Tensor, Tuple[float], List[float], float]): Mean for each channel.
-        std (Union[torch.Tensor, Tuple[float], List[float], float]): Standard deviations for each channel.
-=======
         mean: Mean for each channel.
         std: Standard deviations for each channel.
->>>>>>> 80889888
 
     Return:
         Normalised tensor with same size as input :math:`(*, C, H, W)`.
