from typing import Callable, Tuple, Union, List, Optional, Dict, cast

import torch
from torch.functional import Tensor
import torch.nn as nn
from torch.nn.functional import pad

from kornia.constants import Resample, BorderType, SamplePadding, pi
from kornia.augmentation import AugmentationBase2D
from kornia.filters import gaussian_blur2d, motion_blur
from kornia.geometry import (
    affine,
    bbox_generator,
    bbox_to_mask,
    crop_by_boxes,
    crop_by_transform_mat,
    deg2rad,
    get_perspective_transform,
    get_affine_matrix2d,
    hflip,
    vflip,
    rotate,
    warp_affine,
    warp_perspective,
    resize,
)
from kornia.geometry.transform.affwarp import _compute_rotation_matrix, _compute_tensor_center
from kornia.color import rgb_to_grayscale
from kornia.enhance import (
    equalize,
    posterize,
    solarize,
    sharpness,
    adjust_brightness,
    adjust_contrast,
    adjust_saturation,
    adjust_hue,
    adjust_gamma,
    Invert,
)
from kornia.utils import _extract_device_dtype
from kornia.enhance.normalize import normalize, denormalize
from kornia.enhance import Invert

from . import random_generator as rg
from .utils import (
    _range_bound,
    _transform_input
)


class RandomHorizontalFlip(AugmentationBase2D):

    r"""Applies a random horizontal flip to a tensor image or a batch of tensor images with a given probability.

    Input should be a tensor of shape (C, H, W) or a batch of tensors :math:`(B, C, H, W)`.
    If Input is a tuple it is assumed that the first element contains the aforementioned tensors and the second,
    the corresponding transformation matrix that has been applied to them. In this case the module
    will Horizontally flip the tensors and concatenate the corresponding transformation matrix to the
    previous one. This is especially useful when using this functionality as part of an ``nn.Sequential`` module.

    Args:
        p (float): probability of the image being flipped. Default value is 0.5
        return_transform (bool): if ``True`` return the matrix describing the transformation applied to each
                                      input tensor. If ``False`` and the input is a tuple the applied transformation
                                      wont be concatenated.
        same_on_batch (bool): apply the same transformation across the batch. Default: False.
        keepdim (bool): whether to keep the output shape the same as input (True) or broadcast it
                        to the batch form (False). Default: False.

    Shape:
        - Input: :math:`(C, H, W)` or :math:`(B, C, H, W)`, Optional: :math:`(B, 3, 3)`
        - Output: :math:`(B, C, H, W)`

    Note:
        Input tensor must be float and normalized into [0, 1] for the best differentiability support.
        Additionally, this function accepts another transformation tensor (:math:`(B, 3, 3)`), then the
        applied transformation will be merged int to the input transformation tensor and returned.

    Examples:
        >>> input = torch.tensor([[[[0., 0., 0.],
        ...                         [0., 0., 0.],
        ...                         [0., 1., 1.]]]])
        >>> seq = nn.Sequential(RandomHorizontalFlip(p=1.0, return_transform=True),
        ...                     RandomHorizontalFlip(p=1.0, return_transform=True))
        >>> seq(input)
        (tensor([[[[0., 0., 0.],
                  [0., 0., 0.],
                  [0., 1., 1.]]]]), tensor([[[1., 0., 0.],
                 [0., 1., 0.],
                 [0., 0., 1.]]]))
    """

    def __repr__(self) -> str:
        return self.__class__.__name__ + f"({super().__repr__()})"

    def compute_transformation(self, input: torch.Tensor, params: Dict[str, torch.Tensor]) -> torch.Tensor:
        w: int = input.shape[-1]
        flip_mat: torch.Tensor = torch.tensor([[-1, 0, w - 1],
                                               [0, 1, 0],
                                               [0, 0, 1]], device=input.device, dtype=input.dtype)

        return flip_mat.repeat(input.size(0), 1, 1)

    def apply_transform(
        self, input: torch.Tensor, params: Dict[str, torch.Tensor], transform: Optional[torch.Tensor] = None
    ) -> torch.Tensor:
        return hflip(input)


class RandomVerticalFlip(AugmentationBase2D):

    r"""Applies a random vertical flip to a tensor image or a batch of tensor images with a given probability.

    Args:
        p (float): probability of the image being flipped. Default value is 0.5
        return_transform (bool): if ``True`` return the matrix describing the transformation applied to each
                                      input tensor. If ``False`` and the input is a tuple the applied transformation
                                      wont be concatenated.
        same_on_batch (bool): apply the same transformation across the batch. Default: False.
        keepdim (bool): whether to keep the output shape the same as input (True) or broadcast it
                        to the batch form (False). Default: False.

    Shape:
        - Input: :math:`(C, H, W)` or :math:`(B, C, H, W)`, Optional: :math:`(B, 3, 3)`
        - Output: :math:`(B, C, H, W)`

    Note:
        Input tensor must be float and normalized into [0, 1] for the best differentiability support.
        Additionally, this function accepts another transformation tensor (:math:`(B, 3, 3)`), then the
        applied transformation will be merged int to the input transformation tensor and returned.

    Examples:
        >>> input = torch.tensor([[[[0., 0., 0.],
        ...                         [0., 0., 0.],
        ...                         [0., 1., 1.]]]])
        >>> seq = RandomVerticalFlip(p=1.0, return_transform=True)
        >>> seq(input)
        (tensor([[[[0., 1., 1.],
                  [0., 0., 0.],
                  [0., 0., 0.]]]]), tensor([[[ 1.,  0.,  0.],
                 [ 0., -1.,  2.],
                 [ 0.,  0.,  1.]]]))

    """

    def __repr__(self) -> str:
        return self.__class__.__name__ + f"({super().__repr__()})"

    def compute_transformation(self, input: torch.Tensor, params: Dict[str, torch.Tensor]) -> torch.Tensor:
        h: int = input.shape[-2]
        flip_mat: torch.Tensor = torch.tensor([[1, 0, 0],
                                               [0, -1, h - 1],
                                               [0, 0, 1]], device=input.device, dtype=input.dtype)

        return flip_mat.repeat(input.size(0), 1, 1)

    def apply_transform(
        self, input: torch.Tensor, params: Dict[str, torch.Tensor], transform: Optional[torch.Tensor] = None
    ) -> torch.Tensor:
        return vflip(input)


class ColorJitter(AugmentationBase2D):

    r"""Applies a random transformation to the brightness, contrast, saturation and hue of a tensor image.

    Args:
        p (float): probability of applying the transformation. Default value is 1.
        brightness (float or tuple): Default value is 0.
        contrast (float or tuple): Default value is 0.
        saturation (float or tuple): Default value is 0.
        hue (float or tuple): Default value is 0.
        return_transform (bool): if ``True`` return the matrix describing the transformation applied to each
                                      input tensor. If ``False`` and the input is a tuple the applied transformation
                                      wont be concatenated.
        same_on_batch (bool): apply the same transformation across the batch. Default: False.
        keepdim (bool): whether to keep the output shape the same as input (True) or broadcast it
                        to the batch form (False). Default: False.

    Shape:
        - Input: :math:`(C, H, W)` or :math:`(B, C, H, W)`, Optional: :math:`(B, 3, 3)`
        - Output: :math:`(B, C, H, W)`

    Note:
        Input tensor must be float and normalized into [0, 1] for the best differentiability support.
        Additionally, this function accepts another transformation tensor (:math:`(B, 3, 3)`), then the
        applied transformation will be merged int to the input transformation tensor and returned.

    Examples:
        >>> rng = torch.manual_seed(0)
        >>> inputs = torch.ones(1, 3, 3, 3)
        >>> aug = ColorJitter(0.1, 0.1, 0.1, 0.1, p=1.)
        >>> aug(inputs)
        tensor([[[[0.9993, 0.9993, 0.9993],
                  [0.9993, 0.9993, 0.9993],
                  [0.9993, 0.9993, 0.9993]],
        <BLANKLINE>
                 [[0.9993, 0.9993, 0.9993],
                  [0.9993, 0.9993, 0.9993],
                  [0.9993, 0.9993, 0.9993]],
        <BLANKLINE>
                 [[0.9993, 0.9993, 0.9993],
                  [0.9993, 0.9993, 0.9993],
                  [0.9993, 0.9993, 0.9993]]]])
    """

    def __init__(
        self, brightness: Union[torch.Tensor, float, Tuple[float, float], List[float]] = 0.,
        contrast: Union[torch.Tensor, float, Tuple[float, float], List[float]] = 0.,
        saturation: Union[torch.Tensor, float, Tuple[float, float], List[float]] = 0.,
        hue: Union[torch.Tensor, float, Tuple[float, float], List[float]] = 0.,
        return_transform: bool = False, same_on_batch: bool = False, p: float = 1.,
        keepdim: bool = False
    ) -> None:
        super(ColorJitter, self).__init__(p=p, return_transform=return_transform, same_on_batch=same_on_batch,
                                          keepdim=keepdim)
        self._device, self._dtype = _extract_device_dtype([brightness, contrast, hue, saturation])
        self.brightness = brightness
        self.contrast = contrast
        self.saturation = saturation
        self.hue = hue

    def __repr__(self) -> str:
        repr = f"brightness={self.brightness}, contrast={self.contrast}, saturation={self.saturation}, hue={self.hue}"
        return self.__class__.__name__ + f"({repr}, {super().__repr__()})"

    def generate_parameters(self, batch_shape: torch.Size) -> Dict[str, torch.Tensor]:
        brightness: torch.Tensor = _range_bound(
            self.brightness, 'brightness', center=1., bounds=(0, 2), device=self._device, dtype=self._dtype)
        contrast: torch.Tensor = _range_bound(
            self.contrast, 'contrast', center=1., device=self._device, dtype=self._dtype)
        saturation: torch.Tensor = _range_bound(
            self.saturation, 'saturation', center=1., device=self._device, dtype=self._dtype)
        hue: torch.Tensor = _range_bound(
            self.hue, 'hue', bounds=(-0.5, 0.5), device=self._device, dtype=self._dtype)
        return rg.random_color_jitter_generator(
            batch_shape[0], brightness, contrast, saturation, hue, self.same_on_batch,
            self.device, self.dtype)

    def compute_transformation(self, input: torch.Tensor, params: Dict[str, torch.Tensor]) -> torch.Tensor:
        return self.identity_matrix(input)

    def apply_transform(
        self, input: torch.Tensor, params: Dict[str, torch.Tensor], transform: Optional[torch.Tensor] = None
    ) -> torch.Tensor:
        transforms = [
            lambda img: adjust_brightness(img, params['brightness_factor'] - 1),
            lambda img: adjust_contrast(img, params['contrast_factor']),
            lambda img: adjust_saturation(img, params['saturation_factor']),
            lambda img: adjust_hue(img, params['hue_factor'] * 2 * pi)
        ]

        jittered = input
        for idx in params['order'].tolist():
            t = transforms[idx]
            jittered = t(jittered)

        return jittered


class RandomGrayscale(AugmentationBase2D):
    r"""Applies random transformation to Grayscale according to a probability p value.

    Args:
        p (float): probability of the image to be transformed to grayscale. Default value is 0.1.
        return_transform (bool): if ``True`` return the matrix describing the transformation applied to each
                                      input tensor. If ``False`` and the input is a tuple the applied transformation
                                      wont be concatenated.
        same_on_batch (bool): apply the same transformation across the batch. Default: False.
        keepdim (bool): whether to keep the output shape the same as input (True) or broadcast it
                        to the batch form (False). Default: False.

    Shape:
        - Input: :math:`(C, H, W)` or :math:`(B, C, H, W)`, Optional: :math:`(B, 3, 3)`
        - Output: :math:`(B, C, H, W)`

    Note:
        Input tensor must be float and normalized into [0, 1] for the best differentiability support.
        Additionally, this function accepts another transformation tensor (:math:`(B, 3, 3)`), then the
        applied transformation will be merged int to the input transformation tensor and returned.

    Examples:
        >>> rng = torch.manual_seed(0)
        >>> inputs = torch.randn((1, 3, 3, 3))
        >>> rec_er = RandomGrayscale(p=1.0)
        >>> rec_er(inputs)
        tensor([[[[-1.1344, -0.1330,  0.1517],
                  [-0.0791,  0.6711, -0.1413],
                  [-0.1717, -0.9023,  0.0819]],
        <BLANKLINE>
                 [[-1.1344, -0.1330,  0.1517],
                  [-0.0791,  0.6711, -0.1413],
                  [-0.1717, -0.9023,  0.0819]],
        <BLANKLINE>
                 [[-1.1344, -0.1330,  0.1517],
                  [-0.0791,  0.6711, -0.1413],
                  [-0.1717, -0.9023,  0.0819]]]])
    """

    def __init__(self, return_transform: bool = False, same_on_batch: bool = False, p: float = 0.1,
                 keepdim: bool = False) -> None:
        super(RandomGrayscale, self).__init__(p=p, return_transform=return_transform, same_on_batch=same_on_batch,
                                              keepdim=keepdim)

    def __repr__(self) -> str:
        return self.__class__.__name__ + f"({super().__repr__()})"

    def compute_transformation(self, input: torch.Tensor, params: Dict[str, torch.Tensor]) -> torch.Tensor:
        return self.identity_matrix(input)

    def apply_transform(
        self, input: torch.Tensor, params: Dict[str, torch.Tensor], transform: Optional[torch.Tensor] = None
    ) -> torch.Tensor:
        # Make sure it returns (*, 3, H, W)
        grayscale = torch.ones_like(input)
        grayscale[:] = rgb_to_grayscale(input)
        return grayscale


class RandomErasing(AugmentationBase2D):
    r"""Erases a random rectangle of a tensor image according to a probability p value.

    The operator removes image parts and fills them with zero values at a selected rectangle
    for each of the images in the batch.

    The rectangle will have an area equal to the original image area multiplied by a value uniformly
    sampled between the range [scale[0], scale[1]) and an aspect ratio sampled
    between [ratio[0], ratio[1])

    Args:
        p (float): probability that the random erasing operation will be performed. Default value is 0.5.
        scale (Tuple[float, float]): range of proportion of erased area against input image.
        ratio (Tuple[float, float]): range of aspect ratio of erased area.
        same_on_batch (bool): apply the same transformation across the batch. Default: False
        keepdim (bool): whether to keep the output shape the same as input (True) or broadcast it
                        to the batch form (False). Default: False.

    Shape:
        - Input: :math:`(C, H, W)` or :math:`(B, C, H, W)`, Optional: :math:`(B, 3, 3)`
        - Output: :math:`(B, C, H, W)`

    Note:
        Input tensor must be float and normalized into [0, 1] for the best differentiability support.
        Additionally, this function accepts another transformation tensor (:math:`(B, 3, 3)`), then the
        applied transformation will be merged int to the input transformation tensor and returned.

    Examples:
        >>> rng = torch.manual_seed(0)
        >>> inputs = torch.ones(1, 1, 3, 3)
        >>> rec_er = RandomErasing((.4, .8), (.3, 1/.3), p=0.5)
        >>> rec_er(inputs)
        tensor([[[[1., 0., 0.],
                  [1., 0., 0.],
                  [1., 0., 0.]]]])
    """

    # Note: Extra params, inplace=False in Torchvision.
    def __init__(
            self, scale: Union[torch.Tensor, Tuple[float, float]] = (0.02, 0.33),
            ratio: Union[torch.Tensor, Tuple[float, float]] = (0.3, 3.3),
            value: float = 0., return_transform: bool = False, same_on_batch: bool = False, p: float = 0.5,
            keepdim: bool = False
    ) -> None:
        super(RandomErasing, self).__init__(p=p, return_transform=return_transform, same_on_batch=same_on_batch,
                                            keepdim=keepdim)
        self._device, self._dtype = _extract_device_dtype([scale, ratio])
        self.scale = scale
        self.ratio = ratio
        self.value: float = float(value)

    def __repr__(self) -> str:
        repr = f"scale={self.scale}, ratio={self.ratio}, value={self.value}"
        return self.__class__.__name__ + f"({repr}, {super().__repr__()})"

    def generate_parameters(self, batch_shape: torch.Size) -> Dict[str, torch.Tensor]:
        scale = torch.as_tensor(self.scale, device=self._device, dtype=self._dtype)
        ratio = torch.as_tensor(self.ratio, device=self._device, dtype=self._dtype)
        return rg.random_rectangles_params_generator(
            batch_shape[0], batch_shape[-2], batch_shape[-1], scale=scale, ratio=ratio,
            value=self.value, same_on_batch=self.same_on_batch, device=self.device, dtype=self.dtype)

    def compute_transformation(self, input: torch.Tensor, params: Dict[str, torch.Tensor]) -> torch.Tensor:
        return self.identity_matrix(input)

    def apply_transform(
        self, input: torch.Tensor, params: Dict[str, torch.Tensor], transform: Optional[torch.Tensor] = None
    ) -> torch.Tensor:
        _, c, h, w = input.size()
        values = params['values'].unsqueeze(-1).unsqueeze(-1).unsqueeze(-1).repeat(1, *input.shape[1:]).to(input)

        bboxes = bbox_generator(params['xs'], params['ys'], params['widths'], params['heights'])
        mask = bbox_to_mask(bboxes, w, h)  # Returns B, H, W
        mask = mask.unsqueeze(1).repeat(1, c, 1, 1).to(input)  # Transform to B, c, H, W
        transformed = torch.where(mask == 1., values, input)
        return transformed


class RandomPerspective(AugmentationBase2D):
    r"""Applies a random perspective transformation to an image tensor with a given probability.

    Args:
        p (float): probability of the image being perspectively transformed. Default value is 0.5.
        distortion_scale(float): it controls the degree of distortion and ranges from 0 to 1. Default value is 0.5.
        resample (int, str or kornia.Resample): Default: Resample.BILINEAR.
        return_transform (bool): if ``True`` return the matrix describing the transformation
                                 applied to each. Default: False.
        same_on_batch (bool): apply the same transformation across the batch. Default: False.
        align_corners(bool): interpolation flag. Default: False.
        keepdim (bool): whether to keep the output shape the same as input (True) or broadcast it
                        to the batch form (False). Default: False.

    Shape:
        - Input: :math:`(C, H, W)` or :math:`(B, C, H, W)`, Optional: :math:`(B, 3, 3)`
        - Output: :math:`(B, C, H, W)`

    Note:
        Input tensor must be float and normalized into [0, 1] for the best differentiability support.
        Additionally, this function accepts another transformation tensor (:math:`(B, 3, 3)`), then the
        applied transformation will be merged int to the input transformation tensor and returned.

    Examples:
        >>> rng = torch.manual_seed(0)
        >>> inputs= torch.tensor([[[[1., 0., 0.],
        ...                         [0., 1., 0.],
        ...                         [0., 0., 1.]]]])
        >>> aug = RandomPerspective(0.5, p=0.5)
        >>> aug(inputs)
        tensor([[[[0.0000, 0.2289, 0.0000],
                  [0.0000, 0.4800, 0.0000],
                  [0.0000, 0.0000, 0.0000]]]])
    """

    def __init__(
        self, distortion_scale: Union[torch.Tensor, float] = 0.5,
        resample: Union[str, int, Resample] = Resample.BILINEAR.name,
        return_transform: bool = False, same_on_batch: bool = False,
        align_corners: bool = False, p: float = 0.5, keepdim: bool = False
    ) -> None:
        super(RandomPerspective, self).__init__(p=p, return_transform=return_transform, same_on_batch=same_on_batch,
                                                keepdim=keepdim)
        self._device, self._dtype = _extract_device_dtype([distortion_scale])
        self.distortion_scale = distortion_scale
        self.resample: Resample = Resample.get(resample)
        self.align_corners = align_corners
        self.flags: Dict[str, torch.Tensor] = dict(
            interpolation=torch.tensor(self.resample.value),
            align_corners=torch.tensor(align_corners)
        )

    def __repr__(self) -> str:
        repr = (f"distortion_scale={self.distortion_scale}, interpolation={self.resample.name}, "
                f"align_corners={self.align_corners}")
        return self.__class__.__name__ + f"({repr}, {super().__repr__()})"

    def generate_parameters(self, batch_shape: torch.Size) -> Dict[str, torch.Tensor]:
        distortion_scale = torch.as_tensor(self.distortion_scale, device=self._device, dtype=self._dtype)
        return rg.random_perspective_generator(
            batch_shape[0], batch_shape[-2], batch_shape[-1], distortion_scale, self.same_on_batch,
            self.device, self.dtype)

    def compute_transformation(self, input: torch.Tensor, params: Dict[str, torch.Tensor]) -> torch.Tensor:
        return get_perspective_transform(
            params['start_points'].to(input), params['end_points'].to(input))

    def apply_transform(
        self, input: torch.Tensor, params: Dict[str, torch.Tensor], transform: Optional[torch.Tensor] = None
    ) -> torch.Tensor:
        _, _, height, width = input.shape
        transform = cast(torch.Tensor, transform)
        return warp_perspective(
            input, transform, (height, width),
            mode=self.resample.name.lower(), align_corners=self.align_corners)


class RandomAffine(AugmentationBase2D):
    r"""Applies a random 2D affine transformation to a tensor image.

    The transformation is computed so that the image center is kept invariant.

    Args:
        p (float): probability of applying the transformation. Default value is 0.5.
        degrees (float or tuple): Range of degrees to select from.
            If degrees is a number instead of sequence like (min, max), the range of degrees
            will be (-degrees, +degrees). Set to 0 to deactivate rotations.
        translate (tuple, optional): tuple of maximum absolute fraction for horizontal
            and vertical translations. For example translate=(a, b), then horizontal shift
            is randomly sampled in the range -img_width * a < dx < img_width * a and vertical shift is
            randomly sampled in the range -img_height * b < dy < img_height * b. Will not translate by default.
        scale (tuple, optional): scaling factor interval.
            If (a, b) represents isotropic scaling, the scale is randomly sampled from the range a <= scale <= b.
            If (a, b, c, d), the scale is randomly sampled from the range a <= scale_x <= b, c <= scale_y <= d.
            Will keep original scale by default.
        shear (sequence or float, optional): Range of degrees to select from.
            If float, a shear parallel to the x axis in the range (-shear, +shear) will be apllied.
            If (a, b), a shear parallel to the x axis in the range (-shear, +shear) will be apllied.
            If (a, b, c, d), then x-axis shear in (shear[0], shear[1]) and y-axis shear in (shear[2], shear[3])
            will be applied. Will not apply shear by default.
        resample (int, str or kornia.Resample): resample mode from "nearest" (0) or "bilinear" (1).
            Default: Resample.BILINEAR.
        padding_mode (int, str or kornia.SamplePadding): padding mode from "zeros" (0), "border" (1)
            or "refection" (2). Default: SamplePadding.ZEROS.
        return_transform (bool): if ``True`` return the matrix describing the transformation
            applied to each. Default: False.
        same_on_batch (bool): apply the same transformation across the batch. Default: False.
        align_corners(bool): interpolation flag. Default: False.
        keepdim (bool): whether to keep the output shape the same as input (True) or broadcast it
                        to the batch form (False). Default: False.

    Shape:
        - Input: :math:`(C, H, W)` or :math:`(B, C, H, W)`, Optional: :math:`(B, 3, 3)`
        - Output: :math:`(B, C, H, W)`

    Note:
        Input tensor must be float and normalized into [0, 1] for the best differentiability support.
        Additionally, this function accepts another transformation tensor (:math:`(B, 3, 3)`), then the
        applied transformation will be merged int to the input transformation tensor and returned.

    Examples:
        >>> rng = torch.manual_seed(0)
        >>> input = torch.rand(1, 1, 3, 3)
        >>> aug = RandomAffine((-15., 20.), return_transform=True, p=1.)
        >>> aug(input)
        (tensor([[[[0.3961, 0.7310, 0.1574],
                  [0.1781, 0.3074, 0.5648],
                  [0.4804, 0.8379, 0.4234]]]]), tensor([[[ 0.9923, -0.1241,  0.1319],
                 [ 0.1241,  0.9923, -0.1164],
                 [ 0.0000,  0.0000,  1.0000]]]))
    """

    def __init__(
        self, degrees: Union[torch.Tensor, float, Tuple[float, float]],
        translate: Optional[Union[torch.Tensor, Tuple[float, float]]] = None,
        scale: Optional[Union[torch.Tensor, Tuple[float, float], Tuple[float, float, float, float]]] = None,
        shear: Optional[Union[torch.Tensor, float, Tuple[float, float]]] = None,
        resample: Union[str, int, Resample] = Resample.BILINEAR.name,
        return_transform: bool = False, same_on_batch: bool = False, align_corners: bool = False,
        padding_mode: Union[str, int, SamplePadding] = SamplePadding.ZEROS.name, p: float = 0.5, keepdim: bool = False
    ) -> None:
        super(RandomAffine, self).__init__(p=p, return_transform=return_transform, same_on_batch=same_on_batch,
                                           keepdim=keepdim)
        self._device, self._dtype = _extract_device_dtype([degrees, translate, scale, shear])
        self.degrees = degrees
        self.translate = translate
        self.scale = scale
        self.shear = shear
        self.resample: Resample = Resample.get(resample)
        self.padding_mode: SamplePadding = SamplePadding.get(padding_mode)
        self.align_corners = align_corners
        self.flags: Dict[str, torch.Tensor] = dict(
            resample=torch.tensor(self.resample.value),
            padding_mode=torch.tensor(self.padding_mode.value),
            align_corners=torch.tensor(align_corners)
        )

    def __repr__(self) -> str:
        repr = (f"degrees={self.degrees}, translate={self.translate}, scale={self.scale}, shear={self.shear}, "
                f"resample={self.resample.name}")
        return self.__class__.__name__ + f"({repr}, {super().__repr__()})"

    def generate_parameters(self, batch_shape: torch.Size) -> Dict[str, torch.Tensor]:
        degrees = _range_bound(
            self.degrees, 'degrees', 0, (-360, 360), device=self._device, dtype=self._dtype)
        translate: Optional[torch.Tensor] = None
        scale: Optional[torch.Tensor] = None
        shear: Optional[torch.Tensor] = None

        if self.translate is not None:
            translate = _range_bound(
                self.translate, 'translate', bounds=(0, 1), check='singular', device=self._device, dtype=self._dtype)
        if self.scale is not None:
            scale = torch.as_tensor(self.scale, device=self._device, dtype=self._dtype)
            if len(scale) == 2:
                scale = _range_bound(
                    scale, 'scale', bounds=(0, float('inf')), check='singular', device=self._device, dtype=self._dtype)
            elif len(scale) == 4:
                scale = torch.cat([
                    _range_bound(scale[:2], 'scale_x', bounds=(0, float('inf')), check='singular',
                                 device=self._device, dtype=self._dtype),
                    _range_bound(scale[2:], 'scale_y', bounds=(0, float('inf')), check='singular',
                                 device=self._device, dtype=self._dtype)
                ])
            else:
                raise ValueError(f"'scale' expected to be either 2 or 4 elements. Got {scale}")
        if self.shear is not None:
            shear = torch.as_tensor(self.shear, device=self._device, dtype=self._dtype)
            shear = torch.stack([
                _range_bound(shear if shear.dim() == 0 else shear[:2], 'shear-x', 0, (-360, 360),
                             device=self._device, dtype=self._dtype),
                torch.tensor([0, 0], device=self._device, dtype=self._dtype) if shear.dim() == 0 or len(shear) == 2
                else _range_bound(shear[2:], 'shear-y', 0, (-360, 360), device=self._device, dtype=self._dtype)
            ])
        return rg.random_affine_generator(
            batch_shape[0], batch_shape[-2], batch_shape[-1], degrees, translate, scale, shear,
            self.same_on_batch, self.device, self.dtype)

    def compute_transformation(self, input: torch.Tensor, params: Dict[str, torch.Tensor]) -> torch.Tensor:
        return get_affine_matrix2d(
            params['translations'], params['center'], params['scale'], params['angle'],
            deg2rad(params['sx']), deg2rad(params['sy'])
        ).type_as(input)

    def apply_transform(
        self, input: torch.Tensor, params: Dict[str, torch.Tensor], transform: Optional[torch.Tensor] = None
    ) -> torch.Tensor:
        _, _, height, width = input.shape
        transform = cast(torch.Tensor, transform)
        return warp_affine(
            input, transform[:, :2, :], (height, width), self.resample.name.lower(),
            align_corners=self.align_corners, padding_mode=self.padding_mode.name.lower())


class CenterCrop(AugmentationBase2D):
    r"""Crops a given image tensor at the center.

    Args:
        p (float): probability of applying the transformation for the whole batch. Default value is 1.
        size (Tuple[int, int] or int): Desired output size (out_h, out_w) of the crop.
            If integer,  out_h = out_w = size.
            If Tuple[int, int], out_h = size[0], out_w = size[1].
        return_transform (bool): if ``True`` return the matrix describing the transformation
            applied to each. Default: False.
        keepdim (bool): whether to keep the output shape the same as input (True) or broadcast it
                        to the batch form (False). Default: False.
        cropping_mode (str): The used algorithm to crop. ``slice`` will use advanced slicing to extract the tensor based
                             on the sampled indices. ``resample`` will use `warp_affine` using the affine transformation
                             to extract and resize at once. Use `slice` for efficiency, or `resample` for proper
                             differentiability. Default: `slice`.

    Shape:
        - Input: :math:`(C, H, W)` or :math:`(B, C, H, W)`, Optional: :math:`(B, 3, 3)`
        - Output: :math:`(B, C, out_h, out_w)`

    Note:
        Input tensor must be float and normalized into [0, 1] for the best differentiability support.
        Additionally, this function accepts another transformation tensor (:math:`(B, 3, 3)`), then the
        applied transformation will be merged int to the input transformation tensor and returned.

    Examples:
        >>> rng = torch.manual_seed(0)
        >>> inputs = torch.randn(1, 1, 4, 4)
        >>> inputs
        tensor([[[[-1.1258, -1.1524, -0.2506, -0.4339],
                  [ 0.8487,  0.6920, -0.3160, -2.1152],
                  [ 0.3223, -1.2633,  0.3500,  0.3081],
                  [ 0.1198,  1.2377,  1.1168, -0.2473]]]])
        >>> aug = CenterCrop(2, p=1.)
        >>> aug(inputs)
        tensor([[[[ 0.6920, -0.3160],
                  [-1.2633,  0.3500]]]])
    """

    def __init__(
            self,
            size: Union[int, Tuple[int, int]],
            align_corners: bool = True,
            resample: Union[str, int, Resample] = Resample.BILINEAR.name,
            return_transform: bool = False,
            p: float = 1.,
            keepdim: bool = False,
            cropping_mode: str = 'slice',
    ) -> None:
        # same_on_batch is always True for CenterCrop
        # Since PyTorch does not support ragged tensor. So cropping function happens batch-wisely.
        super(CenterCrop, self).__init__(p=1., return_transform=return_transform, same_on_batch=True, p_batch=p,
                                         keepdim=keepdim)
        if isinstance(size, tuple):
            self.size = (size[0], size[1])
        elif isinstance(size, int):
            self.size = (size, size)
        else:
            raise Exception(f"Invalid size type. Expected (int, tuple(int, int). "
                            f"Got: {type(size)}.")
        self.resample = Resample.get(resample)
        self.align_corners = align_corners
        self.flags: Dict[str, torch.Tensor] = dict(
            interpolation=torch.tensor(self.resample.value),
            align_corners=torch.tensor(align_corners)
        )
        self.cropping_mode = cropping_mode

    def __repr__(self) -> str:
        repr = f"size={self.size}"
        return self.__class__.__name__ + f"({repr}, {super().__repr__()})"

    def generate_parameters(self, batch_shape: torch.Size) -> Dict[str, torch.Tensor]:
        return rg.center_crop_generator(
            batch_shape[0], batch_shape[-2], batch_shape[-1], self.size, self.device)

    def compute_transformation(self, input: torch.Tensor, params: Dict[str, torch.Tensor]) -> torch.Tensor:
        transform: torch.Tensor = get_perspective_transform(
            params['src'].to(input), params['dst'].to(input))
        transform = transform.expand(input.shape[0], -1, -1)
        return transform

    def apply_transform(
        self, input: torch.Tensor, params: Dict[str, torch.Tensor], transform: Optional[torch.Tensor] = None
    ) -> torch.Tensor:
        if self.cropping_mode == 'resample':  # uses bilinear interpolation to crop
            transform = cast(torch.Tensor, transform)
            return crop_by_transform_mat(
                input, transform[:, :2, :], self.size, self.resample.name.lower(), 'zeros', self.align_corners)
        elif self.cropping_mode == 'slice':   # uses advanced slicing to crop
            # TODO: implement as separated function `crop_and_resize_iterative`
            B, C, _, _ = input.shape
            H, W = self.size
            out = torch.empty(B, C, H, W, device=input.device, dtype=input.dtype)
            for i in range(B):
                x1 = int(params['src'][i, 0, 0])
                x2 = int(params['src'][i, 1, 0]) + 1
                y1 = int(params['src'][i, 0, 1])
                y2 = int(params['src'][i, 3, 1]) + 1
                out[i] = input[i:i + 1, :, y1:y2, x1:x2]
            return out
        else:
            raise NotImplementedError(f"Not supported type: {self.cropping_mode}.")


class RandomRotation(AugmentationBase2D):
    r"""Applies a random rotation to a tensor image or a batch of tensor images given an amount of degrees.

    Args:
        p (float): probability of applying the transformation. Default value is 0.5.
        degrees (sequence or float or tensor): range of degrees to select from. If degrees is a number the
          range of degrees to select from will be (-degrees, +degrees).
        resample (int, str or kornia.Resample): Default: Resample.BILINEAR.
        return_transform (bool): if ``True`` return the matrix describing the transformation applied to each
                                      input tensor. If ``False`` and the input is a tuple the applied transformation
                                      wont be concatenated.
        same_on_batch (bool): apply the same transformation across the batch. Default: False.
        align_corners(bool): interpolation flag. Default: False.
        keepdim (bool): whether to keep the output shape the same as input (True) or broadcast it
                        to the batch form (False). Default: False.

    Shape:
        - Input: :math:`(C, H, W)` or :math:`(B, C, H, W)`, Optional: :math:`(B, 3, 3)`
        - Output: :math:`(B, C, H, W)`

    Note:
        Input tensor must be float and normalized into [0, 1] for the best differentiability support.
        Additionally, this function accepts another transformation tensor (:math:`(B, 3, 3)`), then the
        applied transformation will be merged int to the input transformation tensor and returned.

    Examples:
        >>> rng = torch.manual_seed(0)
        >>> input = torch.tensor([[1., 0., 0., 2.],
        ...                       [0., 0., 0., 0.],
        ...                       [0., 1., 2., 0.],
        ...                       [0., 0., 1., 2.]])
        >>> seq = RandomRotation(degrees=45.0, return_transform=True, p=1.)
        >>> seq(input)
        (tensor([[[[0.9824, 0.0088, 0.0000, 1.9649],
                  [0.0000, 0.0029, 0.0000, 0.0176],
                  [0.0029, 1.0000, 1.9883, 0.0000],
                  [0.0000, 0.0088, 1.0117, 1.9649]]]]), tensor([[[ 1.0000, -0.0059,  0.0088],
                 [ 0.0059,  1.0000, -0.0088],
                 [ 0.0000,  0.0000,  1.0000]]]))
    """
    # Note: Extra params, center=None, fill=0 in TorchVision

    def __init__(
        self, degrees: Union[torch.Tensor, float, Tuple[float, float], List[float]],
        resample: Union[str, int, Resample] = Resample.BILINEAR.name,
        return_transform: bool = False, same_on_batch: bool = False, align_corners: bool = True, p: float = 0.5,
        keepdim: bool = False
    ) -> None:
        super(RandomRotation, self).__init__(p=p, return_transform=return_transform, same_on_batch=same_on_batch,
                                             keepdim=keepdim)
        self._device, self._dtype = _extract_device_dtype([degrees])
        self.degrees = degrees
        self.resample: Resample = Resample.get(resample)
        self.align_corners = align_corners
        self.flags: Dict[str, torch.Tensor] = dict(
            interpolation=torch.tensor(self.resample.value),
            align_corners=torch.tensor(align_corners)
        )

    def __repr__(self) -> str:
        repr = f"degrees={self.degrees}, interpolation={self.resample.name}"
        return self.__class__.__name__ + f"({repr}, {super().__repr__()})"

    def generate_parameters(self, batch_shape: torch.Size) -> Dict[str, torch.Tensor]:
        degrees = _range_bound(self.degrees, 'degrees', 0, (-360, 360), device=self._device, dtype=self._dtype)
        return rg.random_rotation_generator(batch_shape[0], degrees, self.same_on_batch, self.device, self.dtype)

    def compute_transformation(self, input: torch.Tensor, params: Dict[str, torch.Tensor]) -> torch.Tensor:
        # TODO: Update to use `get_rotation_matrix2d`
        angles: torch.Tensor = params["degrees"].to(input)

        center: torch.Tensor = _compute_tensor_center(input)
        rotation_mat: torch.Tensor = _compute_rotation_matrix(angles, center.expand(angles.shape[0], -1))

        # rotation_mat is B x 2 x 3 and we need a B x 3 x 3 matrix
        trans_mat: torch.Tensor = torch.eye(3, device=input.device, dtype=input.dtype).repeat(input.shape[0], 1, 1)
        trans_mat[:, 0] = rotation_mat[:, 0]
        trans_mat[:, 1] = rotation_mat[:, 1]

        return trans_mat

    def apply_transform(
        self, input: torch.Tensor, params: Dict[str, torch.Tensor], transform: Optional[torch.Tensor] = None
    ) -> torch.Tensor:
        transform = cast(torch.Tensor, transform)
        return affine(input, transform[..., :2, :3], self.resample.name.lower(), 'zeros', self.align_corners)


class RandomCrop(AugmentationBase2D):
    r"""Crops random patches of a tensor image on a given size.

    Args:
        p (float): probability of applying the transformation for the whole batch. Default value is 1.0.
        size (Tuple[int, int]): Desired output size (out_h, out_w) of the crop.
            Must be Tuple[int, int], then out_h = size[0], out_w = size[1].
        padding (int or sequence, optional): Optional padding on each border
            of the image. Default is None, i.e no padding. If a sequence of length
            4 is provided, it is used to pad left, top, right, bottom borders
            respectively. If a sequence of length 2 is provided, it is used to
            pad left/right, top/bottom borders, respectively.
        pad_if_needed (boolean): It will pad the image if smaller than the
            desired size to avoid raising an exception. Since cropping is done
            after padding, the padding seems to be done at a random offset.
        fill: Pixel fill value for constant fill. Default is 0. If a tuple of
            length 3, it is used to fill R, G, B channels respectively.
            This value is only used when the padding_mode is constant
        padding_mode: Type of padding. Should be: constant, edge, reflect or symmetric. Default is constant.
        resample (int, str or kornia.Resample): Default: Resample.BILINEAR
        return_transform (bool): if ``True`` return the matrix describing the transformation applied to each
                                      input tensor. If ``False`` and the input is a tuple the applied transformation
                                      wont be concatenated
        same_on_batch (bool): apply the same transformation across the batch. Default: False
        align_corners(bool): interpolation flag. Default: True.
        keepdim (bool): whether to keep the output shape the same as input (True) or broadcast it
                        to the batch form (False). Default: False.
        cropping_mode (str): The used algorithm to crop. ``slice`` will use advanced slicing to extract the tensor based
                             on the sampled indices. ``resample`` will use `warp_affine` using the affine transformation
                             to extract and resize at once. Use `slice` for efficiency, or `resample` for proper
                             differentiability. Default: `slice`.

    Shape:
        - Input: :math:`(C, H, W)` or :math:`(B, C, H, W)`, Optional: :math:`(B, 3, 3)`
        - Output: :math:`(B, C, out_h, out_w)`

    Note:
        Input tensor must be float and normalized into [0, 1] for the best differentiability support.
        Additionally, this function accepts another transformation tensor (:math:`(B, 3, 3)`), then the
        applied transformation will be merged int to the input transformation tensor and returned.

    Examples:
        >>> _ = torch.manual_seed(0)
        >>> inputs = torch.arange(1*1*3*3.).view(1, 1, 3, 3)
        >>> aug = RandomCrop((2, 2), p=1.)
        >>> aug(inputs)
        tensor([[[[3., 4.],
                  [6., 7.]]]])
    """

    def __init__(
        self,
        size: Tuple[int, int],
        padding: Optional[Union[int, Tuple[int, int], Tuple[int, int, int, int]]] = None,
        pad_if_needed: Optional[bool] = False,
        fill: int = 0,
        padding_mode: str = 'constant',
        resample: Union[str, int, Resample] = Resample.BILINEAR.name,
        return_transform: bool = False,
        same_on_batch: bool = False,
        align_corners: bool = True,
        p: float = 1.0,
        keepdim: bool = False,
        cropping_mode: str = 'slice',
    ) -> None:
        # Since PyTorch does not support ragged tensor. So cropping function happens batch-wisely.
        super(RandomCrop, self).__init__(
            p=1., return_transform=return_transform, same_on_batch=same_on_batch, p_batch=p, keepdim=keepdim)
        self.size = size
        self.padding = padding
        self.pad_if_needed = pad_if_needed
        self.fill = fill
        self.padding_mode = padding_mode
        self.resample: Resample = Resample.get(resample)
        self.align_corners = align_corners
        self.flags: Dict[str, torch.Tensor] = dict(
            interpolation=torch.tensor(self.resample.value),
            align_corners=torch.tensor(align_corners)
        )
        self.cropping_mode = cropping_mode

    def __repr__(self) -> str:
        repr = (f"crop_size={self.size}, padding={self.padding}, fill={self.fill}, pad_if_needed={self.pad_if_needed}, "
                f"padding_mode={self.padding_mode}, resample={self.resample.name}")
        return self.__class__.__name__ + f"({repr}, {super().__repr__()})"

    def generate_parameters(self, batch_shape: torch.Size) -> Dict[str, torch.Tensor]:
        return rg.random_crop_generator(batch_shape[0], (batch_shape[-2], batch_shape[-1]), self.size,
                                        same_on_batch=self.same_on_batch, device=self.device, dtype=self.dtype)

    def precrop_padding(self, input: torch.Tensor) -> torch.Tensor:
        assert len(input.shape) == 4, f"Expected BCHW. Got {input.shape}"
        if self.padding is not None:
            if isinstance(self.padding, int):
                self.padding = cast(int, self.padding)
                padding = [self.padding, self.padding, self.padding, self.padding]
            elif isinstance(self.padding, tuple) and len(self.padding) == 2:
                self.padding = cast(Tuple[int, int], self.padding)
                padding = [self.padding[1], self.padding[1], self.padding[0], self.padding[0]]
            elif isinstance(self.padding, tuple) and len(self.padding) == 4:
                self.padding = cast(Tuple[int, int, int, int], self.padding)
                padding = [self.padding[3], self.padding[2], self.padding[1], self.padding[0]]
            input = pad(input, padding, value=self.fill, mode=self.padding_mode)

        if self.pad_if_needed and input.shape[-2] < self.size[0]:
            padding = [0, 0, (self.size[0] - input.shape[-2]), self.size[0] - input.shape[-2]]
            input = pad(input, padding, value=self.fill, mode=self.padding_mode)

        if self.pad_if_needed and input.shape[-1] < self.size[1]:
            padding = [self.size[1] - input.shape[-1], self.size[1] - input.shape[-1], 0, 0]
            input = pad(input, padding, value=self.fill, mode=self.padding_mode)

        return input

    def compute_transformation(self, input: torch.Tensor, params: Dict[str, torch.Tensor]) -> torch.Tensor:
        transform: torch.Tensor = get_perspective_transform(
            params['src'].to(input), params['dst'].to(input))
        return transform

    def apply_transform(
        self, input: torch.Tensor, params: Dict[str, torch.Tensor], transform: Optional[torch.Tensor] = None
    ) -> torch.Tensor:
        if self.cropping_mode == 'resample':  # uses bilinear interpolation to crop
            transform = cast(torch.Tensor, transform)
            return crop_by_transform_mat(
                input, transform, self.size, mode=self.resample.name.lower(),
                padding_mode='zeros', align_corners=self.align_corners)
        elif self.cropping_mode == 'slice':   # uses advanced slicing to crop
            B, C, _, _ = input.shape
            out = torch.empty(B, C, *self.size, device=input.device, dtype=input.dtype)
            for i in range(B):
                x1 = int(params['src'][i, 0, 0])
                x2 = int(params['src'][i, 1, 0]) + 1
                y1 = int(params['src'][i, 0, 1])
                y2 = int(params['src'][i, 3, 1]) + 1
                out[i] = input[i:i + 1, :, y1:y2, x1:x2]
            return out
        else:
            raise NotImplementedError(f"Not supported type: {self.flags['mode']}.")

    def forward(self, input: Union[torch.Tensor, Tuple[torch.Tensor, torch.Tensor]],
                params: Optional[Dict[str, torch.Tensor]] = None, return_transform: Optional[bool] = None
                ) -> Union[torch.Tensor, Tuple[torch.Tensor, torch.Tensor]]:
        if isinstance(input, (tuple, list)):
            input_temp = _transform_input(input[0])
            _input = (self.precrop_padding(input_temp), input[1])
        else:
            input = cast(torch.Tensor, input)  # TODO: weird that cast is not working under this context.
            input = _transform_input(input)
            _input = self.precrop_padding(input)  # type: ignore
        out = super().forward(_input, params, return_transform)
        if not self._params['batch_prob'].all():
            # undo the pre-crop if nothing happened.
            if isinstance(out, tuple) and isinstance(input, tuple):
                return input[0], out[1]
            elif isinstance(out, tuple) and not isinstance(input, tuple):
                return input, out[1]
            else:
                return input
        return out


class RandomResizedCrop(AugmentationBase2D):
    r"""Crops random patches in an image tensor and resizes to a given size.

    Args:
        size (Tuple[int, int]): Desired output size (out_h, out_w) of each edge.
            Must be Tuple[int, int], then out_h = size[0], out_w = size[1].
        scale: range of size of the origin size cropped.
        ratio: range of aspect ratio of the origin aspect ratio cropped.
        resample (int, str or kornia.Resample): Default: Resample.BILINEAR.
        return_transform (bool): if ``True`` return the matrix describing the transformation applied to each
                                      input tensor. If ``False`` and the input is a tuple the applied transformation
                                      wont be concatenated.
        same_on_batch (bool): apply the same transformation across the batch. Default: False.
        align_corners(bool): interpolation flag. Default: False.
        keepdim (bool): whether to keep the output shape the same as input (True) or broadcast it
                        to the batch form (False). Default: False.
        cropping_mode (str): The used algorithm to crop. ``slice`` will use advanced slicing to extract the tensor based
                             on the sampled indices. ``resample`` will use `warp_affine` using the affine transformation
                             to extract and resize at once. Use `slice` for efficiency, or `resample` for proper
                             differentiability. Default: `slice`.

    Shape:
        - Input: :math:`(C, H, W)` or :math:`(B, C, H, W)`, Optional: :math:`(B, 3, 3)`
        - Output: :math:`(B, C, out_h, out_w)`

    Note:
        Input tensor must be float and normalized into [0, 1] for the best differentiability support.
        Additionally, this function accepts another transformation tensor (:math:`(B, 3, 3)`), then the
        applied transformation will be merged int to the input transformation tensor and returned.

    Example:
        >>> rng = torch.manual_seed(0)
        >>> inputs = torch.tensor([[[0., 1., 2.],
        ...                         [3., 4., 5.],
        ...                         [6., 7., 8.]]])
        >>> aug = RandomResizedCrop(size=(3, 3), scale=(3., 3.), ratio=(2., 2.), p=1.)
        >>> aug(inputs)
        tensor([[[[1.0000, 1.5000, 2.0000],
                  [4.0000, 4.5000, 5.0000],
                  [7.0000, 7.5000, 8.0000]]]])
    """

    def __init__(
        self,
        size: Tuple[int, int],
        scale: Union[torch.Tensor, Tuple[float, float]] = (0.08, 1.0),
        ratio: Union[torch.Tensor, Tuple[float, float]] = (3. / 4., 4. / 3.),
        resample: Union[str, int, Resample] = Resample.BILINEAR.name,
        return_transform: bool = False,
        same_on_batch: bool = False,
        align_corners: bool = True,
        p: float = 1.,
        keepdim: bool = False,
        cropping_mode: str = 'slice',
    ) -> None:
        # Since PyTorch does not support ragged tensor. So cropping function happens all the time.
        super(RandomResizedCrop, self).__init__(
            p=1., return_transform=return_transform, same_on_batch=same_on_batch, p_batch=p, keepdim=keepdim)
        self._device, self._dtype = _extract_device_dtype([scale, ratio])
        self.size = size
        self.scale = scale
        self.ratio = ratio
        self.resample: Resample = Resample.get(resample)
        self.align_corners = align_corners
        self.flags: Dict[str, torch.Tensor] = dict(
            interpolation=torch.tensor(self.resample.value),
            align_corners=torch.tensor(align_corners),
        )
        self.cropping_mode = cropping_mode

    def __repr__(self) -> str:
        repr = f"size={self.size}, scale={self.scale}, ratio={self.ratio}, interpolation={self.resample.name}"
        return self.__class__.__name__ + f"({repr}, {super().__repr__()})"

    def generate_parameters(self, batch_shape: torch.Size) -> Dict[str, torch.Tensor]:
        scale = torch.as_tensor(self.scale, device=self._device, dtype=self._dtype)
        ratio = torch.as_tensor(self.ratio, device=self._device, dtype=self._dtype)
        target_size: torch.Tensor = rg.random_crop_size_generator(
            batch_shape[0], (batch_shape[-2], batch_shape[-1]), scale, ratio, self.same_on_batch,
            self.device, self.dtype)['size']
        return rg.random_crop_generator(batch_shape[0], (batch_shape[-2], batch_shape[-1]), target_size,
                                        resize_to=self.size, same_on_batch=self.same_on_batch,
                                        device=self.device, dtype=self.dtype)

    def compute_transformation(self, input: torch.Tensor, params: Dict[str, torch.Tensor]) -> torch.Tensor:
        transform: torch.Tensor = get_perspective_transform(
            params['src'].to(input), params['dst'].to(input))
        transform = transform.expand(input.shape[0], -1, -1)
        return transform

    def apply_transform(
        self, input: torch.Tensor, params: Dict[str, torch.Tensor], transform: Optional[torch.Tensor] = None
    ) -> torch.Tensor:
        if self.cropping_mode == 'resample':  # uses bilinear interpolation to crop
            transform = cast(torch.Tensor, transform)
            return crop_by_transform_mat(
                input, transform, self.size, mode=self.resample.name.lower(),
                padding_mode='zeros', align_corners=self.align_corners)
        elif self.cropping_mode == 'slice':   # uses advanced slicing to crop
            B, C, _, _ = input.shape
            out = torch.empty(B, C, *self.size, device=input.device, dtype=input.dtype)
            for i in range(B):
                x1 = int(params['src'][i, 0, 0])
                x2 = int(params['src'][i, 1, 0]) + 1
                y1 = int(params['src'][i, 0, 1])
                y2 = int(params['src'][i, 3, 1]) + 1
                out[i] = resize(input[i:i + 1, :, y1:y2, x1:x2],
                                self.size,
                                interpolation=(self.resample.name).lower(),
                                align_corners=self.align_corners)
            return out
        else:
            raise NotImplementedError(f"Not supported type: {self.cropping_mode}.")


class Normalize(AugmentationBase2D):
    r"""Normalize tensor images with mean and standard deviation.

    .. math::
        \text{input[channel] = (input[channel] - mean[channel]) / std[channel]}

    Where `mean` is :math:`(M_1, ..., M_n)` and `std` :math:`(S_1, ..., S_n)` for `n` channels,

    Args:
        mean (torch.Tensor): Mean for each channel.
        std (torch.Tensor): Standard deviations for each channel.

    Return:
        torch.Tensor: Normalised tensor with same size as input :math:`(*, C, H, W)`.

    Examples:

        >>> norm = Normalize(mean=torch.zeros(1, 4), std=torch.ones(1, 4))
        >>> x = torch.rand(1, 4, 3, 3)
        >>> out = norm(x)
        >>> out.shape
        torch.Size([1, 4, 3, 3])
    """

    def __init__(
        self, mean: torch.Tensor, std: torch.Tensor,
        return_transform: bool = False, p: float = 1., keepdim: bool = False
    ) -> None:
        super(Normalize, self).__init__(p=p, return_transform=return_transform, same_on_batch=True,
                                        keepdim=keepdim)
        self.mean = mean
        self.std = std

    def __repr__(self) -> str:
        repr = f"mean={self.mean}, std={self.std}"
        return self.__class__.__name__ + f"({repr}, {super().__repr__()})"

    def compute_transformation(self, input: torch.Tensor, params: Dict[str, torch.Tensor]) -> torch.Tensor:
        return self.identity_matrix(input)

    def apply_transform(
        self, input: torch.Tensor, params: Dict[str, torch.Tensor], transform: Optional[torch.Tensor] = None
    ) -> torch.Tensor:
        return normalize(input, self.mean, self.std)


class Denormalize(AugmentationBase2D):
    r"""Denormalize tensor images with mean and standard deviation.

    .. math::
        \text{input[channel] = (input[channel] * mean[channel]) + std[channel]}

    Where `mean` is :math:`(M_1, ..., M_n)` and `std` :math:`(S_1, ..., S_n)` for `n` channels,

    Args:
        mean (torch.Tensor): Mean for each channel.
        std (torch.Tensor): Standard deviations for each channel.

    Return:
        torch.Tensor: Denormalised tensor with same size as input :math:`(*, C, H, W)`.

    Examples:

        >>> norm = Denormalize(mean=torch.zeros(1, 4), std=torch.ones(1, 4))
        >>> x = torch.rand(1, 4, 3, 3)
        >>> out = norm(x)
        >>> out.shape
        torch.Size([1, 4, 3, 3])
    """

    def __init__(
        self, mean: torch.Tensor, std: torch.Tensor,
        return_transform: bool = False, p: float = 1., keepdim: bool = False
    ) -> None:
        super(Denormalize, self).__init__(p=p, return_transform=return_transform, same_on_batch=True,
                                          keepdim=keepdim)
        self.mean = mean
        self.std = std

    def __repr__(self) -> str:
        repr = f"mean={self.mean}, std={self.std}"
        return self.__class__.__name__ + f"({repr}, {super().__repr__()})"

    def compute_transformation(self, input: torch.Tensor, params: Dict[str, torch.Tensor]) -> torch.Tensor:
        return self.identity_matrix(input)

    def apply_transform(
        self, input: torch.Tensor, params: Dict[str, torch.Tensor], transform: Optional[torch.Tensor] = None
    ) -> torch.Tensor:
        return denormalize(input, self.mean, self.std)


class RandomMotionBlur(AugmentationBase2D):
    r"""Perform motion blur on 2D images (4D tensor).

    Args:
        p (float): probability of applying the transformation. Default value is 0.5.
        kernel_size (int or Tuple[int, int]): motion kernel size (odd and positive).
            If int, the kernel will have a fixed size.
            If Tuple[int, int], it will randomly generate the value from the range batch-wisely.
        angle (float or Tuple[float, float]): angle of the motion blur in degrees (anti-clockwise rotation).
            If float, it will generate the value from (-angle, angle).
        direction (float or Tuple[float, float]): forward/backward direction of the motion blur.
            Lower values towards -1.0 will point the motion blur towards the back (with angle provided via angle),
            while higher values towards 1.0 will point the motion blur forward. A value of 0.0 leads to a
            uniformly (but still angled) motion blur.
            If float, it will generate the value from (-direction, direction).
            If Tuple[int, int], it will randomly generate the value from the range.
        border_type (int, str or kornia.BorderType): the padding mode to be applied before convolving.
            CONSTANT = 0, REFLECT = 1, REPLICATE = 2, CIRCULAR = 3. Default: BorderType.CONSTANT.
        resample (int, str or kornia.Resample): Default: Resample.NEAREST.
        keepdim (bool): whether to keep the output shape the same as input (True) or broadcast it
                        to the batch form (False). Default: False.

    Shape:
        - Input: :math:`(C, H, W)` or :math:`(B, C, H, W)`, Optional: :math:`(B, 3, 3)`
        - Output: :math:`(B, C, H, W)`

    Note:
        Input tensor must be float and normalized into [0, 1] for the best differentiability support.
        Additionally, this function accepts another transformation tensor (:math:`(B, 3, 3)`), then the
        applied transformation will be merged int to the input transformation tensor and returned.

        Please set ``resample`` to ``'bilinear'`` if more meaningful gradients wanted.

    Examples:
        >>> rng = torch.manual_seed(0)
        >>> input = torch.ones(1, 1, 5, 5)
        >>> motion_blur = RandomMotionBlur(3, 35., 0.5, p=1.)
        >>> motion_blur(input)
        tensor([[[[0.5773, 1.0000, 1.0000, 1.0000, 0.7561],
                  [0.5773, 1.0000, 1.0000, 1.0000, 0.7561],
                  [0.5773, 1.0000, 1.0000, 1.0000, 0.7561],
                  [0.5773, 1.0000, 1.0000, 1.0000, 0.7561],
                  [0.5773, 1.0000, 1.0000, 1.0000, 0.7561]]]])
    """

    def __init__(
            self, kernel_size: Union[int, Tuple[int, int]],
            angle: Union[torch.Tensor, float, Tuple[float, float]],
            direction: Union[torch.Tensor, float, Tuple[float, float]],
            border_type: Union[int, str, BorderType] = BorderType.CONSTANT.name,
            resample: Union[str, int, Resample] = Resample.NEAREST.name,
            return_transform: bool = False, same_on_batch: bool = False, p: float = 0.5, keepdim: bool = False
    ) -> None:
        super(RandomMotionBlur, self).__init__(p=p, return_transform=return_transform, same_on_batch=same_on_batch,
                                               keepdim=keepdim)
        self.kernel_size: Union[int, Tuple[int, int]] = kernel_size
        self._device, self._dtype = _extract_device_dtype([angle, direction])

        self.angle = angle
        self.direction = direction
        self.border_type = BorderType.get(border_type)
        self.resample = Resample.get(resample)
        self.flags: Dict[str, torch.Tensor] = {
            "border_type": torch.tensor(self.border_type.value),
            "interpolation": torch.tensor(self.resample.value)
        }

    def __repr__(self) -> str:
        repr = f"kernel_size={self.kernel_size}, angle={self.angle}, direction={self.direction}, " +\
            f"border_type='{self.border_type.name.lower()}'"
        return self.__class__.__name__ + f"({repr}, {super().__repr__()})"

    def generate_parameters(self, batch_shape: torch.Size) -> Dict[str, torch.Tensor]:
        angle = _range_bound(
            self.angle, 'angle', center=0., bounds=(-360, 360), device=self._device, dtype=self._dtype)
        direction = _range_bound(
            self.direction, 'direction', center=0., bounds=(-1, 1), device=self._device, dtype=self._dtype)
        return rg.random_motion_blur_generator(
            batch_shape[0], self.kernel_size, angle, direction, self.same_on_batch, self.device, self.dtype)

    def compute_transformation(self, input: torch.Tensor, params: Dict[str, torch.Tensor]) -> torch.Tensor:
        return self.identity_matrix(input)

    def apply_transform(
        self, input: torch.Tensor, params: Dict[str, torch.Tensor], transform: Optional[torch.Tensor] = None
    ) -> torch.Tensor:
        kernel_size: int = cast(int, params['ksize_factor'].unique().item())
        angle = params['angle_factor']
        direction = params['direction_factor']
        return motion_blur(
            input, kernel_size, angle, direction, border_type=self.border_type.name.lower(),
            mode=self.resample.name.lower())


class RandomSolarize(AugmentationBase2D):
    r"""Solarize given tensor image or a batch of tensor images randomly.

    Args:
        p (float): probability of applying the transformation. Default value is 0.5.
        thresholds (float or tuple): Default value is 0.1.
            If float x, threshold will be generated from (0.5 - x, 0.5 + x).
            If tuple (x, y), threshold will be generated from (x, y).
        additions (float or tuple): Default value is 0.1.
            If float x, addition will be generated from (-x, x).
            If tuple (x, y), addition will be generated from (x, y).
        same_on_batch (bool): apply the same transformation across the batch. Default: False.
        return_transform (bool): if ``True`` return the matrix describing the transformation applied to each
            input tensor. If ``False`` and the input is a tuple the applied transformation wont be concatenated.
        keepdim (bool): whether to keep the output shape the same as input (True) or broadcast it
                        to the batch form (False). Default: False.

    Shape:
        - Input: :math:`(C, H, W)` or :math:`(B, C, H, W)`, Optional: :math:`(B, 3, 3)`
        - Output: :math:`(B, C, H, W)`

    Note:
        Input tensor must be float and normalized into [0, 1] for the best differentiability support.
        Additionally, this function accepts another transformation tensor (:math:`(B, 3, 3)`), then the
        applied transformation will be merged int to the input transformation tensor and returned.

    Examples:
        >>> rng = torch.manual_seed(0)
        >>> input = torch.rand(1, 1, 5, 5)
        >>> solarize = RandomSolarize(0.1, 0.1, p=1.)
        >>> solarize(input)
        tensor([[[[0.4132, 0.1412, 0.1790, 0.2226, 0.3980],
                  [0.2754, 0.4194, 0.0130, 0.4538, 0.2771],
                  [0.4394, 0.4923, 0.1129, 0.2594, 0.3844],
                  [0.3909, 0.2118, 0.1094, 0.2516, 0.3728],
                  [0.2278, 0.0000, 0.4876, 0.0353, 0.5100]]]])
    """

    def __init__(
        self, thresholds: Union[torch.Tensor, float, Tuple[float, float], List[float]] = 0.1,
        additions: Union[torch.Tensor, float, Tuple[float, float], List[float]] = 0.1,
        same_on_batch: bool = False, return_transform: bool = False, p: float = 0.5, keepdim: bool = False
    ) -> None:
        super(RandomSolarize, self).__init__(p=p, return_transform=return_transform, same_on_batch=same_on_batch)
        self._device, self._dtype = _extract_device_dtype([thresholds, additions])
        self.thresholds = thresholds
        self.additions = additions

    def __repr__(self) -> str:
        repr = f"thresholds={self.thresholds}, additions={self.additions}"
        return self.__class__.__name__ + f"({repr}, {super().__repr__()})"

    def generate_parameters(self, batch_shape: torch.Size) -> Dict[str, torch.Tensor]:
        thresholds = _range_bound(
            self.thresholds, 'thresholds', center=0.5, bounds=(0., 1.), device=self._device, dtype=self._dtype)
        additions = _range_bound(
            self.additions, 'additions', bounds=(-0.5, 0.5), device=self._device, dtype=self._dtype)
        return rg.random_solarize_generator(batch_shape[0], thresholds, additions, self.same_on_batch,
                                            self.device, self.dtype)

    def compute_transformation(self, input: torch.Tensor, params: Dict[str, torch.Tensor]) -> torch.Tensor:
        return self.identity_matrix(input)

    def apply_transform(
        self, input: torch.Tensor, params: Dict[str, torch.Tensor], transform: Optional[torch.Tensor] = None
    ) -> torch.Tensor:
        thresholds = params['thresholds_factor']
        additions: Optional[torch.Tensor]
        if 'additions_factor' in params:
            additions = params['additions_factor']
        else:
            additions = None
        return solarize(input, thresholds, additions)


class RandomPosterize(AugmentationBase2D):
    r"""Posterize given tensor image or a batch of tensor images randomly.

    Args:
        p (float): probability of applying the transformation. Default value is 0.5.
        bits (int or tuple): Integer that ranged from (0, 8], in which 0 gives black image and 8 gives the original.
            If int x, bits will be generated from (x, 8).
            If tuple (x, y), bits will be generated from (x, y).
            Default value is 3.
        same_on_batch (bool): apply the same transformation across the batch. Default: False.
        return_transform (bool): if ``True`` return the matrix describing the transformation applied to each
            input tensor. If ``False`` and the input is a tuple the applied transformation wont be concatenated.
        keepdim (bool): whether to keep the output shape the same as input (True) or broadcast it
                        to the batch form (False). Default: False.

    Shape:
        - Input: :math:`(C, H, W)` or :math:`(B, C, H, W)`, Optional: :math:`(B, 3, 3)`
        - Output: :math:`(B, C, H, W)`

    Note:
        Input tensor must be float and normalized into [0, 1] for the best differentiability support.
        Additionally, this function accepts another transformation tensor (:math:`(B, 3, 3)`), then the
        applied transformation will be merged int to the input transformation tensor and returned.

    Examples:
        >>> rng = torch.manual_seed(0)
        >>> input = torch.rand(1, 1, 5, 5)
        >>> posterize = RandomPosterize(3, p=1.)
        >>> posterize(input)
        tensor([[[[0.4706, 0.7529, 0.0627, 0.1255, 0.2824],
                  [0.6275, 0.4706, 0.8784, 0.4392, 0.6275],
                  [0.3451, 0.3765, 0.0000, 0.1569, 0.2824],
                  [0.5020, 0.6902, 0.7843, 0.1569, 0.2510],
                  [0.6588, 0.9098, 0.3765, 0.8471, 0.4078]]]])
    """

    def __init__(
        self, bits: Union[int, Tuple[int, int], torch.Tensor] = 3,
        same_on_batch: bool = False, return_transform: bool = False, p: float = 0.5, keepdim: bool = False
    ) -> None:
        super(RandomPosterize, self).__init__(p=p, return_transform=return_transform, same_on_batch=same_on_batch,
                                              keepdim=keepdim)
        self._device, self._dtype = _extract_device_dtype([bits])
        self.bits = bits

    def __repr__(self) -> str:
        repr = f"(bits={self.bits}"
        return self.__class__.__name__ + f"({repr}, {super().__repr__()})"

    def generate_parameters(self, batch_shape: torch.Size) -> Dict[str, torch.Tensor]:
        bits = torch.as_tensor(self.bits, device=self._device, dtype=self._dtype)
        if len(bits.size()) == 0:
            bits = bits.repeat(2)
            bits[1] = 8
        elif not (len(bits.size()) == 1 and bits.size(0) == 2):
            raise ValueError(f"'bits' shall be either a scalar or a length 2 tensor. Got {bits}.")
        return rg.random_posterize_generator(batch_shape[0], bits, self.same_on_batch, self.device, self.dtype)

    def compute_transformation(self, input: torch.Tensor, params: Dict[str, torch.Tensor]) -> torch.Tensor:
        return self.identity_matrix(input)

    def apply_transform(
        self, input: torch.Tensor, params: Dict[str, torch.Tensor], transform: Optional[torch.Tensor] = None
    ) -> torch.Tensor:
        return posterize(input, params['bits_factor'])


class RandomSharpness(AugmentationBase2D):
    r"""Sharpen given tensor image or a batch of tensor images randomly.

    Args:
        p (float): probability of applying the transformation. Default value is 0.5.
        sharpness (float or tuple): factor of sharpness strength. Must be above 0. Default value is 0.5.
        same_on_batch (bool): apply the same transformation across the batch. Default: False.
        return_transform (bool): if ``True`` return the matrix describing the transformation applied to each
            input tensor. If ``False`` and the input is a tuple the applied transformation wont be concatenated.
        keepdim (bool): whether to keep the output shape the same as input (True) or broadcast it
                        to the batch form (False). Default: False.

    Shape:
        - Input: :math:`(C, H, W)` or :math:`(B, C, H, W)`, Optional: :math:`(B, 3, 3)`
        - Output: :math:`(B, C, H, W)`

    Note:
        Input tensor must be float and normalized into [0, 1] for the best differentiability support.
        Additionally, this function accepts another transformation tensor (:math:`(B, 3, 3)`), then the
        applied transformation will be merged int to the input transformation tensor and returned.

    Examples:
        >>> rng = torch.manual_seed(0)
        >>> input = torch.rand(1, 1, 5, 5)
        >>> sharpness = RandomSharpness(1., p=1.)
        >>> sharpness(input)
        tensor([[[[0.4963, 0.7682, 0.0885, 0.1320, 0.3074],
                  [0.6341, 0.4810, 0.7367, 0.4177, 0.6323],
                  [0.3489, 0.4428, 0.1562, 0.2443, 0.2939],
                  [0.5185, 0.6462, 0.7050, 0.2288, 0.2823],
                  [0.6816, 0.9152, 0.3971, 0.8742, 0.4194]]]])
    """

    def __init__(
        self, sharpness: Union[torch.Tensor, float, Tuple[float, float], torch.Tensor] = 0.5,
        same_on_batch: bool = False, return_transform: bool = False, p: float = 0.5, keepdim: bool = False
    ) -> None:
        super(RandomSharpness, self).__init__(p=p, return_transform=return_transform, same_on_batch=same_on_batch,
                                              keepdim=keepdim)
        self._device, self._dtype = _extract_device_dtype([sharpness])
        self.sharpness = sharpness

    def __repr__(self) -> str:
        repr = f"sharpness={self.sharpness}"
        return self.__class__.__name__ + f"({repr}, {super().__repr__()})"

    def generate_parameters(self, batch_shape: torch.Size) -> Dict[str, torch.Tensor]:
        sharpness = torch.as_tensor(self.sharpness, device=self._device, dtype=self._dtype)
        if sharpness.dim() == 0:
            sharpness = sharpness.repeat(2)
            sharpness[0] = 0.
        elif not (sharpness.dim() == 1 and sharpness.size(0) == 2):
            raise ValueError(f"'sharpness' must be a scalar or a length 2 tensor. Got {sharpness}.")
        return rg.random_sharpness_generator(batch_shape[0], sharpness, self.same_on_batch,
                                             self.device, self.dtype)

    def compute_transformation(self, input: torch.Tensor, params: Dict[str, torch.Tensor]) -> torch.Tensor:
        return self.identity_matrix(input)

    def apply_transform(
        self, input: torch.Tensor, params: Dict[str, torch.Tensor], transform: Optional[torch.Tensor] = None
    ) -> torch.Tensor:
        factor = params['sharpness_factor']
        return sharpness(input, factor)


class RandomEqualize(AugmentationBase2D):
    r"""Equalize given tensor image or a batch of tensor images randomly.

    Args:
        p (float): Probability to equalize an image. Default value is 0.5.
        same_on_batch (bool): apply the same transformation across the batch. Default: False.
        return_transform (bool): if ``True`` return the matrix describing the transformation applied to each
                                      input tensor. If ``False`` and the input is a tuple the applied transformation
                                      wont be concatenated.
        keepdim (bool): whether to keep the output shape the same as input (True) or broadcast it
                        to the batch form (False). Default: False.

    Shape:
        - Input: :math:`(C, H, W)` or :math:`(B, C, H, W)`, Optional: :math:`(B, 3, 3)`
        - Output: :math:`(B, C, H, W)`

    Note:
        Input tensor must be float and normalized into [0, 1] for the best differentiability support.
        Additionally, this function accepts another transformation tensor (:math:`(B, 3, 3)`), then the
        applied transformation will be merged int to the input transformation tensor and returned.

    Examples:
        >>> rng = torch.manual_seed(0)
        >>> input = torch.rand(1, 1, 5, 5)
        >>> equalize = RandomEqualize(p=1.)
        >>> equalize(input)
        tensor([[[[0.4963, 0.7682, 0.0885, 0.1320, 0.3074],
                  [0.6341, 0.4901, 0.8964, 0.4556, 0.6323],
                  [0.3489, 0.4017, 0.0223, 0.1689, 0.2939],
                  [0.5185, 0.6977, 0.8000, 0.1610, 0.2823],
                  [0.6816, 0.9152, 0.3971, 0.8742, 0.4194]]]])
    """

    def __init__(
        self, same_on_batch: bool = False, return_transform: bool = False, p: float = 0.5, keepdim: bool = False
    ) -> None:
        super(RandomEqualize, self).__init__(p=p, return_transform=return_transform, same_on_batch=same_on_batch,
                                             keepdim=keepdim)

    def __repr__(self) -> str:
        return self.__class__.__name__ + f"({super().__repr__()})"

    def compute_transformation(self, input: torch.Tensor, params: Dict[str, torch.Tensor]) -> torch.Tensor:
        return self.identity_matrix(input)

    def apply_transform(
        self, input: torch.Tensor, params: Dict[str, torch.Tensor], transform: Optional[torch.Tensor] = None
    ) -> torch.Tensor:
        return equalize(input)


# TODO: Rename to RandomGaussianBlur?
class GaussianBlur(AugmentationBase2D):

    r"""Apply gaussian blur given tensor image or a batch of tensor images randomly.

    Args:
        kernel_size (Tuple[int, int]): the size of the kernel.
        sigma (Tuple[float, float]): the standard deviation of the kernel.
        border_type (str): the padding mode to be applied before convolving.
          The expected modes are: ``'constant'``, ``'reflect'``,
          ``'replicate'`` or ``'circular'``. Default: ``'reflect'``.
        return_transform (bool): if ``True`` return the matrix describing the transformation applied to each
            input tensor. If ``False`` and the input is a tuple the applied transformation wont be concatenated.
        same_on_batch (bool): apply the same transformation across the batch. Default: False.
        p (float): probability of applying the transformation. Default value is 0.5.

    Shape:
        - Input: :math:`(C, H, W)` or :math:`(B, C, H, W)`, Optional: :math:`(B, 3, 3)`
        - Output: :math:`(B, C, H, W)`

    Note:
        Input tensor must be float and normalized into [0, 1] for the best differentiability support.
        Additionally, this function accepts another transformation tensor (:math:`(B, 3, 3)`), then the
        applied transformation will be merged int to the input transformation tensor and returned.

    Examples:
        >>> rng = torch.manual_seed(0)
        >>> input = torch.rand(1, 1, 5, 5)
        >>> blur = GaussianBlur((3, 3), (0.1, 2.0), p=1.)
        >>> blur(input)
        tensor([[[[0.6699, 0.4645, 0.3193, 0.1741, 0.1955],
                  [0.5422, 0.6657, 0.6261, 0.6527, 0.5195],
                  [0.3826, 0.2638, 0.1902, 0.1620, 0.2141],
                  [0.6329, 0.6732, 0.5634, 0.4037, 0.2049],
                  [0.8307, 0.6753, 0.7147, 0.5768, 0.7097]]]])
    """

    def __init__(self, kernel_size: Tuple[int, int],
                 sigma: Tuple[float, float],
                 border_type: str = 'reflect',
                 return_transform: bool = False,
                 same_on_batch: bool = False,
                 p: float = 0.5) -> None:
        super(GaussianBlur, self).__init__(
            p=p, return_transform=return_transform, same_on_batch=same_on_batch, p_batch=1.)
        self.kernel_size = kernel_size
        self.sigma = sigma
        self.border_type: BorderType = BorderType.get(border_type)

    def __repr__(self) -> str:
        return self.__class__.__name__ + f"({super().__repr__()})"

    def compute_transformation(self, input: torch.Tensor, params: Dict[str, torch.Tensor]) -> torch.Tensor:
        return self.identity_matrix(input)
    
    def apply_transform(
        self, input: torch.Tensor, params: Dict[str, torch.Tensor], transform: Optional[torch.Tensor] = None
    ) -> torch.Tensor:
        return gaussian_blur2d(input, self.kernel_size, self.sigma, self.border_type.name.lower())


class RandomInvert(AugmentationBase2D):

    r"""Invert the tensor images values randomly.

    Args:
        max_val (torch.Tensor): The expected maximum value in the input tensor. The shape has to
          according to the input tensor shape, or at least has to work with broadcasting. Default: 1.0.
        return_transform (bool): if ``True`` return the matrix describing the transformation applied to each
            input tensor. If ``False`` and the input is a tuple the applied transformation wont be concatenated.
        same_on_batch (bool): apply the same transformation across the batch. Default: False.
        p (float): probability of applying the transformation. Default value is 0.5.

    Examples:
        >>> rng = torch.manual_seed(0)
        >>> img = torch.rand(1, 1, 5, 5)
        >>> inv = RandomInvert()
        >>> inv(img)
        tensor([[[[0.4963, 0.7682, 0.0885, 0.1320, 0.3074],
                  [0.6341, 0.4901, 0.8964, 0.4556, 0.6323],
                  [0.3489, 0.4017, 0.0223, 0.1689, 0.2939],
                  [0.5185, 0.6977, 0.8000, 0.1610, 0.2823],
                  [0.6816, 0.9152, 0.3971, 0.8742, 0.4194]]]])
    """

    def __init__(self,
                 max_val: torch.Tensor = torch.tensor(1.),
                 return_transform: bool = False,
                 same_on_batch: bool = False,
                 p: float = 0.5) -> None:
        super(RandomInvert, self).__init__(
            p=p, return_transform=return_transform, same_on_batch=same_on_batch, p_batch=1.)
        self.transform = Invert(max_val)

    def __repr__(self) -> str:
        return self.__class__.__name__ + f"({super().__repr__()})"

    def generate_parameters(self, batch_shape: torch.Size) -> Dict[str, torch.Tensor]:
        return dict()

    def apply_transform(self, input: torch.Tensor, params: Dict[str, torch.Tensor]) -> torch.Tensor:
        return self.transform(input)
<<<<<<< HEAD
=======


class RandomChannelShuffle(AugmentationBase2D):
    r"""Shuffles the channels of a batch of multi-dimensional images.

    Args:
        return_transform (bool): if ``True`` return the matrix describing the transformation applied to each
            input tensor. If ``False`` and the input is a tuple the applied transformation wont be concatenated.
        same_on_batch (bool): apply the same transformation across the batch. Default: False.
        p (float): probability of applying the transformation. Default value is 0.5.

    Examples:
        >>> rng = torch.manual_seed(0)
        >>> img = torch.arange(1*2*2*2.).view(1,2,2,2)
        >>> RandomChannelShuffle()(img)
        tensor([[[[4., 5.],
                  [6., 7.]],
        <BLANKLINE>
                 [[0., 1.],
                  [2., 3.]]]])
    """

    def __init__(self,
                 return_transform: bool = False,
                 same_on_batch: bool = False,
                 p: float = 0.5) -> None:
        super(RandomChannelShuffle, self).__init__(
            p=p, return_transform=return_transform, same_on_batch=same_on_batch, p_batch=1.)

    def __repr__(self) -> str:
        return self.__class__.__name__ + f"({super().__repr__()})"

    def generate_parameters(self, shape: torch.Size) -> Dict[str, torch.Tensor]:
        B, C, _, _ = shape
        channels = torch.rand(B, C).argsort(dim=1)
        return dict(channels=channels)

    def apply_transform(self, img: torch.Tensor, params: Dict[str, torch.Tensor]) -> torch.Tensor:
        out = torch.empty_like(img)
        for i in range(out.shape[0]):
            out[i] = img[i, params['channels'][i]]
        return out


class RandomGaussianNoise(AugmentationBase2D):
    r"""Add gaussian noise to a batch of multi-dimensional images.

    Args:
        mean (float): The mean of the gaussian distribution. Default: 0.
        std (float): The standard deviation of the gaussian distribution. Default: 1.
        return_transform (bool): if ``True`` return the matrix describing the transformation applied to each
            input tensor. If ``False`` and the input is a tuple the applied transformation wont be concatenated.
        same_on_batch (bool): apply the same transformation across the batch. Default: False.
        p (float): probability of applying the transformation. Default value is 0.5.

    Examples:
        >>> rng = torch.manual_seed(0)
        >>> img = torch.ones(1, 1, 2, 2)
        >>> RandomGaussianNoise(mean=0., std=1., p=1.)(img)
        tensor([[[[ 2.5410,  0.7066],
                  [-1.1788,  1.5684]]]])
    """

    def __init__(self,
                 mean: float = 0.,
                 std: float = 1.,
                 return_transform: bool = False,
                 same_on_batch: bool = False,
                 p: float = 0.5) -> None:
        super(RandomGaussianNoise, self).__init__(
            p=p, return_transform=return_transform, same_on_batch=same_on_batch, p_batch=1.)
        self.mean = mean
        self.std = std

    def __repr__(self) -> str:
        return self.__class__.__name__ + f"({super().__repr__()})"

    def generate_parameters(self, shape: torch.Size) -> Dict[str, torch.Tensor]:
        noise = torch.randn(shape)
        return dict(noise=noise)

    def apply_transform(self, img: torch.Tensor, params: Dict[str, torch.Tensor]) -> torch.Tensor:
        return img + params['noise'].to(img.device) * self.std + self.mean
>>>>>>> 9ddcf165
<|MERGE_RESOLUTION|>--- conflicted
+++ resolved
@@ -1580,7 +1580,7 @@
 
     def compute_transformation(self, input: torch.Tensor, params: Dict[str, torch.Tensor]) -> torch.Tensor:
         return self.identity_matrix(input)
-    
+
     def apply_transform(
         self, input: torch.Tensor, params: Dict[str, torch.Tensor], transform: Optional[torch.Tensor] = None
     ) -> torch.Tensor:
@@ -1626,10 +1626,10 @@
     def generate_parameters(self, batch_shape: torch.Size) -> Dict[str, torch.Tensor]:
         return dict()
 
-    def apply_transform(self, input: torch.Tensor, params: Dict[str, torch.Tensor]) -> torch.Tensor:
+    def apply_transform(
+        self, input: torch.Tensor, params: Dict[str, torch.Tensor], transform: Optional[torch.Tensor] = None
+    ) -> torch.Tensor:
         return self.transform(input)
-<<<<<<< HEAD
-=======
 
 
 class RandomChannelShuffle(AugmentationBase2D):
@@ -1667,10 +1667,12 @@
         channels = torch.rand(B, C).argsort(dim=1)
         return dict(channels=channels)
 
-    def apply_transform(self, img: torch.Tensor, params: Dict[str, torch.Tensor]) -> torch.Tensor:
-        out = torch.empty_like(img)
+    def apply_transform(
+        self, input: torch.Tensor, params: Dict[str, torch.Tensor], transform: Optional[torch.Tensor] = None
+    ) -> torch.Tensor:
+        out = torch.empty_like(input)
         for i in range(out.shape[0]):
-            out[i] = img[i, params['channels'][i]]
+            out[i] = input[i, params['channels'][i]]
         return out
 
 
@@ -1711,6 +1713,7 @@
         noise = torch.randn(shape)
         return dict(noise=noise)
 
-    def apply_transform(self, img: torch.Tensor, params: Dict[str, torch.Tensor]) -> torch.Tensor:
-        return img + params['noise'].to(img.device) * self.std + self.mean
->>>>>>> 9ddcf165
+    def apply_transform(
+        self, input: torch.Tensor, params: Dict[str, torch.Tensor], transform: Optional[torch.Tensor] = None
+    ) -> torch.Tensor:
+        return input + params['noise'].to(input.device) * self.std + self.mean