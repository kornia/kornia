from typing import Callable, Tuple, Union, List, Optional, Dict, cast

import torch
from torch.functional import Tensor
import torch.nn as nn
from torch.nn.functional import pad

from kornia.constants import Resample, BorderType, SamplePadding, pi
from kornia.augmentation import AugmentationBase2D
from kornia.filters import gaussian_blur2d, motion_blur
from kornia.geometry import (
    affine,
    bbox_generator,
    bbox_to_mask,
    crop_by_boxes,
    crop_by_transform_mat,
    deg2rad,
    get_perspective_transform,
    get_affine_matrix2d,
    hflip,
    vflip,
    rotate,
    warp_affine,
    warp_perspective,
)
from kornia.geometry.transform.affwarp import _compute_rotation_matrix, _compute_tensor_center
from kornia.color import rgb_to_grayscale
from kornia.enhance import (
    equalize,
    posterize,
    solarize,
    sharpness,
    adjust_brightness,
    adjust_contrast,
    adjust_saturation,
    adjust_hue,
    adjust_gamma,
)
from kornia.utils import _extract_device_dtype
from kornia.enhance.normalize import normalize, denormalize
from kornia.geometry import resize

from . import random_generator as rg
from .utils import (
    _range_bound,
    _transform_input
)


class RandomHorizontalFlip(AugmentationBase2D):

    r"""Applies a random horizontal flip to a tensor image or a batch of tensor images with a given probability.

    Input should be a tensor of shape (C, H, W) or a batch of tensors :math:`(B, C, H, W)`.
    If Input is a tuple it is assumed that the first element contains the aforementioned tensors and the second,
    the corresponding transformation matrix that has been applied to them. In this case the module
    will Horizontally flip the tensors and concatenate the corresponding transformation matrix to the
    previous one. This is especially useful when using this functionality as part of an ``nn.Sequential`` module.

    Args:
        p (float): probability of the image being flipped. Default value is 0.5
        return_transform (bool): if ``True`` return the matrix describing the transformation applied to each
                                      input tensor. If ``False`` and the input is a tuple the applied transformation
                                      wont be concatenated.
        same_on_batch (bool): apply the same transformation across the batch. Default: False.
        keepdim (bool): whether to keep the output shape the same as input (True) or broadcast it
                        to the batch form (False). Default: False.

    Shape:
        - Input: :math:`(C, H, W)` or :math:`(B, C, H, W)`, Optional: :math:`(B, 3, 3)`
        - Output: :math:`(B, C, H, W)`

    Note:
        Input tensor must be float and normalized into [0, 1] for the best differentiability support.
        Additionally, this function accepts another transformation tensor (:math:`(B, 3, 3)`), then the
        applied transformation will be merged int to the input transformation tensor and returned.

    Examples:
        >>> input = torch.tensor([[[[0., 0., 0.],
        ...                         [0., 0., 0.],
        ...                         [0., 1., 1.]]]])
        >>> seq = nn.Sequential(RandomHorizontalFlip(p=1.0, return_transform=True),
        ...                     RandomHorizontalFlip(p=1.0, return_transform=True))
        >>> seq(input)
        (tensor([[[[0., 0., 0.],
                  [0., 0., 0.],
                  [0., 1., 1.]]]]), tensor([[[1., 0., 0.],
                 [0., 1., 0.],
                 [0., 0., 1.]]]))
    """

    def __repr__(self) -> str:
        return self.__class__.__name__ + f"({super().__repr__()})"

    def compute_transformation(self, input: torch.Tensor, params: Dict[str, torch.Tensor]) -> torch.Tensor:
        w: int = input.shape[-1]
        flip_mat: torch.Tensor = torch.tensor([[-1, 0, w - 1],
                                               [0, 1, 0],
                                               [0, 0, 1]], device=input.device, dtype=input.dtype)

        return flip_mat.repeat(input.size(0), 1, 1)

    def apply_transform(
        self, input: torch.Tensor, params: Dict[str, torch.Tensor], transform: Optional[torch.Tensor] = None
    ) -> torch.Tensor:
        return hflip(input)


class RandomVerticalFlip(AugmentationBase2D):

    r"""Applies a random vertical flip to a tensor image or a batch of tensor images with a given probability.

    Args:
        p (float): probability of the image being flipped. Default value is 0.5
        return_transform (bool): if ``True`` return the matrix describing the transformation applied to each
                                      input tensor. If ``False`` and the input is a tuple the applied transformation
                                      wont be concatenated.
        same_on_batch (bool): apply the same transformation across the batch. Default: False.
        keepdim (bool): whether to keep the output shape the same as input (True) or broadcast it
                        to the batch form (False). Default: False.

    Shape:
        - Input: :math:`(C, H, W)` or :math:`(B, C, H, W)`, Optional: :math:`(B, 3, 3)`
        - Output: :math:`(B, C, H, W)`

    Note:
        Input tensor must be float and normalized into [0, 1] for the best differentiability support.
        Additionally, this function accepts another transformation tensor (:math:`(B, 3, 3)`), then the
        applied transformation will be merged int to the input transformation tensor and returned.

    Examples:
        >>> input = torch.tensor([[[[0., 0., 0.],
        ...                         [0., 0., 0.],
        ...                         [0., 1., 1.]]]])
        >>> seq = RandomVerticalFlip(p=1.0, return_transform=True)
        >>> seq(input)
        (tensor([[[[0., 1., 1.],
                  [0., 0., 0.],
                  [0., 0., 0.]]]]), tensor([[[ 1.,  0.,  0.],
                 [ 0., -1.,  2.],
                 [ 0.,  0.,  1.]]]))

    """

    def __repr__(self) -> str:
        return self.__class__.__name__ + f"({super().__repr__()})"

    def compute_transformation(self, input: torch.Tensor, params: Dict[str, torch.Tensor]) -> torch.Tensor:
        h: int = input.shape[-2]
        flip_mat: torch.Tensor = torch.tensor([[1, 0, 0],
                                               [0, -1, h - 1],
                                               [0, 0, 1]], device=input.device, dtype=input.dtype)

        return flip_mat.repeat(input.size(0), 1, 1)

    def apply_transform(
        self, input: torch.Tensor, params: Dict[str, torch.Tensor], transform: Optional[torch.Tensor] = None
    ) -> torch.Tensor:
        return vflip(input)


class ColorJitter(AugmentationBase2D):

    r"""Applies a random transformation to the brightness, contrast, saturation and hue of a tensor image.

    Args:
        p (float): probability of applying the transformation. Default value is 1.
        brightness (float or tuple): Default value is 0.
        contrast (float or tuple): Default value is 0.
        saturation (float or tuple): Default value is 0.
        hue (float or tuple): Default value is 0.
        return_transform (bool): if ``True`` return the matrix describing the transformation applied to each
                                      input tensor. If ``False`` and the input is a tuple the applied transformation
                                      wont be concatenated.
        same_on_batch (bool): apply the same transformation across the batch. Default: False.
        keepdim (bool): whether to keep the output shape the same as input (True) or broadcast it
                        to the batch form (False). Default: False.

    Shape:
        - Input: :math:`(C, H, W)` or :math:`(B, C, H, W)`, Optional: :math:`(B, 3, 3)`
        - Output: :math:`(B, C, H, W)`

    Note:
        Input tensor must be float and normalized into [0, 1] for the best differentiability support.
        Additionally, this function accepts another transformation tensor (:math:`(B, 3, 3)`), then the
        applied transformation will be merged int to the input transformation tensor and returned.

    Examples:
        >>> rng = torch.manual_seed(0)
        >>> inputs = torch.ones(1, 3, 3, 3)
        >>> aug = ColorJitter(0.1, 0.1, 0.1, 0.1, p=1.)
        >>> aug(inputs)
        tensor([[[[0.9993, 0.9993, 0.9993],
                  [0.9993, 0.9993, 0.9993],
                  [0.9993, 0.9993, 0.9993]],
        <BLANKLINE>
                 [[0.9993, 0.9993, 0.9993],
                  [0.9993, 0.9993, 0.9993],
                  [0.9993, 0.9993, 0.9993]],
        <BLANKLINE>
                 [[0.9993, 0.9993, 0.9993],
                  [0.9993, 0.9993, 0.9993],
                  [0.9993, 0.9993, 0.9993]]]])
    """

    def __init__(
        self, brightness: Union[torch.Tensor, float, Tuple[float, float], List[float]] = 0.,
        contrast: Union[torch.Tensor, float, Tuple[float, float], List[float]] = 0.,
        saturation: Union[torch.Tensor, float, Tuple[float, float], List[float]] = 0.,
        hue: Union[torch.Tensor, float, Tuple[float, float], List[float]] = 0.,
        return_transform: bool = False, same_on_batch: bool = False, p: float = 1.,
        keepdim: bool = False
    ) -> None:
        super(ColorJitter, self).__init__(p=p, return_transform=return_transform, same_on_batch=same_on_batch,
                                          keepdim=keepdim)
        self._device, self._dtype = _extract_device_dtype([brightness, contrast, hue, saturation])
        self.brightness = brightness
        self.contrast = contrast
        self.saturation = saturation
        self.hue = hue

    def __repr__(self) -> str:
        repr = f"brightness={self.brightness}, contrast={self.contrast}, saturation={self.saturation}, hue={self.hue}"
        return self.__class__.__name__ + f"({repr}, {super().__repr__()})"

    def generate_parameters(self, batch_shape: torch.Size) -> Dict[str, torch.Tensor]:
        brightness: torch.Tensor = _range_bound(
            self.brightness, 'brightness', center=1., bounds=(0, 2), device=self._device, dtype=self._dtype)
        contrast: torch.Tensor = _range_bound(
            self.contrast, 'contrast', center=1., device=self._device, dtype=self._dtype)
        saturation: torch.Tensor = _range_bound(
            self.saturation, 'saturation', center=1., device=self._device, dtype=self._dtype)
        hue: torch.Tensor = _range_bound(
            self.hue, 'hue', bounds=(-0.5, 0.5), device=self._device, dtype=self._dtype)
        return rg.random_color_jitter_generator(
            batch_shape[0], brightness, contrast, saturation, hue, self.same_on_batch,
            self.device, self.dtype)

    def compute_transformation(self, input: torch.Tensor, params: Dict[str, torch.Tensor]) -> torch.Tensor:
        return self.identity_matrix(input)

    def apply_transform(
        self, input: torch.Tensor, params: Dict[str, torch.Tensor], transform: Optional[torch.Tensor] = None
    ) -> torch.Tensor:
        transforms = [
            lambda img: adjust_brightness(img, params['brightness_factor'] - 1),
            lambda img: adjust_contrast(img, params['contrast_factor']),
            lambda img: adjust_saturation(img, params['saturation_factor']),
            lambda img: adjust_hue(img, params['hue_factor'] * 2 * pi)
        ]

        jittered = input
        for idx in params['order'].tolist():
            t = transforms[idx]
            jittered = t(jittered)

        return jittered


class RandomGrayscale(AugmentationBase2D):
    r"""Applies random transformation to Grayscale according to a probability p value.

    Args:
        p (float): probability of the image to be transformed to grayscale. Default value is 0.1.
        return_transform (bool): if ``True`` return the matrix describing the transformation applied to each
                                      input tensor. If ``False`` and the input is a tuple the applied transformation
                                      wont be concatenated.
        same_on_batch (bool): apply the same transformation across the batch. Default: False.
        keepdim (bool): whether to keep the output shape the same as input (True) or broadcast it
                        to the batch form (False). Default: False.

    Shape:
        - Input: :math:`(C, H, W)` or :math:`(B, C, H, W)`, Optional: :math:`(B, 3, 3)`
        - Output: :math:`(B, C, H, W)`

    Note:
        Input tensor must be float and normalized into [0, 1] for the best differentiability support.
        Additionally, this function accepts another transformation tensor (:math:`(B, 3, 3)`), then the
        applied transformation will be merged int to the input transformation tensor and returned.

    Examples:
        >>> rng = torch.manual_seed(0)
        >>> inputs = torch.randn((1, 3, 3, 3))
        >>> rec_er = RandomGrayscale(p=1.0)
        >>> rec_er(inputs)
        tensor([[[[-1.1344, -0.1330,  0.1517],
                  [-0.0791,  0.6711, -0.1413],
                  [-0.1717, -0.9023,  0.0819]],
        <BLANKLINE>
                 [[-1.1344, -0.1330,  0.1517],
                  [-0.0791,  0.6711, -0.1413],
                  [-0.1717, -0.9023,  0.0819]],
        <BLANKLINE>
                 [[-1.1344, -0.1330,  0.1517],
                  [-0.0791,  0.6711, -0.1413],
                  [-0.1717, -0.9023,  0.0819]]]])
    """

    def __init__(self, return_transform: bool = False, same_on_batch: bool = False, p: float = 0.1,
                 keepdim: bool = False) -> None:
        super(RandomGrayscale, self).__init__(p=p, return_transform=return_transform, same_on_batch=same_on_batch,
                                              keepdim=keepdim)

    def __repr__(self) -> str:
        return self.__class__.__name__ + f"({super().__repr__()})"

    def compute_transformation(self, input: torch.Tensor, params: Dict[str, torch.Tensor]) -> torch.Tensor:
        return self.identity_matrix(input)

    def apply_transform(
        self, input: torch.Tensor, params: Dict[str, torch.Tensor], transform: Optional[torch.Tensor] = None
    ) -> torch.Tensor:
        # Make sure it returns (*, 3, H, W)
        grayscale = torch.ones_like(input)
        grayscale[:] = rgb_to_grayscale(input)
        return grayscale


class RandomErasing(AugmentationBase2D):
    r"""Erases a random rectangle of a tensor image according to a probability p value.

    The operator removes image parts and fills them with zero values at a selected rectangle
    for each of the images in the batch.

    The rectangle will have an area equal to the original image area multiplied by a value uniformly
    sampled between the range [scale[0], scale[1]) and an aspect ratio sampled
    between [ratio[0], ratio[1])

    Args:
        p (float): probability that the random erasing operation will be performed. Default value is 0.5.
        scale (Tuple[float, float]): range of proportion of erased area against input image.
        ratio (Tuple[float, float]): range of aspect ratio of erased area.
        same_on_batch (bool): apply the same transformation across the batch. Default: False
        keepdim (bool): whether to keep the output shape the same as input (True) or broadcast it
                        to the batch form (False). Default: False.

    Shape:
        - Input: :math:`(C, H, W)` or :math:`(B, C, H, W)`, Optional: :math:`(B, 3, 3)`
        - Output: :math:`(B, C, H, W)`

    Note:
        Input tensor must be float and normalized into [0, 1] for the best differentiability support.
        Additionally, this function accepts another transformation tensor (:math:`(B, 3, 3)`), then the
        applied transformation will be merged int to the input transformation tensor and returned.

    Examples:
        >>> rng = torch.manual_seed(0)
        >>> inputs = torch.ones(1, 1, 3, 3)
        >>> rec_er = RandomErasing((.4, .8), (.3, 1/.3), p=0.5)
        >>> rec_er(inputs)
        tensor([[[[1., 0., 0.],
                  [1., 0., 0.],
                  [1., 0., 0.]]]])
    """

    # Note: Extra params, inplace=False in Torchvision.
    def __init__(
            self, scale: Union[torch.Tensor, Tuple[float, float]] = (0.02, 0.33),
            ratio: Union[torch.Tensor, Tuple[float, float]] = (0.3, 3.3),
            value: float = 0., return_transform: bool = False, same_on_batch: bool = False, p: float = 0.5,
            keepdim: bool = False
    ) -> None:
        super(RandomErasing, self).__init__(p=p, return_transform=return_transform, same_on_batch=same_on_batch,
                                            keepdim=keepdim)
        self._device, self._dtype = _extract_device_dtype([scale, ratio])
        self.scale = scale
        self.ratio = ratio
        self.value: float = float(value)

    def __repr__(self) -> str:
        repr = f"scale={self.scale}, ratio={self.ratio}, value={self.value}"
        return self.__class__.__name__ + f"({repr}, {super().__repr__()})"

    def generate_parameters(self, batch_shape: torch.Size) -> Dict[str, torch.Tensor]:
        scale = torch.as_tensor(self.scale, device=self._device, dtype=self._dtype)
        ratio = torch.as_tensor(self.ratio, device=self._device, dtype=self._dtype)
        return rg.random_rectangles_params_generator(
            batch_shape[0], batch_shape[-2], batch_shape[-1], scale=scale, ratio=ratio,
            value=self.value, same_on_batch=self.same_on_batch, device=self.device, dtype=self.dtype)

    def compute_transformation(self, input: torch.Tensor, params: Dict[str, torch.Tensor]) -> torch.Tensor:
        return self.identity_matrix(input)

    def apply_transform(
        self, input: torch.Tensor, params: Dict[str, torch.Tensor], transform: Optional[torch.Tensor] = None
    ) -> torch.Tensor:
        _, c, h, w = input.size()
        values = params['values'].unsqueeze(-1).unsqueeze(-1).unsqueeze(-1).repeat(1, *input.shape[1:]).to(input)

        bboxes = bbox_generator(params['xs'], params['ys'], params['widths'], params['heights'])
        mask = bbox_to_mask(bboxes, w, h)  # Returns B, H, W
        mask = mask.unsqueeze(1).repeat(1, c, 1, 1).to(input)  # Transform to B, c, H, W
        transformed = torch.where(mask == 1., values, input)
        return transformed


class RandomPerspective(AugmentationBase2D):
    r"""Applies a random perspective transformation to an image tensor with a given probability.

    Args:
        p (float): probability of the image being perspectively transformed. Default value is 0.5.
        distortion_scale(float): it controls the degree of distortion and ranges from 0 to 1. Default value is 0.5.
        resample (int, str or kornia.Resample): Default: Resample.BILINEAR.
        return_transform (bool): if ``True`` return the matrix describing the transformation
                                 applied to each. Default: False.
        same_on_batch (bool): apply the same transformation across the batch. Default: False.
        align_corners(bool): interpolation flag. Default: False.
        keepdim (bool): whether to keep the output shape the same as input (True) or broadcast it
                        to the batch form (False). Default: False.

    Shape:
        - Input: :math:`(C, H, W)` or :math:`(B, C, H, W)`, Optional: :math:`(B, 3, 3)`
        - Output: :math:`(B, C, H, W)`

    Note:
        Input tensor must be float and normalized into [0, 1] for the best differentiability support.
        Additionally, this function accepts another transformation tensor (:math:`(B, 3, 3)`), then the
        applied transformation will be merged int to the input transformation tensor and returned.

    Examples:
        >>> rng = torch.manual_seed(0)
        >>> inputs= torch.tensor([[[[1., 0., 0.],
        ...                         [0., 1., 0.],
        ...                         [0., 0., 1.]]]])
        >>> aug = RandomPerspective(0.5, p=0.5)
        >>> aug(inputs)
        tensor([[[[0.0000, 0.2289, 0.0000],
                  [0.0000, 0.4800, 0.0000],
                  [0.0000, 0.0000, 0.0000]]]])
    """

    def __init__(
        self, distortion_scale: Union[torch.Tensor, float] = 0.5,
        resample: Union[str, int, Resample] = Resample.BILINEAR.name,
        return_transform: bool = False, same_on_batch: bool = False,
        align_corners: bool = False, p: float = 0.5, keepdim: bool = False
    ) -> None:
        super(RandomPerspective, self).__init__(p=p, return_transform=return_transform, same_on_batch=same_on_batch,
                                                keepdim=keepdim)
        self._device, self._dtype = _extract_device_dtype([distortion_scale])
        self.distortion_scale = distortion_scale
        self.resample: Resample = Resample.get(resample)
        self.align_corners = align_corners
        self.flags: Dict[str, torch.Tensor] = dict(
            interpolation=torch.tensor(self.resample.value),
            align_corners=torch.tensor(align_corners)
        )

    def __repr__(self) -> str:
        repr = (f"distortion_scale={self.distortion_scale}, interpolation={self.resample.name}, "
                f"align_corners={self.align_corners}")
        return self.__class__.__name__ + f"({repr}, {super().__repr__()})"

    def generate_parameters(self, batch_shape: torch.Size) -> Dict[str, torch.Tensor]:
        distortion_scale = torch.as_tensor(self.distortion_scale, device=self._device, dtype=self._dtype)
        return rg.random_perspective_generator(
            batch_shape[0], batch_shape[-2], batch_shape[-1], distortion_scale, self.same_on_batch,
            self.device, self.dtype)

    def compute_transformation(self, input: torch.Tensor, params: Dict[str, torch.Tensor]) -> torch.Tensor:
        return get_perspective_transform(
            params['start_points'].to(input), params['end_points'].to(input))

    def apply_transform(
        self, input: torch.Tensor, params: Dict[str, torch.Tensor], transform: Optional[torch.Tensor] = None
    ) -> torch.Tensor:
        _, _, height, width = input.shape
        transform = cast(torch.Tensor, transform)
        return warp_perspective(
            input, transform, (height, width),
            mode=self.resample.name.lower(), align_corners=self.align_corners)


class RandomAffine(AugmentationBase2D):
    r"""Applies a random 2D affine transformation to a tensor image.

    The transformation is computed so that the image center is kept invariant.

    Args:
        p (float): probability of applying the transformation. Default value is 0.5.
        degrees (float or tuple): Range of degrees to select from.
            If degrees is a number instead of sequence like (min, max), the range of degrees
            will be (-degrees, +degrees). Set to 0 to deactivate rotations.
        translate (tuple, optional): tuple of maximum absolute fraction for horizontal
            and vertical translations. For example translate=(a, b), then horizontal shift
            is randomly sampled in the range -img_width * a < dx < img_width * a and vertical shift is
            randomly sampled in the range -img_height * b < dy < img_height * b. Will not translate by default.
        scale (tuple, optional): scaling factor interval.
            If (a, b) represents isotropic scaling, the scale is randomly sampled from the range a <= scale <= b.
            If (a, b, c, d), the scale is randomly sampled from the range a <= scale_x <= b, c <= scale_y <= d.
            Will keep original scale by default.
        shear (sequence or float, optional): Range of degrees to select from.
            If float, a shear parallel to the x axis in the range (-shear, +shear) will be apllied.
            If (a, b), a shear parallel to the x axis in the range (-shear, +shear) will be apllied.
            If (a, b, c, d), then x-axis shear in (shear[0], shear[1]) and y-axis shear in (shear[2], shear[3])
            will be applied. Will not apply shear by default.
        resample (int, str or kornia.Resample): resample mode from "nearest" (0) or "bilinear" (1).
            Default: Resample.BILINEAR.
        padding_mode (int, str or kornia.SamplePadding): padding mode from "zeros" (0), "border" (1)
            or "refection" (2). Default: SamplePadding.ZEROS.
        return_transform (bool): if ``True`` return the matrix describing the transformation
            applied to each. Default: False.
        same_on_batch (bool): apply the same transformation across the batch. Default: False.
        align_corners(bool): interpolation flag. Default: False.
        keepdim (bool): whether to keep the output shape the same as input (True) or broadcast it
                        to the batch form (False). Default: False.

    Shape:
        - Input: :math:`(C, H, W)` or :math:`(B, C, H, W)`, Optional: :math:`(B, 3, 3)`
        - Output: :math:`(B, C, H, W)`

    Note:
        Input tensor must be float and normalized into [0, 1] for the best differentiability support.
        Additionally, this function accepts another transformation tensor (:math:`(B, 3, 3)`), then the
        applied transformation will be merged int to the input transformation tensor and returned.

    Examples:
        >>> rng = torch.manual_seed(0)
        >>> input = torch.rand(1, 1, 3, 3)
        >>> aug = RandomAffine((-15., 20.), return_transform=True, p=1.)
        >>> aug(input)
        (tensor([[[[0.3961, 0.7310, 0.1574],
                  [0.1781, 0.3074, 0.5648],
                  [0.4804, 0.8379, 0.4234]]]]), tensor([[[ 0.9923, -0.1241,  0.1319],
                 [ 0.1241,  0.9923, -0.1164],
                 [ 0.0000,  0.0000,  1.0000]]]))
    """

    def __init__(
        self, degrees: Union[torch.Tensor, float, Tuple[float, float]],
        translate: Optional[Union[torch.Tensor, Tuple[float, float]]] = None,
        scale: Optional[Union[torch.Tensor, Tuple[float, float], Tuple[float, float, float, float]]] = None,
        shear: Optional[Union[torch.Tensor, float, Tuple[float, float]]] = None,
        resample: Union[str, int, Resample] = Resample.BILINEAR.name,
        return_transform: bool = False, same_on_batch: bool = False, align_corners: bool = False,
        padding_mode: Union[str, int, SamplePadding] = SamplePadding.ZEROS.name, p: float = 0.5, keepdim: bool = False
    ) -> None:
        super(RandomAffine, self).__init__(p=p, return_transform=return_transform, same_on_batch=same_on_batch,
                                           keepdim=keepdim)
        self._device, self._dtype = _extract_device_dtype([degrees, translate, scale, shear])
        self.degrees = degrees
        self.translate = translate
        self.scale = scale
        self.shear = shear
        self.resample: Resample = Resample.get(resample)
        self.padding_mode: SamplePadding = SamplePadding.get(padding_mode)
        self.align_corners = align_corners
        self.flags: Dict[str, torch.Tensor] = dict(
            resample=torch.tensor(self.resample.value),
            padding_mode=torch.tensor(self.padding_mode.value),
            align_corners=torch.tensor(align_corners)
        )

    def __repr__(self) -> str:
        repr = (f"degrees={self.degrees}, translate={self.translate}, scale={self.scale}, shear={self.shear}, "
                f"resample={self.resample.name}")
        return self.__class__.__name__ + f"({repr}, {super().__repr__()})"

    def generate_parameters(self, batch_shape: torch.Size) -> Dict[str, torch.Tensor]:
        degrees = _range_bound(
            self.degrees, 'degrees', 0, (-360, 360), device=self._device, dtype=self._dtype)
        translate: Optional[torch.Tensor] = None
        scale: Optional[torch.Tensor] = None
        shear: Optional[torch.Tensor] = None

        if self.translate is not None:
            translate = _range_bound(
                self.translate, 'translate', bounds=(0, 1), check='singular', device=self._device, dtype=self._dtype)
        if self.scale is not None:
            scale = torch.as_tensor(self.scale, device=self._device, dtype=self._dtype)
            if len(scale) == 2:
                scale = _range_bound(
                    scale, 'scale', bounds=(0, float('inf')), check='singular', device=self._device, dtype=self._dtype)
            elif len(scale) == 4:
                scale = torch.cat([
                    _range_bound(scale[:2], 'scale_x', bounds=(0, float('inf')), check='singular',
                                 device=self._device, dtype=self._dtype),
                    _range_bound(scale[2:], 'scale_y', bounds=(0, float('inf')), check='singular',
                                 device=self._device, dtype=self._dtype)
                ])
            else:
                raise ValueError(f"'scale' expected to be either 2 or 4 elements. Got {scale}")
        if self.shear is not None:
            shear = torch.as_tensor(self.shear, device=self._device, dtype=self._dtype)
            shear = torch.stack([
                _range_bound(shear if shear.dim() == 0 else shear[:2], 'shear-x', 0, (-360, 360),
                             device=self._device, dtype=self._dtype),
                torch.tensor([0, 0], device=self._device, dtype=self._dtype) if shear.dim() == 0 or len(shear) == 2
                else _range_bound(shear[2:], 'shear-y', 0, (-360, 360), device=self._device, dtype=self._dtype)
            ])
        return rg.random_affine_generator(
            batch_shape[0], batch_shape[-2], batch_shape[-1], degrees, translate, scale, shear,
            self.same_on_batch, self.device, self.dtype)

    def compute_transformation(self, input: torch.Tensor, params: Dict[str, torch.Tensor]) -> torch.Tensor:
        return get_affine_matrix2d(
            params['translations'], params['center'], params['scale'], params['angle'],
            deg2rad(params['sx']), deg2rad(params['sy'])
        ).type_as(input)

    def apply_transform(
        self, input: torch.Tensor, params: Dict[str, torch.Tensor], transform: Optional[torch.Tensor] = None
    ) -> torch.Tensor:
        _, _, height, width = input.shape
        transform = cast(torch.Tensor, transform)
        return warp_affine(
            input, transform[:, :2, :], (height, width), self.resample.name.lower(),
            align_corners=self.align_corners, padding_mode=self.padding_mode.name.lower())


class CenterCrop(AugmentationBase2D):
    r"""Crops a given image tensor at the center.

    Args:
        p (float): probability of applying the transformation for the whole batch. Default value is 1.
        size (Tuple[int, int] or int): Desired output size (out_h, out_w) of the crop.
            If integer,  out_h = out_w = size.
            If Tuple[int, int], out_h = size[0], out_w = size[1].
        return_transform (bool): if ``True`` return the matrix describing the transformation
            applied to each. Default: False.
        keepdim (bool): whether to keep the output shape the same as input (True) or broadcast it
                        to the batch form (False). Default: False.
        cropping_mode (str): The used algorithm to crop. ``slice`` will use advanced slicing to extract the tensor based
                             on the sampled indices. ``resample`` will use `warp_affine` using the affine transformation
                             to extract and resize at once. Use `slice` for efficiency, or `resample` for proper
                             differentiability. Default: `slice`.

    Shape:
        - Input: :math:`(C, H, W)` or :math:`(B, C, H, W)`, Optional: :math:`(B, 3, 3)`
        - Output: :math:`(B, C, out_h, out_w)`

    Note:
        Input tensor must be float and normalized into [0, 1] for the best differentiability support.
        Additionally, this function accepts another transformation tensor (:math:`(B, 3, 3)`), then the
        applied transformation will be merged int to the input transformation tensor and returned.

    Examples:
        >>> rng = torch.manual_seed(0)
        >>> inputs = torch.randn(1, 1, 4, 4)
        >>> inputs
        tensor([[[[-1.1258, -1.1524, -0.2506, -0.4339],
                  [ 0.8487,  0.6920, -0.3160, -2.1152],
                  [ 0.3223, -1.2633,  0.3500,  0.3081],
                  [ 0.1198,  1.2377,  1.1168, -0.2473]]]])
        >>> aug = CenterCrop(2, p=1.)
        >>> aug(inputs)
        tensor([[[[ 0.6920, -0.3160],
                  [-1.2633,  0.3500]]]])
    """

    def __init__(
            self,
            size: Union[int, Tuple[int, int]],
            align_corners: bool = True,
            resample: Union[str, int, Resample] = Resample.BILINEAR.name,
            return_transform: bool = False,
            p: float = 1.,
            keepdim: bool = False,
            cropping_mode: str = 'slice',
    ) -> None:
        # same_on_batch is always True for CenterCrop
        # Since PyTorch does not support ragged tensor. So cropping function happens batch-wisely.
        super(CenterCrop, self).__init__(p=1., return_transform=return_transform, same_on_batch=True, p_batch=p,
                                         keepdim=keepdim)
        if isinstance(size, tuple):
            self.size = (size[0], size[1])
        elif isinstance(size, int):
            self.size = (size, size)
        else:
            raise Exception(f"Invalid size type. Expected (int, tuple(int, int). "
                            f"Got: {type(size)}.")
        self.resample = Resample.get(resample)
        self.align_corners = align_corners
        self.flags: Dict[str, torch.Tensor] = dict(
            interpolation=torch.tensor(self.resample.value),
            align_corners=torch.tensor(align_corners)
        )
        self.cropping_mode = cropping_mode

<<<<<<< HEAD
        # compute the tuple of the output size
        if isinstance(self.size, tuple):
            size_param = (self.size[0], self.size[1])
        elif isinstance(self.size, int):
            size_param = (self.size, self.size)
        else:
            raise Exception(f"Invalid size type. Expected (int, tuple(int, int). "
                            f"Got: {type(self.size)}.")
        self.size_param = size_param

=======
>>>>>>> 9e0facf3
    def __repr__(self) -> str:
        repr = f"size={self.size}"
        return self.__class__.__name__ + f"({repr}, {super().__repr__()})"

    def generate_parameters(self, batch_shape: torch.Size) -> Dict[str, torch.Tensor]:
        return rg.center_crop_generator(
<<<<<<< HEAD
            batch_shape[0], batch_shape[-2], batch_shape[-1], self.size_param, self.device)
=======
            batch_shape[0], batch_shape[-2], batch_shape[-1], self.size, self.device)
>>>>>>> 9e0facf3

    def compute_transformation(self, input: torch.Tensor, params: Dict[str, torch.Tensor]) -> torch.Tensor:
        transform: torch.Tensor = get_perspective_transform(
            params['src'].to(input), params['dst'].to(input))
        transform = transform.expand(input.shape[0], -1, -1)
        return transform

<<<<<<< HEAD
    def apply_transform(self, input: torch.Tensor, params: Dict[str, torch.Tensor]) -> torch.Tensor:
        if self.cropping_mode == 'resample':  # uses bilinear interpolation to crop
            return F.apply_crop(input, params, self.flags)
        elif self.cropping_mode == 'slice':   # uses advanced slicing to crop
            # TODO: implement as separated function `crop_and_resize_iterative`
            B, C, _, _ = input.shape
            H, W = self.size_param
            out = torch.empty(B, C, H, W, device=input.device, dtype=input.dtype)
            for i in range(B):
                x1 = int(params['src'][i, 0, 0])
                x2 = int(params['src'][i, 1, 0]) + 1
                y1 = int(params['src'][i, 0, 1])
                y2 = int(params['src'][i, 3, 1]) + 1
                out[i] = input[i:i + 1, :, y1:y2, x1:x2]
            return out
        else:
            raise NotImplementedError(f"Not supported type: {self.cropping_mode}.")
=======
    def apply_transform(
        self, input: torch.Tensor, params: Dict[str, torch.Tensor], transform: Optional[torch.Tensor] = None
    ) -> torch.Tensor:
        transform = cast(torch.Tensor, transform)
        return crop_by_transform_mat(
            input, transform[:, :2, :], self.size, self.resample.name.lower(), 'zeros', self.align_corners)
>>>>>>> 9e0facf3


class RandomRotation(AugmentationBase2D):
    r"""Applies a random rotation to a tensor image or a batch of tensor images given an amount of degrees.

    Args:
        p (float): probability of applying the transformation. Default value is 0.5.
        degrees (sequence or float or tensor): range of degrees to select from. If degrees is a number the
          range of degrees to select from will be (-degrees, +degrees).
        resample (int, str or kornia.Resample): Default: Resample.BILINEAR.
        return_transform (bool): if ``True`` return the matrix describing the transformation applied to each
                                      input tensor. If ``False`` and the input is a tuple the applied transformation
                                      wont be concatenated.
        same_on_batch (bool): apply the same transformation across the batch. Default: False.
        align_corners(bool): interpolation flag. Default: False.
        keepdim (bool): whether to keep the output shape the same as input (True) or broadcast it
                        to the batch form (False). Default: False.

    Shape:
        - Input: :math:`(C, H, W)` or :math:`(B, C, H, W)`, Optional: :math:`(B, 3, 3)`
        - Output: :math:`(B, C, H, W)`

    Note:
        Input tensor must be float and normalized into [0, 1] for the best differentiability support.
        Additionally, this function accepts another transformation tensor (:math:`(B, 3, 3)`), then the
        applied transformation will be merged int to the input transformation tensor and returned.

    Examples:
        >>> rng = torch.manual_seed(0)
        >>> input = torch.tensor([[1., 0., 0., 2.],
        ...                       [0., 0., 0., 0.],
        ...                       [0., 1., 2., 0.],
        ...                       [0., 0., 1., 2.]])
        >>> seq = RandomRotation(degrees=45.0, return_transform=True, p=1.)
        >>> seq(input)
        (tensor([[[[0.9824, 0.0088, 0.0000, 1.9649],
                  [0.0000, 0.0029, 0.0000, 0.0176],
                  [0.0029, 1.0000, 1.9883, 0.0000],
                  [0.0000, 0.0088, 1.0117, 1.9649]]]]), tensor([[[ 1.0000, -0.0059,  0.0088],
                 [ 0.0059,  1.0000, -0.0088],
                 [ 0.0000,  0.0000,  1.0000]]]))
    """
    # Note: Extra params, center=None, fill=0 in TorchVision

    def __init__(
        self, degrees: Union[torch.Tensor, float, Tuple[float, float], List[float]],
        resample: Union[str, int, Resample] = Resample.BILINEAR.name,
        return_transform: bool = False, same_on_batch: bool = False, align_corners: bool = True, p: float = 0.5,
        keepdim: bool = False
    ) -> None:
        super(RandomRotation, self).__init__(p=p, return_transform=return_transform, same_on_batch=same_on_batch,
                                             keepdim=keepdim)
        self._device, self._dtype = _extract_device_dtype([degrees])
        self.degrees = degrees
        self.resample: Resample = Resample.get(resample)
        self.align_corners = align_corners
        self.flags: Dict[str, torch.Tensor] = dict(
            interpolation=torch.tensor(self.resample.value),
            align_corners=torch.tensor(align_corners)
        )

    def __repr__(self) -> str:
        repr = f"degrees={self.degrees}, interpolation={self.resample.name}"
        return self.__class__.__name__ + f"({repr}, {super().__repr__()})"

    def generate_parameters(self, batch_shape: torch.Size) -> Dict[str, torch.Tensor]:
        degrees = _range_bound(self.degrees, 'degrees', 0, (-360, 360), device=self._device, dtype=self._dtype)
        return rg.random_rotation_generator(batch_shape[0], degrees, self.same_on_batch, self.device, self.dtype)

    def compute_transformation(self, input: torch.Tensor, params: Dict[str, torch.Tensor]) -> torch.Tensor:
        # TODO: Update to use `get_rotation_matrix2d`
        angles: torch.Tensor = params["degrees"].to(input)

        center: torch.Tensor = _compute_tensor_center(input)
        rotation_mat: torch.Tensor = _compute_rotation_matrix(angles, center.expand(angles.shape[0], -1))

        # rotation_mat is B x 2 x 3 and we need a B x 3 x 3 matrix
        trans_mat: torch.Tensor = torch.eye(3, device=input.device, dtype=input.dtype).repeat(input.shape[0], 1, 1)
        trans_mat[:, 0] = rotation_mat[:, 0]
        trans_mat[:, 1] = rotation_mat[:, 1]

        return trans_mat

    def apply_transform(
        self, input: torch.Tensor, params: Dict[str, torch.Tensor], transform: Optional[torch.Tensor] = None
    ) -> torch.Tensor:
        transform = cast(torch.Tensor, transform)
        return affine(input, transform[..., :2, :3], self.resample.name.lower(), 'zeros', self.align_corners)


class RandomCrop(AugmentationBase2D):
    r"""Crops random patches of a tensor image on a given size.

    Args:
        p (float): probability of applying the transformation for the whole batch. Default value is 1.0.
        size (Tuple[int, int]): Desired output size (out_h, out_w) of the crop.
            Must be Tuple[int, int], then out_h = size[0], out_w = size[1].
        padding (int or sequence, optional): Optional padding on each border
            of the image. Default is None, i.e no padding. If a sequence of length
            4 is provided, it is used to pad left, top, right, bottom borders
            respectively. If a sequence of length 2 is provided, it is used to
            pad left/right, top/bottom borders, respectively.
        pad_if_needed (boolean): It will pad the image if smaller than the
            desired size to avoid raising an exception. Since cropping is done
            after padding, the padding seems to be done at a random offset.
        fill: Pixel fill value for constant fill. Default is 0. If a tuple of
            length 3, it is used to fill R, G, B channels respectively.
            This value is only used when the padding_mode is constant
        padding_mode: Type of padding. Should be: constant, edge, reflect or symmetric. Default is constant.
        resample (int, str or kornia.Resample): Default: Resample.BILINEAR
        return_transform (bool): if ``True`` return the matrix describing the transformation applied to each
                                      input tensor. If ``False`` and the input is a tuple the applied transformation
                                      wont be concatenated
        same_on_batch (bool): apply the same transformation across the batch. Default: False
        align_corners(bool): interpolation flag. Default: True.
        keepdim (bool): whether to keep the output shape the same as input (True) or broadcast it
                        to the batch form (False). Default: False.
        cropping_mode (str): The used algorithm to crop. ``slice`` will use advanced slicing to extract the tensor based
                             on the sampled indices. ``resample`` will use `warp_affine` using the affine transformation
                             to extract and resize at once. Use `slice` for efficiency, or `resample` for proper
                             differentiability. Default: `slice`.

    Shape:
        - Input: :math:`(C, H, W)` or :math:`(B, C, H, W)`, Optional: :math:`(B, 3, 3)`
        - Output: :math:`(B, C, out_h, out_w)`

    Note:
        Input tensor must be float and normalized into [0, 1] for the best differentiability support.
        Additionally, this function accepts another transformation tensor (:math:`(B, 3, 3)`), then the
        applied transformation will be merged int to the input transformation tensor and returned.

    Examples:
        >>> _ = torch.manual_seed(0)
        >>> inputs = torch.arange(1*1*3*3.).view(1, 1, 3, 3)
        >>> aug = RandomCrop((2, 2), p=1.)
        >>> aug(inputs)
        tensor([[[[3., 4.],
                  [6., 7.]]]])
    """

    def __init__(
        self,
        size: Tuple[int, int],
        padding: Optional[Union[int, Tuple[int, int], Tuple[int, int, int, int]]] = None,
        pad_if_needed: Optional[bool] = False,
        fill: int = 0,
        padding_mode: str = 'constant',
        resample: Union[str, int, Resample] = Resample.BILINEAR.name,
        return_transform: bool = False,
        same_on_batch: bool = False,
        align_corners: bool = True,
        p: float = 1.0,
        keepdim: bool = False,
        cropping_mode: str = 'slice',
    ) -> None:
        # Since PyTorch does not support ragged tensor. So cropping function happens batch-wisely.
        super(RandomCrop, self).__init__(
            p=1., return_transform=return_transform, same_on_batch=same_on_batch, p_batch=p, keepdim=keepdim)
        self.size = size
        self.padding = padding
        self.pad_if_needed = pad_if_needed
        self.fill = fill
        self.padding_mode = padding_mode
        self.resample: Resample = Resample.get(resample)
        self.align_corners = align_corners
        self.flags: Dict[str, torch.Tensor] = dict(
            interpolation=torch.tensor(self.resample.value),
            align_corners=torch.tensor(align_corners)
        )
        self.cropping_mode = cropping_mode

    def __repr__(self) -> str:
        repr = (f"crop_size={self.size}, padding={self.padding}, fill={self.fill}, pad_if_needed={self.pad_if_needed}, "
                f"padding_mode={self.padding_mode}, resample={self.resample.name}")
        return self.__class__.__name__ + f"({repr}, {super().__repr__()})"

    def generate_parameters(self, batch_shape: torch.Size) -> Dict[str, torch.Tensor]:
        return rg.random_crop_generator(batch_shape[0], (batch_shape[-2], batch_shape[-1]), self.size,
                                        same_on_batch=self.same_on_batch, device=self.device, dtype=self.dtype)

    def precrop_padding(self, input: torch.Tensor) -> torch.Tensor:
        assert len(input.shape) == 4, f"Expected BCHW. Got {input.shape}"
        if self.padding is not None:
            if isinstance(self.padding, int):
                self.padding = cast(int, self.padding)
                padding = [self.padding, self.padding, self.padding, self.padding]
            elif isinstance(self.padding, tuple) and len(self.padding) == 2:
                self.padding = cast(Tuple[int, int], self.padding)
                padding = [self.padding[1], self.padding[1], self.padding[0], self.padding[0]]
            elif isinstance(self.padding, tuple) and len(self.padding) == 4:
                self.padding = cast(Tuple[int, int, int, int], self.padding)
                padding = [self.padding[3], self.padding[2], self.padding[1], self.padding[0]]
            input = pad(input, padding, value=self.fill, mode=self.padding_mode)

        if self.pad_if_needed and input.shape[-2] < self.size[0]:
            padding = [0, 0, (self.size[0] - input.shape[-2]), self.size[0] - input.shape[-2]]
            input = pad(input, padding, value=self.fill, mode=self.padding_mode)

        if self.pad_if_needed and input.shape[-1] < self.size[1]:
            padding = [self.size[1] - input.shape[-1], self.size[1] - input.shape[-1], 0, 0]
            input = pad(input, padding, value=self.fill, mode=self.padding_mode)

        return input

    def compute_transformation(self, input: torch.Tensor, params: Dict[str, torch.Tensor]) -> torch.Tensor:
<<<<<<< HEAD
        return F.compute_crop_transformation(input, params, self.flags)

    def apply_transform(self, input: torch.Tensor, params: Dict[str, torch.Tensor]) -> torch.Tensor:
        if self.cropping_mode == 'resample':  # uses bilinear interpolation to crop
            return F.apply_crop(input, params, self.flags)
        elif self.cropping_mode == 'slice':   # uses advanced slicing to crop
            B, C, _, _ = input.shape
            out = torch.empty(B, C, *self.size, device=input.device, dtype=input.dtype)
            for i in range(B):
                x1 = int(params['src'][i, 0, 0])
                x2 = int(params['src'][i, 1, 0]) + 1
                y1 = int(params['src'][i, 0, 1])
                y2 = int(params['src'][i, 3, 1]) + 1
                out[i] = input[i:i + 1, :, y1:y2, x1:x2]
            return out
        else:
            raise NotImplementedError(f"Not supported type: {self.flags['mode']}.")
=======
        transform: torch.Tensor = get_perspective_transform(
            params['src'].to(input), params['dst'].to(input))
        return transform

    def apply_transform(
        self, input: torch.Tensor, params: Dict[str, torch.Tensor], transform: Optional[torch.Tensor] = None
    ) -> torch.Tensor:
        transform = cast(torch.Tensor, transform)
        return crop_by_transform_mat(
            input, transform, self.size, mode=self.resample.name.lower(),
            padding_mode='zeros', align_corners=self.align_corners)
>>>>>>> 9e0facf3

    def forward(self, input: Union[torch.Tensor, Tuple[torch.Tensor, torch.Tensor]],
                params: Optional[Dict[str, torch.Tensor]] = None, return_transform: Optional[bool] = None
                ) -> Union[torch.Tensor, Tuple[torch.Tensor, torch.Tensor]]:
        if isinstance(input, (tuple, list)):
            input_temp = _transform_input(input[0])
            _input = (self.precrop_padding(input_temp), input[1])
        else:
            input = cast(torch.Tensor, input)  # TODO: weird that cast is not working under this context.
            input = _transform_input(input)
            _input = self.precrop_padding(input)  # type: ignore
        out = super().forward(_input, params, return_transform)
        if not self._params['batch_prob'].all():
            # undo the pre-crop if nothing happened.
            if isinstance(out, tuple) and isinstance(input, tuple):
                return input[0], out[1]
            elif isinstance(out, tuple) and not isinstance(input, tuple):
                return input, out[1]
            else:
                return input
        return out


class RandomResizedCrop(AugmentationBase2D):
    r"""Crops random patches in an image tensor and resizes to a given size.

    Args:
        size (Tuple[int, int]): Desired output size (out_h, out_w) of each edge.
            Must be Tuple[int, int], then out_h = size[0], out_w = size[1].
        scale: range of size of the origin size cropped.
        ratio: range of aspect ratio of the origin aspect ratio cropped.
        resample (int, str or kornia.Resample): Default: Resample.BILINEAR.
        return_transform (bool): if ``True`` return the matrix describing the transformation applied to each
                                      input tensor. If ``False`` and the input is a tuple the applied transformation
                                      wont be concatenated.
        same_on_batch (bool): apply the same transformation across the batch. Default: False.
        align_corners(bool): interpolation flag. Default: False.
        keepdim (bool): whether to keep the output shape the same as input (True) or broadcast it
                        to the batch form (False). Default: False.
        cropping_mode (str): The used algorithm to crop. ``slice`` will use advanced slicing to extract the tensor based
                             on the sampled indices. ``resample`` will use `warp_affine` using the affine transformation
                             to extract and resize at once. Use `slice` for efficiency, or `resample` for proper
                             differentiability. Default: `slice`.

    Shape:
        - Input: :math:`(C, H, W)` or :math:`(B, C, H, W)`, Optional: :math:`(B, 3, 3)`
        - Output: :math:`(B, C, out_h, out_w)`

    Note:
        Input tensor must be float and normalized into [0, 1] for the best differentiability support.
        Additionally, this function accepts another transformation tensor (:math:`(B, 3, 3)`), then the
        applied transformation will be merged int to the input transformation tensor and returned.

    Example:
        >>> rng = torch.manual_seed(0)
        >>> inputs = torch.tensor([[[0., 1., 2.],
        ...                         [3., 4., 5.],
        ...                         [6., 7., 8.]]])
        >>> aug = RandomResizedCrop(size=(3, 3), scale=(3., 3.), ratio=(2., 2.), p=1.)
        >>> aug(inputs)
        tensor([[[[1.0000, 1.5000, 2.0000],
                  [4.0000, 4.5000, 5.0000],
                  [7.0000, 7.5000, 8.0000]]]])
    """

    def __init__(
        self,
        size: Tuple[int, int],
        scale: Union[torch.Tensor, Tuple[float, float]] = (0.08, 1.0),
        ratio: Union[torch.Tensor, Tuple[float, float]] = (3. / 4., 4. / 3.),
        resample: Union[str, int, Resample] = Resample.BILINEAR.name,
        return_transform: bool = False,
        same_on_batch: bool = False,
        align_corners: bool = True,
        p: float = 1.,
        keepdim: bool = False,
        cropping_mode: str = 'slice',
    ) -> None:
        # Since PyTorch does not support ragged tensor. So cropping function happens all the time.
        super(RandomResizedCrop, self).__init__(
            p=1., return_transform=return_transform, same_on_batch=same_on_batch, p_batch=p, keepdim=keepdim)
        self._device, self._dtype = _extract_device_dtype([scale, ratio])
        self.size = size
        self.scale = scale
        self.ratio = ratio
        self.resample: Resample = Resample.get(resample)
        self.align_corners = align_corners
        self.flags: Dict[str, torch.Tensor] = dict(
            interpolation=torch.tensor(self.resample.value),
            align_corners=torch.tensor(align_corners),
        )
        self.cropping_mode = cropping_mode

    def __repr__(self) -> str:
        repr = f"size={self.size}, scale={self.scale}, ratio={self.ratio}, interpolation={self.resample.name}"
        return self.__class__.__name__ + f"({repr}, {super().__repr__()})"

    def generate_parameters(self, batch_shape: torch.Size) -> Dict[str, torch.Tensor]:
        scale = torch.as_tensor(self.scale, device=self._device, dtype=self._dtype)
        ratio = torch.as_tensor(self.ratio, device=self._device, dtype=self._dtype)
        target_size: torch.Tensor = rg.random_crop_size_generator(
            batch_shape[0], (batch_shape[-2], batch_shape[-1]), scale, ratio, self.same_on_batch,
            self.device, self.dtype)['size']
        return rg.random_crop_generator(batch_shape[0], (batch_shape[-2], batch_shape[-1]), target_size,
                                        resize_to=self.size, same_on_batch=self.same_on_batch,
                                        device=self.device, dtype=self.dtype)

    def compute_transformation(self, input: torch.Tensor, params: Dict[str, torch.Tensor]) -> torch.Tensor:
        transform: torch.Tensor = get_perspective_transform(
            params['src'].to(input), params['dst'].to(input))
        transform = transform.expand(input.shape[0], -1, -1)
        return transform

<<<<<<< HEAD
    def apply_transform(self, input: torch.Tensor, params: Dict[str, torch.Tensor]) -> torch.Tensor:
        if self.cropping_mode == 'resample':  # uses bilinear interpolation to crop
            return F.apply_crop(input, params, self.flags)
        elif self.cropping_mode == 'slice':   # uses advanced slicing to crop
            B, C, _, _ = input.shape
            out = torch.empty(B, C, *self.size, device=input.device, dtype=input.dtype)
            for i in range(B):
                x1 = int(params['src'][i, 0, 0])
                x2 = int(params['src'][i, 1, 0]) + 1
                y1 = int(params['src'][i, 0, 1])
                y2 = int(params['src'][i, 3, 1]) + 1
                out[i] = resize(input[i:i + 1, :, y1:y2, x1:x2],
                                self.size,
                                interpolation=(self.resample.name).lower(),
                                align_corners=self.align_corners)
            return out
        else:
            raise NotImplementedError(f"Not supported type: {self.cropping_mode}.")
=======
    def apply_transform(
        self, input: torch.Tensor, params: Dict[str, torch.Tensor], transform: Optional[torch.Tensor] = None
    ) -> torch.Tensor:
        transform = cast(torch.Tensor, transform)
        return crop_by_transform_mat(
            input, transform, self.size,
            mode=self.resample.name.lower(), padding_mode='zeros', align_corners=self.align_corners)
>>>>>>> 9e0facf3


class Normalize(AugmentationBase2D):
    r"""Normalize tensor images with mean and standard deviation.

    .. math::
        \text{input[channel] = (input[channel] - mean[channel]) / std[channel]}

    Where `mean` is :math:`(M_1, ..., M_n)` and `std` :math:`(S_1, ..., S_n)` for `n` channels,

    Args:
        mean (torch.Tensor): Mean for each channel.
        std (torch.Tensor): Standard deviations for each channel.

    Return:
        torch.Tensor: Normalised tensor with same size as input :math:`(*, C, H, W)`.

    Examples:

        >>> norm = Normalize(mean=torch.zeros(1, 4), std=torch.ones(1, 4))
        >>> x = torch.rand(1, 4, 3, 3)
        >>> out = norm(x)
        >>> out.shape
        torch.Size([1, 4, 3, 3])
    """

    def __init__(
        self, mean: torch.Tensor, std: torch.Tensor,
        return_transform: bool = False, p: float = 1., keepdim: bool = False
    ) -> None:
        super(Normalize, self).__init__(p=p, return_transform=return_transform, same_on_batch=True,
                                        keepdim=keepdim)
        self.mean = mean
        self.std = std

    def __repr__(self) -> str:
        repr = f"mean={self.mean}, std={self.std}"
        return self.__class__.__name__ + f"({repr}, {super().__repr__()})"

    def compute_transformation(self, input: torch.Tensor, params: Dict[str, torch.Tensor]) -> torch.Tensor:
        return self.identity_matrix(input)

    def apply_transform(
        self, input: torch.Tensor, params: Dict[str, torch.Tensor], transform: Optional[torch.Tensor] = None
    ) -> torch.Tensor:
        return normalize(input, self.mean, self.std)


class Denormalize(AugmentationBase2D):
    r"""Denormalize tensor images with mean and standard deviation.

    .. math::
        \text{input[channel] = (input[channel] * mean[channel]) + std[channel]}

    Where `mean` is :math:`(M_1, ..., M_n)` and `std` :math:`(S_1, ..., S_n)` for `n` channels,

    Args:
        mean (torch.Tensor): Mean for each channel.
        std (torch.Tensor): Standard deviations for each channel.

    Return:
        torch.Tensor: Denormalised tensor with same size as input :math:`(*, C, H, W)`.

    Examples:

        >>> norm = Denormalize(mean=torch.zeros(1, 4), std=torch.ones(1, 4))
        >>> x = torch.rand(1, 4, 3, 3)
        >>> out = norm(x)
        >>> out.shape
        torch.Size([1, 4, 3, 3])
    """

    def __init__(
        self, mean: torch.Tensor, std: torch.Tensor,
        return_transform: bool = False, p: float = 1., keepdim: bool = False
    ) -> None:
        super(Denormalize, self).__init__(p=p, return_transform=return_transform, same_on_batch=True,
                                          keepdim=keepdim)
        self.mean = mean
        self.std = std

    def __repr__(self) -> str:
        repr = f"mean={self.mean}, std={self.std}"
        return self.__class__.__name__ + f"({repr}, {super().__repr__()})"

    def compute_transformation(self, input: torch.Tensor, params: Dict[str, torch.Tensor]) -> torch.Tensor:
        return self.identity_matrix(input)

    def apply_transform(
        self, input: torch.Tensor, params: Dict[str, torch.Tensor], transform: Optional[torch.Tensor] = None
    ) -> torch.Tensor:
        return denormalize(input, self.mean, self.std)


class RandomMotionBlur(AugmentationBase2D):
    r"""Perform motion blur on 2D images (4D tensor).

    Args:
        p (float): probability of applying the transformation. Default value is 0.5.
        kernel_size (int or Tuple[int, int]): motion kernel size (odd and positive).
            If int, the kernel will have a fixed size.
            If Tuple[int, int], it will randomly generate the value from the range batch-wisely.
        angle (float or Tuple[float, float]): angle of the motion blur in degrees (anti-clockwise rotation).
            If float, it will generate the value from (-angle, angle).
        direction (float or Tuple[float, float]): forward/backward direction of the motion blur.
            Lower values towards -1.0 will point the motion blur towards the back (with angle provided via angle),
            while higher values towards 1.0 will point the motion blur forward. A value of 0.0 leads to a
            uniformly (but still angled) motion blur.
            If float, it will generate the value from (-direction, direction).
            If Tuple[int, int], it will randomly generate the value from the range.
        border_type (int, str or kornia.BorderType): the padding mode to be applied before convolving.
            CONSTANT = 0, REFLECT = 1, REPLICATE = 2, CIRCULAR = 3. Default: BorderType.CONSTANT.
        resample (int, str or kornia.Resample): Default: Resample.NEAREST.
        keepdim (bool): whether to keep the output shape the same as input (True) or broadcast it
                        to the batch form (False). Default: False.

    Shape:
        - Input: :math:`(C, H, W)` or :math:`(B, C, H, W)`, Optional: :math:`(B, 3, 3)`
        - Output: :math:`(B, C, H, W)`

    Note:
        Input tensor must be float and normalized into [0, 1] for the best differentiability support.
        Additionally, this function accepts another transformation tensor (:math:`(B, 3, 3)`), then the
        applied transformation will be merged int to the input transformation tensor and returned.

        Please set ``resample`` to ``'bilinear'`` if more meaningful gradients wanted.

    Examples:
        >>> rng = torch.manual_seed(0)
        >>> input = torch.ones(1, 1, 5, 5)
        >>> motion_blur = RandomMotionBlur(3, 35., 0.5, p=1.)
        >>> motion_blur(input)
        tensor([[[[0.5773, 1.0000, 1.0000, 1.0000, 0.7561],
                  [0.5773, 1.0000, 1.0000, 1.0000, 0.7561],
                  [0.5773, 1.0000, 1.0000, 1.0000, 0.7561],
                  [0.5773, 1.0000, 1.0000, 1.0000, 0.7561],
                  [0.5773, 1.0000, 1.0000, 1.0000, 0.7561]]]])
    """

    def __init__(
            self, kernel_size: Union[int, Tuple[int, int]],
            angle: Union[torch.Tensor, float, Tuple[float, float]],
            direction: Union[torch.Tensor, float, Tuple[float, float]],
            border_type: Union[int, str, BorderType] = BorderType.CONSTANT.name,
            resample: Union[str, int, Resample] = Resample.NEAREST.name,
            return_transform: bool = False, same_on_batch: bool = False, p: float = 0.5, keepdim: bool = False
    ) -> None:
        super(RandomMotionBlur, self).__init__(p=p, return_transform=return_transform, same_on_batch=same_on_batch,
                                               keepdim=keepdim)
        self.kernel_size: Union[int, Tuple[int, int]] = kernel_size
        self._device, self._dtype = _extract_device_dtype([angle, direction])

        self.angle = angle
        self.direction = direction
        self.border_type = BorderType.get(border_type)
        self.resample = Resample.get(resample)
        self.flags: Dict[str, torch.Tensor] = {
            "border_type": torch.tensor(self.border_type.value),
            "interpolation": torch.tensor(self.resample.value)
        }

    def __repr__(self) -> str:
        repr = f"kernel_size={self.kernel_size}, angle={self.angle}, direction={self.direction}, " +\
            f"border_type='{self.border_type.name.lower()}'"
        return self.__class__.__name__ + f"({repr}, {super().__repr__()})"

    def generate_parameters(self, batch_shape: torch.Size) -> Dict[str, torch.Tensor]:
        angle = _range_bound(
            self.angle, 'angle', center=0., bounds=(-360, 360), device=self._device, dtype=self._dtype)
        direction = _range_bound(
            self.direction, 'direction', center=0., bounds=(-1, 1), device=self._device, dtype=self._dtype)
        return rg.random_motion_blur_generator(
            batch_shape[0], self.kernel_size, angle, direction, self.same_on_batch, self.device, self.dtype)

    def compute_transformation(self, input: torch.Tensor, params: Dict[str, torch.Tensor]) -> torch.Tensor:
        return self.identity_matrix(input)

    def apply_transform(
        self, input: torch.Tensor, params: Dict[str, torch.Tensor], transform: Optional[torch.Tensor] = None
    ) -> torch.Tensor:
        kernel_size: int = cast(int, params['ksize_factor'].unique().item())
        angle = params['angle_factor']
        direction = params['direction_factor']
        return motion_blur(
            input, kernel_size, angle, direction, border_type=self.border_type.name.lower(),
            mode=self.resample.name.lower())


class RandomSolarize(AugmentationBase2D):
    r"""Solarize given tensor image or a batch of tensor images randomly.

    Args:
        p (float): probability of applying the transformation. Default value is 0.5.
        thresholds (float or tuple): Default value is 0.1.
            If float x, threshold will be generated from (0.5 - x, 0.5 + x).
            If tuple (x, y), threshold will be generated from (x, y).
        additions (float or tuple): Default value is 0.1.
            If float x, addition will be generated from (-x, x).
            If tuple (x, y), addition will be generated from (x, y).
        same_on_batch (bool): apply the same transformation across the batch. Default: False.
        return_transform (bool): if ``True`` return the matrix describing the transformation applied to each
            input tensor. If ``False`` and the input is a tuple the applied transformation wont be concatenated.
        keepdim (bool): whether to keep the output shape the same as input (True) or broadcast it
                        to the batch form (False). Default: False.

    Shape:
        - Input: :math:`(C, H, W)` or :math:`(B, C, H, W)`, Optional: :math:`(B, 3, 3)`
        - Output: :math:`(B, C, H, W)`

    Note:
        Input tensor must be float and normalized into [0, 1] for the best differentiability support.
        Additionally, this function accepts another transformation tensor (:math:`(B, 3, 3)`), then the
        applied transformation will be merged int to the input transformation tensor and returned.

    Examples:
        >>> rng = torch.manual_seed(0)
        >>> input = torch.rand(1, 1, 5, 5)
        >>> solarize = RandomSolarize(0.1, 0.1, p=1.)
        >>> solarize(input)
        tensor([[[[0.4132, 0.1412, 0.1790, 0.2226, 0.3980],
                  [0.2754, 0.4194, 0.0130, 0.4538, 0.2771],
                  [0.4394, 0.4923, 0.1129, 0.2594, 0.3844],
                  [0.3909, 0.2118, 0.1094, 0.2516, 0.3728],
                  [0.2278, 0.0000, 0.4876, 0.0353, 0.5100]]]])
    """

    def __init__(
        self, thresholds: Union[torch.Tensor, float, Tuple[float, float], List[float]] = 0.1,
        additions: Union[torch.Tensor, float, Tuple[float, float], List[float]] = 0.1,
        same_on_batch: bool = False, return_transform: bool = False, p: float = 0.5, keepdim: bool = False
    ) -> None:
        super(RandomSolarize, self).__init__(p=p, return_transform=return_transform, same_on_batch=same_on_batch)
        self._device, self._dtype = _extract_device_dtype([thresholds, additions])
        self.thresholds = thresholds
        self.additions = additions

    def __repr__(self) -> str:
        repr = f"thresholds={self.thresholds}, additions={self.additions}"
        return self.__class__.__name__ + f"({repr}, {super().__repr__()})"

    def generate_parameters(self, batch_shape: torch.Size) -> Dict[str, torch.Tensor]:
        thresholds = _range_bound(
            self.thresholds, 'thresholds', center=0.5, bounds=(0., 1.), device=self._device, dtype=self._dtype)
        additions = _range_bound(
            self.additions, 'additions', bounds=(-0.5, 0.5), device=self._device, dtype=self._dtype)
        return rg.random_solarize_generator(batch_shape[0], thresholds, additions, self.same_on_batch,
                                            self.device, self.dtype)

    def compute_transformation(self, input: torch.Tensor, params: Dict[str, torch.Tensor]) -> torch.Tensor:
        return self.identity_matrix(input)

    def apply_transform(
        self, input: torch.Tensor, params: Dict[str, torch.Tensor], transform: Optional[torch.Tensor] = None
    ) -> torch.Tensor:
        thresholds = params['thresholds_factor']
        additions: Optional[torch.Tensor]
        if 'additions_factor' in params:
            additions = params['additions_factor']
        else:
            additions = None
        return solarize(input, thresholds, additions)


class RandomPosterize(AugmentationBase2D):
    r"""Posterize given tensor image or a batch of tensor images randomly.

    Args:
        p (float): probability of applying the transformation. Default value is 0.5.
        bits (int or tuple): Integer that ranged from (0, 8], in which 0 gives black image and 8 gives the original.
            If int x, bits will be generated from (x, 8).
            If tuple (x, y), bits will be generated from (x, y).
            Default value is 3.
        same_on_batch (bool): apply the same transformation across the batch. Default: False.
        return_transform (bool): if ``True`` return the matrix describing the transformation applied to each
            input tensor. If ``False`` and the input is a tuple the applied transformation wont be concatenated.
        keepdim (bool): whether to keep the output shape the same as input (True) or broadcast it
                        to the batch form (False). Default: False.

    Shape:
        - Input: :math:`(C, H, W)` or :math:`(B, C, H, W)`, Optional: :math:`(B, 3, 3)`
        - Output: :math:`(B, C, H, W)`

    Note:
        Input tensor must be float and normalized into [0, 1] for the best differentiability support.
        Additionally, this function accepts another transformation tensor (:math:`(B, 3, 3)`), then the
        applied transformation will be merged int to the input transformation tensor and returned.

    Examples:
        >>> rng = torch.manual_seed(0)
        >>> input = torch.rand(1, 1, 5, 5)
        >>> posterize = RandomPosterize(3, p=1.)
        >>> posterize(input)
        tensor([[[[0.4706, 0.7529, 0.0627, 0.1255, 0.2824],
                  [0.6275, 0.4706, 0.8784, 0.4392, 0.6275],
                  [0.3451, 0.3765, 0.0000, 0.1569, 0.2824],
                  [0.5020, 0.6902, 0.7843, 0.1569, 0.2510],
                  [0.6588, 0.9098, 0.3765, 0.8471, 0.4078]]]])
    """

    def __init__(
        self, bits: Union[int, Tuple[int, int], torch.Tensor] = 3,
        same_on_batch: bool = False, return_transform: bool = False, p: float = 0.5, keepdim: bool = False
    ) -> None:
        super(RandomPosterize, self).__init__(p=p, return_transform=return_transform, same_on_batch=same_on_batch,
                                              keepdim=keepdim)
        self._device, self._dtype = _extract_device_dtype([bits])
        self.bits = bits

    def __repr__(self) -> str:
        repr = f"(bits={self.bits}"
        return self.__class__.__name__ + f"({repr}, {super().__repr__()})"

    def generate_parameters(self, batch_shape: torch.Size) -> Dict[str, torch.Tensor]:
        bits = torch.as_tensor(self.bits, device=self._device, dtype=self._dtype)
        if len(bits.size()) == 0:
            bits = bits.repeat(2)
            bits[1] = 8
        elif not (len(bits.size()) == 1 and bits.size(0) == 2):
            raise ValueError(f"'bits' shall be either a scalar or a length 2 tensor. Got {bits}.")
        return rg.random_posterize_generator(batch_shape[0], bits, self.same_on_batch, self.device, self.dtype)

    def compute_transformation(self, input: torch.Tensor, params: Dict[str, torch.Tensor]) -> torch.Tensor:
        return self.identity_matrix(input)

    def apply_transform(
        self, input: torch.Tensor, params: Dict[str, torch.Tensor], transform: Optional[torch.Tensor] = None
    ) -> torch.Tensor:
        return posterize(input, params['bits_factor'])


class RandomSharpness(AugmentationBase2D):
    r"""Sharpen given tensor image or a batch of tensor images randomly.

    Args:
        p (float): probability of applying the transformation. Default value is 0.5.
        sharpness (float or tuple): factor of sharpness strength. Must be above 0. Default value is 0.5.
        same_on_batch (bool): apply the same transformation across the batch. Default: False.
        return_transform (bool): if ``True`` return the matrix describing the transformation applied to each
            input tensor. If ``False`` and the input is a tuple the applied transformation wont be concatenated.
        keepdim (bool): whether to keep the output shape the same as input (True) or broadcast it
                        to the batch form (False). Default: False.

    Shape:
        - Input: :math:`(C, H, W)` or :math:`(B, C, H, W)`, Optional: :math:`(B, 3, 3)`
        - Output: :math:`(B, C, H, W)`

    Note:
        Input tensor must be float and normalized into [0, 1] for the best differentiability support.
        Additionally, this function accepts another transformation tensor (:math:`(B, 3, 3)`), then the
        applied transformation will be merged int to the input transformation tensor and returned.

    Examples:
        >>> rng = torch.manual_seed(0)
        >>> input = torch.rand(1, 1, 5, 5)
        >>> sharpness = RandomSharpness(1., p=1.)
        >>> sharpness(input)
        tensor([[[[0.4963, 0.7682, 0.0885, 0.1320, 0.3074],
                  [0.6341, 0.4810, 0.7367, 0.4177, 0.6323],
                  [0.3489, 0.4428, 0.1562, 0.2443, 0.2939],
                  [0.5185, 0.6462, 0.7050, 0.2288, 0.2823],
                  [0.6816, 0.9152, 0.3971, 0.8742, 0.4194]]]])
    """

    def __init__(
        self, sharpness: Union[torch.Tensor, float, Tuple[float, float], torch.Tensor] = 0.5,
        same_on_batch: bool = False, return_transform: bool = False, p: float = 0.5, keepdim: bool = False
    ) -> None:
        super(RandomSharpness, self).__init__(p=p, return_transform=return_transform, same_on_batch=same_on_batch,
                                              keepdim=keepdim)
        self._device, self._dtype = _extract_device_dtype([sharpness])
        self.sharpness = sharpness

    def __repr__(self) -> str:
        repr = f"sharpness={self.sharpness}"
        return self.__class__.__name__ + f"({repr}, {super().__repr__()})"

    def generate_parameters(self, batch_shape: torch.Size) -> Dict[str, torch.Tensor]:
        sharpness = torch.as_tensor(self.sharpness, device=self._device, dtype=self._dtype)
        if sharpness.dim() == 0:
            sharpness = sharpness.repeat(2)
            sharpness[0] = 0.
        elif not (sharpness.dim() == 1 and sharpness.size(0) == 2):
            raise ValueError(f"'sharpness' must be a scalar or a length 2 tensor. Got {sharpness}.")
        return rg.random_sharpness_generator(batch_shape[0], sharpness, self.same_on_batch,
                                             self.device, self.dtype)

    def compute_transformation(self, input: torch.Tensor, params: Dict[str, torch.Tensor]) -> torch.Tensor:
        return self.identity_matrix(input)

    def apply_transform(
        self, input: torch.Tensor, params: Dict[str, torch.Tensor], transform: Optional[torch.Tensor] = None
    ) -> torch.Tensor:
        factor = params['sharpness_factor']
        return sharpness(input, factor)


class RandomEqualize(AugmentationBase2D):
    r"""Equalize given tensor image or a batch of tensor images randomly.

    Args:
        p (float): Probability to equalize an image. Default value is 0.5.
        same_on_batch (bool): apply the same transformation across the batch. Default: False.
        return_transform (bool): if ``True`` return the matrix describing the transformation applied to each
                                      input tensor. If ``False`` and the input is a tuple the applied transformation
                                      wont be concatenated.
        keepdim (bool): whether to keep the output shape the same as input (True) or broadcast it
                        to the batch form (False). Default: False.

    Shape:
        - Input: :math:`(C, H, W)` or :math:`(B, C, H, W)`, Optional: :math:`(B, 3, 3)`
        - Output: :math:`(B, C, H, W)`

    Note:
        Input tensor must be float and normalized into [0, 1] for the best differentiability support.
        Additionally, this function accepts another transformation tensor (:math:`(B, 3, 3)`), then the
        applied transformation will be merged int to the input transformation tensor and returned.

    Examples:
        >>> rng = torch.manual_seed(0)
        >>> input = torch.rand(1, 1, 5, 5)
        >>> equalize = RandomEqualize(p=1.)
        >>> equalize(input)
        tensor([[[[0.4963, 0.7682, 0.0885, 0.1320, 0.3074],
                  [0.6341, 0.4901, 0.8964, 0.4556, 0.6323],
                  [0.3489, 0.4017, 0.0223, 0.1689, 0.2939],
                  [0.5185, 0.6977, 0.8000, 0.1610, 0.2823],
                  [0.6816, 0.9152, 0.3971, 0.8742, 0.4194]]]])
    """

    def __init__(
        self, same_on_batch: bool = False, return_transform: bool = False, p: float = 0.5, keepdim: bool = False
    ) -> None:
        super(RandomEqualize, self).__init__(p=p, return_transform=return_transform, same_on_batch=same_on_batch,
                                             keepdim=keepdim)

    def __repr__(self) -> str:
        return self.__class__.__name__ + f"({super().__repr__()})"

    def compute_transformation(self, input: torch.Tensor, params: Dict[str, torch.Tensor]) -> torch.Tensor:
        return self.identity_matrix(input)

    def apply_transform(
        self, input: torch.Tensor, params: Dict[str, torch.Tensor], transform: Optional[torch.Tensor] = None
    ) -> torch.Tensor:
        return equalize(input)


# TODO: Rename to RandomGaussianBlur?
class GaussianBlur(AugmentationBase2D):

    r"""Apply gaussian blur given tensor image or a batch of tensor images randomly.

    Args:
        kernel_size (Tuple[int, int]): the size of the kernel.
        sigma (Tuple[float, float]): the standard deviation of the kernel.
        border_type (str): the padding mode to be applied before convolving.
          The expected modes are: ``'constant'``, ``'reflect'``,
          ``'replicate'`` or ``'circular'``. Default: ``'reflect'``.
        return_transform (bool): if ``True`` return the matrix describing the transformation applied to each
            input tensor. If ``False`` and the input is a tuple the applied transformation wont be concatenated.
        same_on_batch (bool): apply the same transformation across the batch. Default: False.
        p (float): probability of applying the transformation. Default value is 0.5.

    Shape:
        - Input: :math:`(C, H, W)` or :math:`(B, C, H, W)`, Optional: :math:`(B, 3, 3)`
        - Output: :math:`(B, C, H, W)`

    Note:
        Input tensor must be float and normalized into [0, 1] for the best differentiability support.
        Additionally, this function accepts another transformation tensor (:math:`(B, 3, 3)`), then the
        applied transformation will be merged int to the input transformation tensor and returned.

    Examples:
        >>> rng = torch.manual_seed(0)
        >>> input = torch.rand(1, 1, 5, 5)
        >>> blur = GaussianBlur((3, 3), (0.1, 2.0), p=1.)
        >>> blur(input)
        tensor([[[[0.6699, 0.4645, 0.3193, 0.1741, 0.1955],
                  [0.5422, 0.6657, 0.6261, 0.6527, 0.5195],
                  [0.3826, 0.2638, 0.1902, 0.1620, 0.2141],
                  [0.6329, 0.6732, 0.5634, 0.4037, 0.2049],
                  [0.8307, 0.6753, 0.7147, 0.5768, 0.7097]]]])
    """

    def __init__(self, kernel_size: Tuple[int, int],
                 sigma: Tuple[float, float],
                 border_type: str = 'reflect',
                 return_transform: bool = False,
                 same_on_batch: bool = False,
                 p: float = 0.5) -> None:
        super(GaussianBlur, self).__init__(
            p=p, return_transform=return_transform, same_on_batch=same_on_batch, p_batch=1.)
        self.kernel_size = kernel_size
        self.sigma = sigma
        self.border_type: BorderType = BorderType.get(border_type)

    def __repr__(self) -> str:
        return self.__class__.__name__ + f"({super().__repr__()})"

    def compute_transformation(self, input: torch.Tensor, params: Dict[str, torch.Tensor]) -> torch.Tensor:
        return self.identity_matrix(input)

    def apply_transform(
        self, input: torch.Tensor, params: Dict[str, torch.Tensor], transform: Optional[torch.Tensor] = None
    ) -> torch.Tensor:
        return gaussian_blur2d(input, self.kernel_size, self.sigma, self.border_type.name.lower())<|MERGE_RESOLUTION|>--- conflicted
+++ resolved
@@ -677,30 +677,13 @@
         )
         self.cropping_mode = cropping_mode
 
-<<<<<<< HEAD
-        # compute the tuple of the output size
-        if isinstance(self.size, tuple):
-            size_param = (self.size[0], self.size[1])
-        elif isinstance(self.size, int):
-            size_param = (self.size, self.size)
-        else:
-            raise Exception(f"Invalid size type. Expected (int, tuple(int, int). "
-                            f"Got: {type(self.size)}.")
-        self.size_param = size_param
-
-=======
->>>>>>> 9e0facf3
     def __repr__(self) -> str:
         repr = f"size={self.size}"
         return self.__class__.__name__ + f"({repr}, {super().__repr__()})"
 
     def generate_parameters(self, batch_shape: torch.Size) -> Dict[str, torch.Tensor]:
         return rg.center_crop_generator(
-<<<<<<< HEAD
-            batch_shape[0], batch_shape[-2], batch_shape[-1], self.size_param, self.device)
-=======
             batch_shape[0], batch_shape[-2], batch_shape[-1], self.size, self.device)
->>>>>>> 9e0facf3
 
     def compute_transformation(self, input: torch.Tensor, params: Dict[str, torch.Tensor]) -> torch.Tensor:
         transform: torch.Tensor = get_perspective_transform(
@@ -708,14 +691,16 @@
         transform = transform.expand(input.shape[0], -1, -1)
         return transform
 
-<<<<<<< HEAD
-    def apply_transform(self, input: torch.Tensor, params: Dict[str, torch.Tensor]) -> torch.Tensor:
+    def apply_transform(
+        self, input: torch.Tensor, params: Dict[str, torch.Tensor], transform: Optional[torch.Tensor] = None
+    ) -> torch.Tensor:
         if self.cropping_mode == 'resample':  # uses bilinear interpolation to crop
-            return F.apply_crop(input, params, self.flags)
+          return crop_by_transform_mat(
+            input, transform[:, :2, :], self.size, self.resample.name.lower(), 'zeros', self.align_corners)
         elif self.cropping_mode == 'slice':   # uses advanced slicing to crop
             # TODO: implement as separated function `crop_and_resize_iterative`
             B, C, _, _ = input.shape
-            H, W = self.size_param
+            H, W = self.size
             out = torch.empty(B, C, H, W, device=input.device, dtype=input.dtype)
             for i in range(B):
                 x1 = int(params['src'][i, 0, 0])
@@ -726,14 +711,6 @@
             return out
         else:
             raise NotImplementedError(f"Not supported type: {self.cropping_mode}.")
-=======
-    def apply_transform(
-        self, input: torch.Tensor, params: Dict[str, torch.Tensor], transform: Optional[torch.Tensor] = None
-    ) -> torch.Tensor:
-        transform = cast(torch.Tensor, transform)
-        return crop_by_transform_mat(
-            input, transform[:, :2, :], self.size, self.resample.name.lower(), 'zeros', self.align_corners)
->>>>>>> 9e0facf3
 
 
 class RandomRotation(AugmentationBase2D):
@@ -939,12 +916,18 @@
         return input
 
     def compute_transformation(self, input: torch.Tensor, params: Dict[str, torch.Tensor]) -> torch.Tensor:
-<<<<<<< HEAD
-        return F.compute_crop_transformation(input, params, self.flags)
-
-    def apply_transform(self, input: torch.Tensor, params: Dict[str, torch.Tensor]) -> torch.Tensor:
+        transform: torch.Tensor = get_perspective_transform(
+            params['src'].to(input), params['dst'].to(input))
+        return transform
+
+    def apply_transform(
+        self, input: torch.Tensor, params: Dict[str, torch.Tensor], transform: Optional[torch.Tensor] = None
+    ) -> torch.Tensor:
         if self.cropping_mode == 'resample':  # uses bilinear interpolation to crop
-            return F.apply_crop(input, params, self.flags)
+            transform = cast(torch.Tensor, transform)
+            return crop_by_transform_mat(
+                input, transform, self.size, mode=self.resample.name.lower(),
+                padding_mode='zeros', align_corners=self.align_corners)
         elif self.cropping_mode == 'slice':   # uses advanced slicing to crop
             B, C, _, _ = input.shape
             out = torch.empty(B, C, *self.size, device=input.device, dtype=input.dtype)
@@ -957,19 +940,6 @@
             return out
         else:
             raise NotImplementedError(f"Not supported type: {self.flags['mode']}.")
-=======
-        transform: torch.Tensor = get_perspective_transform(
-            params['src'].to(input), params['dst'].to(input))
-        return transform
-
-    def apply_transform(
-        self, input: torch.Tensor, params: Dict[str, torch.Tensor], transform: Optional[torch.Tensor] = None
-    ) -> torch.Tensor:
-        transform = cast(torch.Tensor, transform)
-        return crop_by_transform_mat(
-            input, transform, self.size, mode=self.resample.name.lower(),
-            padding_mode='zeros', align_corners=self.align_corners)
->>>>>>> 9e0facf3
 
     def forward(self, input: Union[torch.Tensor, Tuple[torch.Tensor, torch.Tensor]],
                 params: Optional[Dict[str, torch.Tensor]] = None, return_transform: Optional[bool] = None
@@ -1083,10 +1053,14 @@
         transform = transform.expand(input.shape[0], -1, -1)
         return transform
 
-<<<<<<< HEAD
-    def apply_transform(self, input: torch.Tensor, params: Dict[str, torch.Tensor]) -> torch.Tensor:
+    def apply_transform(
+        self, input: torch.Tensor, params: Dict[str, torch.Tensor], transform: Optional[torch.Tensor] = None
+    ) -> torch.Tensor:
         if self.cropping_mode == 'resample':  # uses bilinear interpolation to crop
-            return F.apply_crop(input, params, self.flags)
+            transform = cast(torch.Tensor, transform)
+            return crop_by_transform_mat(
+                input, transform, self.size, mode=self.resample.name.lower(),
+                padding_mode='zeros', align_corners=self.align_corners)
         elif self.cropping_mode == 'slice':   # uses advanced slicing to crop
             B, C, _, _ = input.shape
             out = torch.empty(B, C, *self.size, device=input.device, dtype=input.dtype)
@@ -1102,15 +1076,6 @@
             return out
         else:
             raise NotImplementedError(f"Not supported type: {self.cropping_mode}.")
-=======
-    def apply_transform(
-        self, input: torch.Tensor, params: Dict[str, torch.Tensor], transform: Optional[torch.Tensor] = None
-    ) -> torch.Tensor:
-        transform = cast(torch.Tensor, transform)
-        return crop_by_transform_mat(
-            input, transform, self.size,
-            mode=self.resample.name.lower(), padding_mode='zeros', align_corners=self.align_corners)
->>>>>>> 9e0facf3
 
 
 class Normalize(AugmentationBase2D):
