from typing import Callable, Tuple, Union, List, Optional, Dict, cast

import torch
import torch.nn as nn
from torch.nn.functional import pad

from . import functional as F
from . import param_gen as pg


TupleFloat = Tuple[float, float]
UnionFloat = Union[float, TupleFloat]
UnionType = Union[torch.Tensor, Tuple[torch.Tensor, torch.Tensor]]
FloatUnionType = Union[torch.Tensor, float, Tuple[float, float], List[float]]
BoarderUnionType = Union[int, Tuple[int, int], Tuple[int, int, int, int]]


class AugmentationBase(nn.Module):
    def __init__(self, apply_fcn: Callable, return_transform: bool = False) -> None:
        super(AugmentationBase, self).__init__()
        self.return_transform = return_transform
        self._apply_fcn: Callable = apply_fcn

    def infer_batch_size(self, input) -> int:
        if isinstance(input, tuple):
            batch_size = input[0].shape[0] if len(input[0].shape) == 4 else 1
        else:
            batch_size = input.shape[0] if len(input.shape) == 4 else 1
        return batch_size

    def infer_image_shape(self, input: UnionType) -> Tuple[int, int]:
        if isinstance(input, tuple):
            data, _ = cast(Tuple, input)
        else:
            data = cast(torch.Tensor, input)
        return data.shape[-2:]

    def forward(self, input: UnionType, params: Optional[Dict[str, torch.Tensor]] = None) -> UnionType:  # type: ignore
        if isinstance(input, tuple):

            inp: torch.Tensor = input[0]
            prev_trans: torch.Tensor = input[1]

            if self.return_transform:

                out = self._apply_fcn(inp, params, return_transform=True)
                img: torch.Tensor = out[0]
                trans_mat: torch.Tensor = out[1]

                return img, prev_trans @ trans_mat

            # https://mypy.readthedocs.io/en/latest/casts.html cast the return type to please mypy gods
            img = cast(torch.Tensor, self._apply_fcn(inp, params, return_transform=False))

            # Transform image but pass along the previous transformation
            return img, prev_trans

        return self._apply_fcn(input, params, return_transform=self.return_transform)


class RandomHorizontalFlip(AugmentationBase):

    r"""Horizontally flip a tensor image or a batch of tensor images randomly with a given probability.
    Input should be a tensor of shape (C, H, W) or a batch of tensors :math:`(*, C, H, W)`.
    If Input is a tuple it is assumed that the first element contains the aforementioned tensors and the second,
    the corresponding transformation matrix that has been applied to them. In this case the module
    will Horizontally flip the tensors and concatenate the corresponding transformation matrix to the
    previous one. This is especially useful when using this functionality as part of an ``nn.Sequential`` module.

    Args:
        p (float): probability of the image being flipped. Default value is 0.5
        return_transform (bool): if ``True`` return the matrix describing the transformation applied to each
                                      input tensor. If ``False`` and the input is a tuple the applied transformation
                                      wont be concatenated

    Examples:
        >>> input = torch.tensor([[[[0., 0., 0.],
                                    [0., 0., 0.],
                                    [0., 1., 1.]]]])
        >>> seq = nn.Sequential(kornia.augmentation.RandomHorizontalFlip(p=1.0, return_transform=True),
                                kornia.augmentation.RandomHorizontalFlip(p=1.0, return_transform=True)
                               )
        >>> seq(input)
        (tensor([[0., 0., 0.],
                 [0., 0., 0.],
                 [0., 1., 1.]]),
        tensor([[[1., 0., 0.],
                 [0., 1., 0.],
                 [0., 0., 1.]]]))

    """

    def __init__(self, p: float = 0.5, return_transform: bool = False) -> None:
        super(RandomHorizontalFlip, self).__init__(F._apply_hflip, return_transform)
        self.p: float = p
        self._params: Dict[str, torch.Tensor] = {}

    def set_params(self, batch_size: int, p: float):
        self._params = pg._random_prob_gen(batch_size, p)

    def forward(self, input: UnionType, params: Optional[Dict[str, torch.Tensor]] = None) -> UnionType:  # type: ignore
        if params is None:
            batch_size = self.infer_batch_size(input)
            self.set_params(batch_size, self.p)
        return super().forward(input, self._params)


class RandomVerticalFlip(AugmentationBase):

    r"""Vertically flip a tensor image or a batch of tensor images randomly with a given probability.
    Input should be a tensor of shape (C, H, W) or a batch of tensors :math:`(*, C, H, W)`.
    If Input is a tuple it is assumed that the first element contains the aforementioned tensors and the second,
    the corresponding transformation matrix that has been applied to them. In this case the module
    will Vertically flip the tensors and concatenate the corresponding transformation matrix to the
    previous one. This is especially useful when using this functionality as part of an ``nn.Sequential`` module.

    Args:
        p (float): probability of the image being flipped. Default value is 0.5
        return_transform (bool): if ``True`` return the matrix describing the transformation applied to each
                                      input tensor. If ``False`` and the input is a tuple the applied transformation
                                      wont be concatenated

    Examples:
        >>> input = torch.tensor([[[[0., 0., 0.],
                                    [0., 0., 0.],
                                    [0., 1., 1.]]]])
        >>> seq = nn.Sequential(kornia.augmentation.RandomVerticalFlip(p=1.0, return_transform=True))
        >>> seq(input)
        (tensor([[0., 1., 1.],
                 [0., 0., 0.],
                 [0., 0., 0.]]),
        tensor([[[1., 0., 0.],
                 [0., -1., 3.],
                 [0., 0., 1.]]]))

    """

    def __init__(self, p: float = 0.5, return_transform: bool = False) -> None:
        super(RandomVerticalFlip, self).__init__(F._apply_vflip, return_transform)
        self.p: float = p
        self._params: Dict[str, torch.Tensor] = {}

    def set_params(self, batch_size: int, p: float):
        self._params = pg._random_prob_gen(batch_size, p)

    def forward(self, input: UnionType, params: Optional[Dict[str, torch.Tensor]] = None) -> UnionType:  # type: ignore
        if params is None:
            batch_size = self.infer_batch_size(input)
            self.set_params(batch_size, self.p)
        return super().forward(input, self._params)


class ColorJitter(AugmentationBase):

    r"""Change the brightness, contrast, saturation and hue randomly given tensor image or a batch of tensor images.

    Input should be a tensor of shape (C, H, W) or a batch of tensors :math:`(*, C, H, W)`.

    Args:
        brightness (float or tuple): Default value is 0
        contrast (float or tuple): Default value is 0
        saturation (float or tuple): Default value is 0
        hue (float or tuple): Default value is 0
        return_transform (bool): if ``True`` return the matrix describing the transformation applied to each
                                      input tensor. If ``False`` and the input is a tuple the applied transformation
                                      wont be concatenated
    """

    def __init__(self, brightness: FloatUnionType = 0., contrast: FloatUnionType = 0.,
                 saturation: FloatUnionType = 0., hue: FloatUnionType = 0., return_transform: bool = False) -> None:
        super(ColorJitter, self).__init__(F._apply_color_jitter, return_transform)
        self.brightness: FloatUnionType = brightness
        self.contrast: FloatUnionType = contrast
        self.saturation: FloatUnionType = saturation
        self.hue: FloatUnionType = hue
        self.return_transform: bool = return_transform
        self._params: Dict[str, torch.Tensor] = {}

    def __repr__(self) -> str:
        repr = f"(brightness={self.brightness}, contrast={self.contrast}, saturation={self.saturation},\
            hue={self.hue}, return_transform={self.return_transform})"
        return self.__class__.__name__ + repr

    def set_params(self, batch_size: int, brightness: FloatUnionType = 0., contrast: FloatUnionType = 0.,
                   saturation: FloatUnionType = 0., hue: FloatUnionType = 0.):
        self._params = pg._random_color_jitter_gen(batch_size, brightness, contrast, saturation, hue)

    def forward(self, input: UnionType, params: Optional[Dict[str, torch.Tensor]] = None) -> UnionType:  # type: ignore
        if params is None:
            batch_size = self.infer_batch_size(input)
            self.set_params(batch_size, self.brightness, self.contrast, self.saturation, self.hue)
        return super().forward(input, self._params)


class RandomGrayscale(AugmentationBase):
    r"""Random Grayscale transformation according to a probability p value

    Args:
        p (float): probability of the image to be transformed to grayscale. Default value is 0.5
        return_transform (bool): if ``True`` return the matrix describing the transformation applied to each
                                      input tensor. If ``False`` and the input is a tuple the applied transformation
                                      wont be concatenated
    """

    def __init__(self, p: float = 0.5, return_transform: bool = False) -> None:
        super(RandomGrayscale, self).__init__(F._apply_grayscale, return_transform)
        self.p = p
        self._params: Dict[str, torch.Tensor] = {}

    def __repr__(self) -> str:
        repr = f"(p={self.p}, return_transform={self.return_transform})"
        return self.__class__.__name__ + repr

    def set_params(self, batch_size: int, p: float = .5):
        self._params = pg._random_prob_gen(batch_size, p)

    def forward(self, input: UnionType, params: Optional[Dict[str, torch.Tensor]] = None) -> UnionType:  # type: ignore
        if params is None:
            batch_size = self.infer_batch_size(input)
            self.set_params(batch_size, self.p)
        return super().forward(input, self._params)


class RandomRectangleErasing(nn.Module):
    r"""
    Erases a random selected rectangle for each image in the batch, putting the value to zero.
    The rectangle will have an area equal to the original image area multiplied by a value uniformly
    sampled between the range [erase_scale_range[0], erase_scale_range[1]) and an aspect ratio sampled
    between [aspect_ratio_range[0], aspect_ratio_range[1])

    Args:
        erase_scale_range (Tuple[float, float]): range of proportion of erased area against input image.
        aspect_ratio_range (Tuple[float, float]): range of aspect ratio of erased area.

    Examples:
        >>> inputs = torch.ones(1, 1, 3, 3)
        >>> rec_er = kornia.augmentation.RandomRectangleErasing((.4, .8), (.3, 1/.3))
        >>> rec_er(inputs)
        tensor([[[[1., 0., 0.],
                  [1., 0., 0.],
                  [1., 0., 0.]]]])
    """

    def __init__(
            self, erase_scale_range: Tuple[float, float], aspect_ratio_range: Tuple[float, float]
    ) -> None:
        super(RandomRectangleErasing, self).__init__()
        self.erase_scale_range: Tuple[float, float] = erase_scale_range
        self.aspect_ratio_range: Tuple[float, float] = aspect_ratio_range

    def forward(self, images: torch.Tensor) -> torch.Tensor:  # type: ignore
        return F.random_rectangle_erase(
            images,
            self.erase_scale_range,
            self.aspect_ratio_range
        )


class RandomPerspective(AugmentationBase):
    r"""Performs Perspective transformation of the given torch.Tensor randomly with a given probability.

    Args:
        p (float): probability of the image being perspectively transformed. Default value is 0.5
        distortion_scale(float): it controls the degree of distortion and ranges from 0 to 1. Default value is 0.5.
        return_transform (bool): if ``True`` return the matrix describing the transformation
        applied to each. Default: False.
        input tensor.
    """

    def __init__(self, distortion_scale: float = 0.5, p: float = 0.5, return_transform: bool = False) -> None:
        super(RandomPerspective, self).__init__(F._apply_perspective, return_transform)
        self.p: float = p
        self.distortion_scale: float = distortion_scale
        self.return_transform: bool = return_transform
        self._params: Dict[str, torch.Tensor] = {}

    def __repr__(self) -> str:
        repr = f"(distortion_scale={self.distortion_scale}, p={self.p}, return_transform={self.return_transform})"
        return self.__class__.__name__ + repr

    def set_params(self, batch_size: int, height: int, width: int, p: float,
                   distortion_scale: float):
        self._params = pg._random_perspective_gen(batch_size, height, width, p, distortion_scale)

    def forward(self, input: UnionType, params: Optional[Dict[str, torch.Tensor]] = None) -> UnionType:  # type: ignore
        if params is None:
            height, width = self.infer_image_shape(input)
            batch_size: int = self.infer_batch_size(input)
            self.set_params(batch_size, height, width, self.p, self.distortion_scale)
        return super().forward(input, self._params)


class RandomAffine(AugmentationBase):
    r"""Random affine transformation of the image keeping center invariant.

        Args:
            degrees (float or tuple): Range of degrees to select from.
                If degrees is a number instead of sequence like (min, max), the range of degrees
                will be (-degrees, +degrees). Set to 0 to deactivate rotations.
            translate (tuple, optional): tuple of maximum absolute fraction for horizontal
                and vertical translations. For example translate=(a, b), then horizontal shift
                is randomly sampled in the range -img_width * a < dx < img_width * a and vertical shift is
                randomly sampled in the range -img_height * b < dy < img_height * b. Will not translate by default.
            scale (tuple, optional): scaling factor interval, e.g (a, b), then scale is
                randomly sampled from the range a <= scale <= b. Will keep original scale by default.
            shear (sequence or float, optional): Range of degrees to select from.
                If shear is a number, a shear parallel to the x axis in the range (-shear, +shear)
                will be apllied. Else if shear is a tuple or list of 2 values a shear parallel to the x axis in the
                range (shear[0], shear[1]) will be applied. Else if shear is a tuple or list of 4 values,
                a x-axis shear in (shear[0], shear[1]) and y-axis shear in (shear[2], shear[3]) will be applied.
                Will not apply shear by default
            return_transform (bool): if ``True`` return the matrix describing the transformation
                applied to each. Default: False.

    Examples:
        >>> input = torch.rand(2, 3, 224, 224)
        >>> my_fcn = kornia.augmentation.RandomAffine((-15., 20.), return_transform=True)
        >>> out, transform = my_fcn(input)  # 2x3x224x224 / 2x3x3
    """

    def __init__(self,
                 degrees: UnionFloat,
                 translate: Optional[TupleFloat] = None,
                 scale: Optional[TupleFloat] = None,
                 shear: Optional[UnionFloat] = None,
                 return_transform: bool = False) -> None:
        super(RandomAffine, self).__init__(F._apply_affine, return_transform)
        self.degrees = degrees
        self.translate = translate
        self.scale = scale
        self.shear = shear
        self.return_transform = return_transform
        self._params: Dict[str, torch.Tensor] = {}

    def set_params(self, batch_size: int,
                   height: int,
                   width: int,
                   degrees: UnionFloat,
                   translate: Optional[TupleFloat] = None,
                   scale: Optional[TupleFloat] = None,
                   shear: Optional[UnionFloat] = None):
        self._params = pg._random_affine_gen(batch_size, height, width, degrees, translate, scale, shear)

    def forward(self, input: UnionType, params: Optional[Dict[str, torch.Tensor]] = None) -> UnionType:  # type: ignore
        if params is None:
            height, width = self.infer_image_shape(input)
            batch_size: int = self.infer_batch_size(input)
            self.set_params(batch_size, height, width, self.degrees, self.translate, self.scale, self.shear)
        return super().forward(input, self._params)


class CenterCrop(AugmentationBase):
    r"""Crops the given torch.Tensor at the center.
    Args:
        size (sequence or int): Desired output size of the crop. If size is an
            int instead of sequence like (h, w), a square crop (size, size) is
            made.
    """

    def __init__(self, size: Union[int, Tuple[int, int]], return_transform: bool = False) -> None:
        super(CenterCrop, self).__init__(F._apply_center_crop, return_transform)
        self.size = size
        self.return_transform = return_transform

    @staticmethod
    def get_params(size: Union[int, Tuple[int, int]]) -> Dict[str, torch.Tensor]:
        if isinstance(size, tuple):
            size_param = torch.tensor([size[0], size[1]])
        elif isinstance(size, int):
            size_param = torch.tensor([size, size])
        else:
            raise Exception(f"Invalid size type. Expected (int, tuple(int, int). "
                            f"Got: {type(size)}.")
        return dict(size=size_param)

    def forward(self, input: UnionType, params: Optional[Dict[str, torch.Tensor]] = None) -> UnionType:  # type: ignore
        if params is None:
            params = self.get_params(self.size)
        return super().forward(input, params)


class RandomRotation(AugmentationBase):

    r"""Rotate a tensor image or a batch of tensor images a random amount of degrees.
    Input should be a tensor of shape (C, H, W) or a batch of tensors :math:`(*, C, H, W)`.
    If Input is a tuple it is assumed that the first element contains the aforementioned tensors and the second,
    the corresponding transformation matrix that has been applied to them. In this case the module
    will rotate the tensors and concatenate the corresponding transformation matrix to the
    previous one. This is especially useful when using this functionality as part of an ``nn.Sequential`` module.

    Args:
        degrees (sequence or float or tensor): range of degrees to select from. If degrees is a number the
        range of degrees to select from will be (-degrees, +degrees)
        return_transform (bool): if ``True`` return the matrix describing the transformation applied to each
                                      input tensor. If ``False`` and the input is a tuple the applied transformation
                                      wont be concatenated

    Examples:
    >>> input = torch.tensor([[[[10., 0., 0.],
                                [0., 4.5, 4.],
                                [0., 1., 1.]]]])
    >>> seq = nn.Sequential(kornia.augmentation.RandomRotation(degrees=90.0, return_transform=True))
    >>> seq(input)
    (tensor([[[0.0000e+00, 8.8409e-02, 9.8243e+00],
              [9.9131e-01, 4.5000e+00, 1.7524e-04],
              [9.9121e-01, 3.9735e+00, 3.5140e-02]]]),
    tensor([[[ 0.0088, -1.0000,  1.9911],
             [ 1.0000,  0.0088, -0.0088],
             [ 0.0000,  0.0000,  1.0000]]]))
    """

    def __init__(self, degrees: FloatUnionType = 45.0, return_transform: bool = False) -> None:
        super(RandomRotation, self).__init__(F._apply_rotation, return_transform)
        self.degrees = degrees

    def __repr__(self) -> str:
        repr = f"(degrees={self.degrees}, return_transform={self.return_transform})"
        return self.__class__.__name__ + repr

    @staticmethod
    def get_params(batch_size: int, degrees: FloatUnionType):
        return pg._random_rotation_gen(batch_size, degrees)

    def forward(self, input: UnionType, params: Optional[Dict[str, torch.Tensor]] = None) -> UnionType:  # type: ignore

        if params is None:
            height, width = self.infer_image_shape(input)
            batch_size: int = self.infer_batch_size(input)
<<<<<<< HEAD
            params = RandomRotation.get_params(batch_size, self.degrees)
        return super().forward(input, params)
=======
            self.set_params(batch_size, self.degrees)
        return super().forward(input, self._params)
>>>>>>> 0fce6364


class RandomCrop(AugmentationBase):
    r"""Random Crop on given size.
    Args:
        size (tuple): Desired output size of the crop, like (h, w).
        padding (int or sequence, optional): Optional padding on each border
            of the image. Default is None, i.e no padding. If a sequence of length
            4 is provided, it is used to pad left, top, right, bottom borders
            respectively. If a sequence of length 2 is provided, it is used to
            pad left/right, top/bottom borders, respectively.
        pad_if_needed (boolean): It will pad the image if smaller than the
            desired size to avoid raising an exception. Since cropping is done
            after padding, the padding seems to be done at a random offset.
        fill: Pixel fill value for constant fill. Default is 0. If a tuple of
            length 3, it is used to fill R, G, B channels respectively.
            This value is only used when the padding_mode is constant
        padding_mode: Type of padding. Should be: constant, edge, reflect or symmetric. Default is constant.
        return_transform (bool): if ``True`` return the matrix describing the transformation applied to each
                                      input tensor. If ``False`` and the input is a tuple the applied transformation
                                      wont be concatenated
    """

    def __init__(self, size: Tuple[int, int], padding: Optional[BoarderUnionType] = None,
                 pad_if_needed: Optional[bool] = False, fill: int = 0, padding_mode='constant',
                 return_transform: bool = False) -> None:
        super(RandomCrop, self).__init__(F._apply_crop, return_transform)
        self.size = size
        self.padding = padding
        self.pad_if_needed = pad_if_needed
        self.fill = fill
        self.padding_mode = padding_mode

    def __repr__(self) -> str:
        repr = f"RandomCrop(crop_size={self.size}, padding={self.padding}, fill={self.fill},\
            pad_if_needed={self.pad_if_needed}, return_transform={self.return_transform})"
        return self.__class__.__name__ + repr

    @staticmethod
    def get_params(batch_size: int, input_size: Tuple[int, int], size: Tuple[int, int]) -> Dict[str, torch.Tensor]:
        return pg._random_crop_gen(batch_size, input_size, size)

    def precrop_padding(self, input: torch.Tensor) -> torch.Tensor:

        if self.padding is not None:
            if isinstance(self.padding, int):
                padding = [self.padding, self.padding, self.padding, self.padding]
            elif isinstance(self.padding, tuple) and len(self.padding) == 2:
                padding = [self.padding[1], self.padding[1], self.padding[0], self.padding[0]]
            elif isinstance(self.padding, tuple) and len(self.padding) == 4:
                padding = [self.padding[3], self.padding[2], self.padding[1], self.padding[0]]  # type:ignore
            input = pad(input, padding, value=self.fill, mode=self.padding_mode)

        if self.pad_if_needed and input.shape[-2] < self.size[0]:
            padding = [0, 0, (self.size[0] - input.shape[-2]), self.size[0] - input.shape[-2]]
            input = pad(input, padding, value=self.fill, mode=self.padding_mode)

        if self.pad_if_needed and input.shape[-1] < self.size[1]:
            padding = [self.size[1] - input.shape[-1], self.size[1] - input.shape[-1], 0, 0]
            input = pad(input, padding, value=self.fill, mode=self.padding_mode)

        return input

    def forward(self, input: UnionType, params: Optional[Dict[str, torch.Tensor]] = None) -> UnionType:  # type: ignore
        if isinstance(input, tuple):
            input = (self.precrop_padding(input[0]), self.precrop_padding(input[1]))
            batch_shape = input[0].shape
        else:
            input = self.precrop_padding(input)
            batch_shape = input.shape
        if params is None:
            batch_size = self.infer_batch_size(input)
            params = RandomCrop.get_params(batch_size, (batch_shape[-2], batch_shape[-1]), self.size)
        return super().forward(input, params)


class RandomResizedCrop(AugmentationBase):
    r"""Random Crop on given size and resizing the cropped patch to another.
    Args:
        size (Tuple[int, int]): expected output size of each edge
        scale: range of size of the origin size cropped
        ratio: range of aspect ratio of the origin aspect ratio cropped
        interpolation: Default: PIL.Image.BILINEAR
        return_transform (bool): if ``True`` return the matrix describing the transformation applied to each
                                      input tensor. If ``False`` and the input is a tuple the applied transformation
                                      wont be concatenated
    """

    def __init__(self, size: Tuple[int, int], scale=(1.0, 1.0), ratio=(1.0, 1.0),
                 interpolation=None, return_transform: bool = False) -> None:
        super(RandomResizedCrop, self).__init__(F._apply_crop, return_transform)
        self.size = size
        self.scale = scale
        self.ratio = ratio
        self.interpolation = interpolation
        if interpolation is not None:
            raise ValueError("Interpolation has not been implemented. Please set to None")

    def __repr__(self) -> str:
        repr = f"RandomResizedCrop(size={self.size}, resize_to={self.scale}, resize_to={self.ratio}\
            , return_transform={self.return_transform})"
        return self.__class__.__name__ + repr

    @staticmethod
    def get_params(batch_size: int, input_size: Tuple[int, int], size: Tuple[int, int],
                   scale: Tuple[float, float] = (0.08, 1.0), ratio: Tuple[float, float] = (3. / 4., 4. / 3.)
                   ) -> Dict[str, torch.Tensor]:
        target_size = pg._random_crop_size_gen(size, scale, ratio)
        # TODO: scale and aspect ratio were fixed for one batch for now. Need to be separated.
        return pg._random_crop_gen(batch_size, input_size,
                                   (target_size[0].data.item(), target_size[1].data.item()), resize_to=size)

    def forward(self, input: UnionType, params: Optional[Dict[str, torch.Tensor]] = None) -> UnionType:  # type: ignore
        if params is None:
            batch_size = self.infer_batch_size(input)
            if isinstance(input, tuple):
                batch_shape = input[0].shape
            else:
                batch_shape = input.shape
            params = RandomResizedCrop.get_params(
                batch_size, (batch_shape[-2], batch_shape[-1]), self.size, self.scale, self.ratio)
        return super().forward(input, params)<|MERGE_RESOLUTION|>--- conflicted
+++ resolved
@@ -418,7 +418,7 @@
         return self.__class__.__name__ + repr
 
     @staticmethod
-    def get_params(batch_size: int, degrees: FloatUnionType):
+    def get_params( batch_size: int, degrees: FloatUnionType):
         return pg._random_rotation_gen(batch_size, degrees)
 
     def forward(self, input: UnionType, params: Optional[Dict[str, torch.Tensor]] = None) -> UnionType:  # type: ignore
@@ -426,13 +426,8 @@
         if params is None:
             height, width = self.infer_image_shape(input)
             batch_size: int = self.infer_batch_size(input)
-<<<<<<< HEAD
             params = RandomRotation.get_params(batch_size, self.degrees)
         return super().forward(input, params)
-=======
-            self.set_params(batch_size, self.degrees)
-        return super().forward(input, self._params)
->>>>>>> 0fce6364
 
 
 class RandomCrop(AugmentationBase):
