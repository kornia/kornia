from typing import Callable, Tuple, Union, List, Optional, Dict, cast

import torch
from torch.nn.functional import pad

from kornia.constants import Resample, BorderType
from .base import AugmentationBase3D
from . import functional as F
from . import random_generator as rg
from .utils import (
    _tuple_range_reader,
    _singular_range_check
)


class RandomHorizontalFlip3D(AugmentationBase3D):
<<<<<<< HEAD
    r"""Horizontally flip a tensor image or a batch of tensor images randomly with a given probability.
=======
    r"""Applies a random horizontal flip to a 3D image tensor with a given probability.
>>>>>>> 4d0b4f33

    Input should be a tensor of shape :math:`(C, D, H, W)` or a batch of tensors :math:`(*, C, D, H, W)`.
    If Input is a tuple it is assumed that the first element contains the aforementioned tensors and the second,
    the corresponding transformation matrix that has been applied to them. In this case the module
    will Horizontally flip the tensors and concatenate the corresponding transformation matrix to the
    previous one. This is especially useful when using this functionality as part of an ``nn.Sequential`` module.

    Args:
        p (float): probability of the image being flipped. Default value is 0.5.
        return_transform (bool): if ``True`` return the matrix describing the transformation applied to each
                                      input tensor. If ``False`` and the input is a tuple the applied transformation
                                      wont be concatenated.
        same_on_batch (bool): apply the same transformation across the batch. Default: False.

    Examples:
        >>> x = torch.eye(3).repeat(3, 1, 1)
        >>> seq = RandomHorizontalFlip3D(p=1.0, return_transform=True)
        >>> seq(x)
        (tensor([[[[[0., 0., 1.],
                   [0., 1., 0.],
                   [1., 0., 0.]],
        <BLANKLINE>
                  [[0., 0., 1.],
                   [0., 1., 0.],
                   [1., 0., 0.]],
        <BLANKLINE>
                  [[0., 0., 1.],
                   [0., 1., 0.],
                   [1., 0., 0.]]]]]), tensor([[[-1.,  0.,  0.,  2.],
                 [ 0.,  1.,  0.,  0.],
                 [ 0.,  0.,  1.,  0.],
                 [ 0.,  0.,  0.,  1.]]]))

    """

    def __init__(self, return_transform: bool = False, same_on_batch: bool = False, p: float = 0.5) -> None:
        super(RandomHorizontalFlip3D, self).__init__(
            p=p, return_transform=return_transform, same_on_batch=same_on_batch)

    def generate_parameters(self, batch_shape: torch.Size) -> Dict[str, torch.Tensor]:
        return dict()

    def compute_transformation(self, input: torch.Tensor, params: Dict[str, torch.Tensor]) -> torch.Tensor:
        return F.compute_hflip_transformation3d(input)

    def apply_transform(self, input: torch.Tensor, params: Dict[str, torch.Tensor]) -> torch.Tensor:
        return F.apply_hflip3d(input)


class RandomVerticalFlip3D(AugmentationBase3D):
<<<<<<< HEAD
    r"""Vertically flip a tensor image or a batch of tensor images randomly with a given probability.
=======
    r"""Applies a random vertical flip to a 3D image tensor with a given probability.
>>>>>>> 4d0b4f33

    Input should be a tensor of shape :math:`(C, D, H, W)` or a batch of tensors :math:`(*, C, D, H, W)`.
    If Input is a tuple it is assumed that the first element contains the aforementioned tensors and the second,
    the corresponding transformation matrix that has been applied to them. In this case the module
    will Vertically flip the tensors and concatenate the corresponding transformation matrix to the
    previous one. This is especially useful when using this functionality as part of an ``nn.Sequential`` module.

    Args:
        p (float): probability of the image being flipped. Default value is 0.5.
        return_transform (bool): if ``True`` return the matrix describing the transformation applied to each
                                      input tensor. If ``False`` and the input is a tuple the applied transformation
                                      wont be concatenated.
        same_on_batch (bool): apply the same transformation across the batch. Default: False.

    Examples:
        >>> x = torch.eye(3).repeat(3, 1, 1)
        >>> seq = RandomVerticalFlip3D(p=1.0, return_transform=True)
        >>> seq(x)
        (tensor([[[[[0., 0., 1.],
                   [0., 1., 0.],
                   [1., 0., 0.]],
        <BLANKLINE>
                  [[0., 0., 1.],
                   [0., 1., 0.],
                   [1., 0., 0.]],
        <BLANKLINE>
                  [[0., 0., 1.],
                   [0., 1., 0.],
                   [1., 0., 0.]]]]]), tensor([[[ 1.,  0.,  0.,  0.],
                 [ 0., -1.,  0.,  2.],
                 [ 0.,  0.,  1.,  0.],
                 [ 0.,  0.,  0.,  1.]]]))
    """

    def __init__(self, return_transform: bool = False, same_on_batch: bool = False, p: float = 0.5) -> None:
        super(RandomVerticalFlip3D, self).__init__(
            p=p, return_transform=return_transform, same_on_batch=same_on_batch)

    def generate_parameters(self, batch_shape: torch.Size) -> Dict[str, torch.Tensor]:
        return dict()

    def compute_transformation(self, input: torch.Tensor, params: Dict[str, torch.Tensor]) -> torch.Tensor:
        return F.compute_vflip_transformation3d(input)

    def apply_transform(self, input: torch.Tensor, params: Dict[str, torch.Tensor]) -> torch.Tensor:
        return F.apply_vflip3d(input)


class RandomDepthicalFlip3D(AugmentationBase3D):
<<<<<<< HEAD
    r"""Depthically flip a tensor image or a batch of tensor images randomly with a given probability.
=======
    r"""Applies a random flip along the depth axis of a 3D image tensor with a given probability.
>>>>>>> 4d0b4f33

    Input should be a tensor of shape :math:`(C, D, H, W)` or a batch of tensors :math:`(*, C, D, H, W)`.
    If Input is a tuple it is assumed that the first element contains the aforementioned tensors and the second,
    the corresponding transformation matrix that has been applied to them. In this case the module
    will Depthically flip the tensors and concatenate the corresponding transformation matrix to the
    previous one. This is especially useful when using this functionality as part of an ``nn.Sequential`` module.

    Args:
        p (float): probability of the image being flipped. Default value is 0.5.
        return_transform (bool): if ``True`` return the matrix describing the transformation applied to each
                                      input tensor. If ``False`` and the input is a tuple the applied transformation
                                      wont be concatenated.
        same_on_batch (bool): apply the same transformation across the batch. Default: False.

    Examples:
        >>> x = torch.eye(3).repeat(3, 1, 1)
        >>> seq = RandomDepthicalFlip3D(p=1.0, return_transform=True)
        >>> seq(x)
        (tensor([[[[[1., 0., 0.],
                   [0., 1., 0.],
                   [0., 0., 1.]],
        <BLANKLINE>
                  [[1., 0., 0.],
                   [0., 1., 0.],
                   [0., 0., 1.]],
        <BLANKLINE>
                  [[1., 0., 0.],
                   [0., 1., 0.],
                   [0., 0., 1.]]]]]), tensor([[[ 1.,  0.,  0.,  0.],
                 [ 0.,  1.,  0.,  0.],
                 [ 0.,  0., -1.,  2.],
                 [ 0.,  0.,  0.,  1.]]]))

    """

    def __init__(self, return_transform: bool = False, same_on_batch: bool = False, p: float = 0.5) -> None:
        super(RandomDepthicalFlip3D, self).__init__(
            p=p, return_transform=return_transform, same_on_batch=same_on_batch)

    def generate_parameters(self, batch_shape: torch.Size) -> Dict[str, torch.Tensor]:
        return dict()

    def compute_transformation(self, input: torch.Tensor, params: Dict[str, torch.Tensor]) -> torch.Tensor:
        return F.compute_dflip_transformation3d(input)

    def apply_transform(self, input: torch.Tensor, params: Dict[str, torch.Tensor]) -> torch.Tensor:
        return F.apply_dflip3d(input)


class RandomAffine3D(AugmentationBase3D):
    r"""Applies a 3D affine transformation to a 3D image tensor with a given probability.

    The transformation is computed so that the center is kept invariant.

    Args:
        degrees (float or tuple or list): Range of yaw (x-axis), pitch (y-axis), roll (z-axis) to select from.
            If degrees is a number, then yaw, pitch, roll will be generated from the range of (-degrees, +degrees).
            If degrees is a tuple of (min, max), then yaw, pitch, roll will be generated from the range of (min, max).
            If degrees is a list of floats [a, b, c], then yaw, pitch, roll will be generated from (-a, a), (-b, b)
            and (-c, c).
            If degrees is a list of tuple ((a, b), (m, n), (x, y)), then yaw, pitch, roll will be generated from
            (a, b), (m, n) and (x, y).
            Set to 0 to deactivate rotations.
        translate (tuple, optional): tuple of maximum absolute fraction for horizontal, vertical and
        depthical translations (dx,dy,dz). For example translate=(a, b, c), then
            horizontal shift will be randomly sampled in the range -img_width * a < dx < img_width * a
            vertical shift will be randomly sampled in the range -img_height * b < dy < img_height * b.
            depthical shift will be randomly sampled in the range -img_depth * c < dz < img_depth * c.
            Will not translate by default.
        scale (tuple, optional): scaling factor interval.
            If (a, b) represents isotropic scaling, the scale is randomly sampled from the range a <= scale <= b.
            If ((a, b), (c, d), (e, f)), the scale is randomly sampled from the range a <= scale_x <= b,
            c <= scale_y <= d, e <= scale_z <= f. Will keep original scale by default.
        shear (sequence or float, optional): Range of degrees to select from.
            If shear is a number, a shear to the 6 facets in the range (-shear, +shear) will be apllied.
            If shear is a tuple of 2 values, a shear to the 6 facets in the range (shear[0], shear[1]) will be applied.
            If shear is a tuple of 6 values, a shear to the i-th facet in the range (-shear[i], shear[i])
            will be applied.
            If shear is a tuple of 6 tuples, a shear to the i-th facet in the range (-shear[i, 0], shear[i, 1])
            will be applied.
        resample (int, str or kornia.Resample): Default: Resample.BILINEAR.
        return_transform (bool): if ``True`` return the matrix describing the transformation
            applied to each. Default: False.
        same_on_batch (bool): apply the same transformation across the batch. Default: False.
        align_corners(bool): interpolation flag. Default: False.

    Examples:
        >>> rng = torch.manual_seed(0)
        >>> input = torch.rand(1, 1, 3, 3, 3)
        >>> aug = RandomAffine3D((15., 20., 20.), p=1., return_transform=True)
        >>> aug(input)
        (tensor([[[[[0.4503, 0.4763, 0.1680],
                   [0.2029, 0.4267, 0.3515],
                   [0.3195, 0.5436, 0.3706]],
        <BLANKLINE>
                  [[0.5255, 0.3508, 0.4858],
                   [0.0795, 0.1689, 0.4220],
                   [0.5306, 0.7234, 0.6879]],
        <BLANKLINE>
                  [[0.2971, 0.2746, 0.3471],
                   [0.4924, 0.4960, 0.6460],
                   [0.3187, 0.4556, 0.7596]]]]]), tensor([[[ 0.9722, -0.0603,  0.2262, -0.1381],
                 [ 0.1131,  0.9669, -0.2286,  0.1486],
                 [-0.2049,  0.2478,  0.9469,  0.0102],
                 [ 0.0000,  0.0000,  0.0000,  1.0000]]]))
    """

    def __init__(
        self, degrees: Union[torch.Tensor, float, Tuple[float, float], Tuple[float, float, float],
                             Tuple[Tuple[float, float], Tuple[float, float], Tuple[float, float]]],
        translate: Optional[Union[torch.Tensor, Tuple[float, float, float]]] = None,
        scale: Optional[Union[torch.Tensor, Tuple[float, float],
                              Tuple[Tuple[float, float], Tuple[float, float], Tuple[float, float]]]] = None,
        shears: Union[torch.Tensor, float, Tuple[float, float], Tuple[float, float, float, float, float, float],
                      Tuple[Tuple[float, float], Tuple[float, float], Tuple[float, float], Tuple[float, float],
                            Tuple[float, float], Tuple[float, float]]] = None,
        resample: Union[str, int, Resample] = Resample.BILINEAR.name,
        return_transform: bool = False, same_on_batch: bool = False, align_corners: bool = False, p: float = 0.5
    ) -> None:
        super(RandomAffine3D, self).__init__(p=p, return_transform=return_transform, same_on_batch=same_on_batch)
        self.degrees = _tuple_range_reader(degrees, 3)
        self.shear: Optional[torch.Tensor] = None
        if shears is not None:
            self.shear = _tuple_range_reader(shears, 6)

        # check translation range
        self.translate: Optional[torch.Tensor] = None
        if translate is not None:
            self.translate = translate if isinstance(translate, torch.Tensor) else torch.tensor(translate)
            _singular_range_check(self.translate, 'translate', bounds=(0, 1), mode='3d')

        # check scale range
        self.scale: Optional[torch.Tensor] = None
        if scale is not None:
            self.scale = scale if isinstance(scale, torch.Tensor) else torch.tensor(scale)
            if self.scale.shape == torch.Size([2]):
                self.scale = self.scale.unsqueeze(0).repeat(3, 1)
            elif self.scale.shape != torch.Size([3, 2]):
                raise ValueError("'scale' shall be either shape (2) or (3, 2). Got {self.scale}")
            _singular_range_check(self.scale[0], 'scale-x', bounds=(0, float('inf')), mode='2d')
            _singular_range_check(self.scale[1], 'scale-y', bounds=(0, float('inf')), mode='2d')
            _singular_range_check(self.scale[2], 'scale-z', bounds=(0, float('inf')), mode='2d')

        self.resample = Resample.get(resample)
        self.align_corners = align_corners
        self.flags: Dict[str, torch.Tensor] = dict(
            resample=torch.tensor(self.resample.value),
            align_corners=torch.tensor(align_corners)
        )

    def __repr__(self) -> str:
        repr = (f"(degrees={self.degrees}, translate={self.translate}, scale={self.scale}, shear={self.shear}, "
                f"resample={self.resample.name}, align_corners={self.align_corners}")
        return self.__class__.__name__ + f"({repr}, {super().__repr__()})"

    def generate_parameters(self, batch_shape: torch.Size) -> Dict[str, torch.Tensor]:
        return rg.random_affine_generator3d(
            batch_shape[0], batch_shape[-3], batch_shape[-2], batch_shape[-1], self.degrees,
            self.translate, self.scale, self.shear, self.same_on_batch)

    def compute_transformation(self, input: torch.Tensor, params: Dict[str, torch.Tensor]) -> torch.Tensor:
        return F.compute_affine_transformation3d(input, params)

    def apply_transform(self, input: torch.Tensor, params: Dict[str, torch.Tensor]) -> torch.Tensor:
        return F.apply_affine3d(input, params, self.flags)


class RandomRotation3D(AugmentationBase3D):
<<<<<<< HEAD
    r"""Rotate a tensor image or a batch of tensor images a random amount of degrees.
=======

    r"""Applies a random rotation to a 3D tensor image or a batch of tensor images given an amount of degrees.
>>>>>>> 4d0b4f33

    Input should be a tensor of shape (C, D, H, W) or a batch of tensors :math:`(B, C, D, H, W)`.
    If Input is a tuple it is assumed that the first element contains the aforementioned tensors and the second,
    the corresponding transformation matrix that has been applied to them. In this case the module
    will rotate the tensors and concatenate the corresponding transformation matrix to the
    previous one. This is especially useful when using this functionality as part of an ``nn.Sequential`` module.

    Args:
        degrees (float or tuple or list): Range of degrees to select from.
            If degrees is a number, then yaw, pitch, roll will be generated from the range of (-degrees, +degrees).
            If degrees is a tuple of (min, max), then yaw, pitch, roll will be generated from the range of (min, max).
            If degrees is a list of floats [a, b, c], then yaw, pitch, roll will be generated from (-a, a), (-b, b)
            and (-c, c).
            If degrees is a list of tuple ((a, b), (m, n), (x, y)), then yaw, pitch, roll will be generated from
            (a, b), (m, n) and (x, y).
            Set to 0 to deactivate rotations.
        resample (int, str or kornia.Resample): Default: Resample.BILINEAR
        return_transform (bool): if ``True`` return the matrix describing the transformation applied to each
                                      input tensor. If ``False`` and the input is a tuple the applied transformation
                                      wont be concatenated.
        same_on_batch (bool): apply the same transformation across the batch. Default: False.
        align_corners(bool): interpolation flag. Default: False.

    Examples:
        >>> rng = torch.manual_seed(0)
        >>> input = torch.rand(1, 1, 3, 3, 3)
        >>> aug = RandomRotation3D((15., 20., 20.), p=1.0, return_transform=True)
        >>> aug(input)
        (tensor([[[[[0.4963, 0.5013, 0.2314],
                   [0.1015, 0.3624, 0.4779],
                   [0.2669, 0.5749, 0.4081]],
        <BLANKLINE>
                  [[0.4426, 0.4198, 0.2713],
                   [0.2911, 0.1689, 0.4538],
                   [0.3939, 0.6022, 0.6166]],
        <BLANKLINE>
                  [[0.1496, 0.3740, 0.3151],
                   [0.4169, 0.4803, 0.5804],
                   [0.3856, 0.4253, 0.9527]]]]]), tensor([[[ 0.9722,  0.1131, -0.2049,  0.1196],
                 [-0.0603,  0.9669,  0.2478, -0.1545],
                 [ 0.2262, -0.2286,  0.9469,  0.0556],
                 [ 0.0000,  0.0000,  0.0000,  1.0000]]]))
    """

    def __init__(
        self, degrees: Union[torch.Tensor, float, Tuple[float, float, float],
                             Tuple[Tuple[float, float], Tuple[float, float], Tuple[float, float]]],
        interpolation: Optional[Union[str, int, Resample]] = None,
        resample: Union[str, int, Resample] = Resample.BILINEAR.name,
        return_transform: bool = False, same_on_batch: bool = False, align_corners: bool = False, p: float = 0.5
    ) -> None:
        super(RandomRotation3D, self).__init__(p=p, return_transform=return_transform, same_on_batch=same_on_batch)
        self.degrees = _tuple_range_reader(degrees, 3)
        if interpolation is not None:
            import warnings
            warnings.warn("interpolation is deprecated. Please use resample instead.", category=DeprecationWarning)
            self.resample = Resample.get(interpolation)

        self.resample = Resample.get(resample)
        self.align_corners = align_corners
        self.flags: Dict[str, torch.Tensor] = dict(
            resample=torch.tensor(self.resample.value),
            align_corners=torch.tensor(align_corners)
        )

    def __repr__(self) -> str:
        repr = f"(degrees={self.degrees}, resample={self.resample.name}, align_corners={self.align_corners}"
        return self.__class__.__name__ + f"({repr}, {super().__repr__()})"

    def generate_parameters(self, batch_shape: torch.Size) -> Dict[str, torch.Tensor]:
        return rg.random_rotation_generator3d(batch_shape[0], self.degrees, self.same_on_batch)

    def compute_transformation(self, input: torch.Tensor, params: Dict[str, torch.Tensor]) -> torch.Tensor:
        return F.compute_rotate_tranformation3d(input, params)

    def apply_transform(self, input: torch.Tensor, params: Dict[str, torch.Tensor]) -> torch.Tensor:
        return F.apply_rotation3d(input, params, self.flags)<|MERGE_RESOLUTION|>--- conflicted
+++ resolved
@@ -14,11 +14,7 @@
 
 
 class RandomHorizontalFlip3D(AugmentationBase3D):
-<<<<<<< HEAD
-    r"""Horizontally flip a tensor image or a batch of tensor images randomly with a given probability.
-=======
     r"""Applies a random horizontal flip to a 3D image tensor with a given probability.
->>>>>>> 4d0b4f33
 
     Input should be a tensor of shape :math:`(C, D, H, W)` or a batch of tensors :math:`(*, C, D, H, W)`.
     If Input is a tuple it is assumed that the first element contains the aforementioned tensors and the second,
@@ -69,11 +65,7 @@
 
 
 class RandomVerticalFlip3D(AugmentationBase3D):
-<<<<<<< HEAD
-    r"""Vertically flip a tensor image or a batch of tensor images randomly with a given probability.
-=======
     r"""Applies a random vertical flip to a 3D image tensor with a given probability.
->>>>>>> 4d0b4f33
 
     Input should be a tensor of shape :math:`(C, D, H, W)` or a batch of tensors :math:`(*, C, D, H, W)`.
     If Input is a tuple it is assumed that the first element contains the aforementioned tensors and the second,
@@ -123,11 +115,7 @@
 
 
 class RandomDepthicalFlip3D(AugmentationBase3D):
-<<<<<<< HEAD
-    r"""Depthically flip a tensor image or a batch of tensor images randomly with a given probability.
-=======
     r"""Applies a random flip along the depth axis of a 3D image tensor with a given probability.
->>>>>>> 4d0b4f33
 
     Input should be a tensor of shape :math:`(C, D, H, W)` or a batch of tensors :math:`(*, C, D, H, W)`.
     If Input is a tuple it is assumed that the first element contains the aforementioned tensors and the second,
@@ -296,12 +284,8 @@
 
 
 class RandomRotation3D(AugmentationBase3D):
-<<<<<<< HEAD
-    r"""Rotate a tensor image or a batch of tensor images a random amount of degrees.
-=======
 
     r"""Applies a random rotation to a 3D tensor image or a batch of tensor images given an amount of degrees.
->>>>>>> 4d0b4f33
 
     Input should be a tensor of shape (C, D, H, W) or a batch of tensors :math:`(B, C, D, H, W)`.
     If Input is a tuple it is assumed that the first element contains the aforementioned tensors and the second,
