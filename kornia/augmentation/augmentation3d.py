--- conflicted
+++ resolved
@@ -375,7 +375,6 @@
         return F.apply_rotation3d(input, params, self.flags)
 
 
-<<<<<<< HEAD
 class RandomMotionBlur3D(AugmentationBase3D):
     r"""Perform motion blur on 3D volumes (5D tensor).
 
@@ -464,7 +463,8 @@
 
     def apply_transform(self, input: torch.Tensor, params: Dict[str, torch.Tensor]) -> torch.Tensor:
         return F.apply_motion_blur3d(input, params, self.flags)
-=======
+
+
 class CenterCrop3D(AugmentationBase3D):
     r"""Crops a given image tensor at the center.
 
@@ -717,7 +717,6 @@
 
     def apply_transform(self, input: torch.Tensor, params: Dict[str, torch.Tensor]) -> torch.Tensor:
         return F.apply_perspective3d(input, params, self.flags)
->>>>>>> 023da9a7
 
 
 class RandomEqualize3D(AugmentationBase3D):
