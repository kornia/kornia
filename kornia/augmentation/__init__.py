--- conflicted
+++ resolved
@@ -26,12 +26,9 @@
     RandomDepthicalFlip3D,
     RandomRotation3D,
     RandomAffine3D,
-<<<<<<< HEAD
     RandomMotionBlur3D,
-=======
     RandomCrop3D,
     CenterCrop3D,
->>>>>>> 023da9a7
     RandomEqualize3D
 )
 from .mix_augmentation import (
@@ -70,13 +67,9 @@
     "RandomVerticalFlip3D",
     "RandomHorizontalFlip3D",
     "RandomRotation3D",
-<<<<<<< HEAD
     "RandomMotionBlur3D",
-    "RandomAffine3D",
-=======
     "RandomAffine3D",
     "RandomCrop3D",
     "CenterCrop3D",
->>>>>>> 023da9a7
     "RandomEqualize3D"
 ]