--- conflicted
+++ resolved
@@ -159,13 +159,7 @@
         random_apply: Union[int, bool, Tuple[int, int]] = False,
         random_apply_weights: Optional[List[float]] = None,
         transformation_matrix: str = "silence",
-<<<<<<< HEAD
-        extra_args: Dict[DataKey, Dict[str, Any]] = {
-            DataKey.MASK: {"resample": Resample.NEAREST, "align_corners": True}
-        },
-=======
         extra_args: Dict[DataKey, Dict[str, Any]] = {DataKey.MASK: dict(resample=Resample.NEAREST, align_corners=None)},
->>>>>>> 324f5302
     ) -> None:
         super().__init__(
             *args,
