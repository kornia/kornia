import warnings
from itertools import zip_longest
from typing import cast, Dict, List, Optional, Tuple, Union

import torch
import torch.nn as nn

from kornia.augmentation.base import _AugmentationBase, GeometricAugmentationBase2D, IntensityAugmentationBase2D
from kornia.constants import DataKey
from kornia.geometry.bbox import transform_bbox
from kornia.geometry.linalg import transform_points

from .image import ImageSequential, ParamItem
from .patch import PatchSequential

__all__ = ["AugmentationSequential"]


class AugmentationSequential(ImageSequential):
    r"""AugmentationSequential for handling multiple input types like inputs, masks, keypoints at once.

    .. image:: https://kornia-tutorials.readthedocs.io/en/latest/_images/data_augmentation_sequential_5_1.png
        :width: 49 %
    .. image:: https://kornia-tutorials.readthedocs.io/en/latest/_images/data_augmentation_sequential_7_2.png
        :width: 49 %

    Args:
        *args: a list of kornia augmentation modules.
        data_keys: the input type sequential for applying augmentations.
            Accepts "input", "mask", "bbox", "bbox_xyxy", "bbox_xywh", "keypoints".
        same_on_batch: apply the same transformation across the batch.
            If None, it will not overwrite the function-wise settings.
        return_transform: if ``True`` return the matrix describing the transformation
            applied to each. If None, it will not overwrite the function-wise settings.
        keepdim: whether to keep the output shape the same as input (True) or broadcast it
            to the batch form (False). If None, it will not overwrite the function-wise settings.
        random_apply: randomly select a sublist (order agnostic) of args to
            apply transformation.
            If int, a fixed number of transformations will be selected.
            If (a,), x number of transformations (a <= x <= len(args)) will be selected.
            If (a, b), x number of transformations (a <= x <= b) will be selected.
            If True, the whole list of args will be processed as a sequence in a random order.
            If False, the whole list of args will be processed as a sequence in original order.

    Return:
        List[Union[torch.Tensor, Tuple[torch.Tensor, torch.Tensor]]]: the tensor (, and the transformation matrix)
            has been sequentially modified by the args.

    Examples:
        >>> import kornia
        >>> input = torch.randn(2, 3, 5, 6)
        >>> bbox = torch.tensor([[
        ...     [1., 1.],
        ...     [2., 1.],
        ...     [2., 2.],
        ...     [1., 2.],
        ... ]]).expand(2, -1, -1)
        >>> points = torch.tensor([[[1., 1.]]]).expand(2, -1, -1)
        >>> aug_list = AugmentationSequential(
        ...     kornia.augmentation.ColorJitter(0.1, 0.1, 0.1, 0.1, p=1.0),
        ...     kornia.augmentation.RandomAffine(360, p=1.0),
        ... data_keys=["input", "mask", "bbox", "keypoints"],
        ... return_transform=False,
        ... same_on_batch=False,
        ... random_apply=10,
        ... )
        >>> out = aug_list(input, input, bbox, points)
        >>> [o.shape for o in out]
        [torch.Size([2, 3, 5, 6]), torch.Size([2, 3, 5, 6]), torch.Size([2, 4, 2]), torch.Size([2, 1, 2])]
        >>> out_inv = aug_list.inverse(*out)
        >>> [o.shape for o in out_inv]
        [torch.Size([2, 3, 5, 6]), torch.Size([2, 3, 5, 6]), torch.Size([2, 4, 2]), torch.Size([2, 1, 2])]
    """

    def __init__(
        self,
        *args: Union[_AugmentationBase, ImageSequential],
        data_keys: List[Union[str, int, DataKey]] = [DataKey.INPUT],
        same_on_batch: Optional[bool] = None,
        return_transform: Optional[bool] = None,
        keepdim: Optional[bool] = None,
        random_apply: Union[int, bool, Tuple[int, int]] = False,
    ) -> None:
        super(AugmentationSequential, self).__init__(
            *args,
            same_on_batch=same_on_batch,
            return_transform=return_transform,
            keepdim=keepdim,
            random_apply=random_apply,
        )

        self.data_keys = [DataKey.get(inp) for inp in data_keys]

        assert all(
            in_type in DataKey for in_type in self.data_keys
        ), f"`data_keys` must be in {DataKey}. Got {data_keys}."

        if self.data_keys[0] != DataKey.INPUT:
            raise NotImplementedError(f"The first input must be {DataKey.INPUT}.")

        for arg in args:
            if isinstance(arg, PatchSequential) and not arg.is_intensity_only():
                warnings.warn("Geometric transformation detected in PatchSeqeuntial, which would break bbox, mask.")

    def apply_to_mask(self, input: torch.Tensor, module: nn.Module, param: Optional[ParamItem] = None) -> torch.Tensor:
        if param is not None:
            _param = cast(Dict[str, torch.Tensor], param.data)
        else:
            _param = None  # type: ignore

        if isinstance(module, GeometricAugmentationBase2D) and _param is None:
            input = module(input, return_transform=False)
        elif isinstance(module, GeometricAugmentationBase2D) and _param is not None:
            input = module(input, _param, return_transform=False)
        else:
            pass  # No need to update anything
        return input

    def apply_to_bbox(
        self, input: torch.Tensor, module: nn.Module, param: Optional[ParamItem] = None, mode: str = "xyxy"
    ) -> torch.Tensor:
        if param is not None:
            _param = cast(Dict[str, torch.Tensor], param.data)
        else:
            _param = None  # type: ignore

        if isinstance(module, GeometricAugmentationBase2D) and _param is None:
            raise ValueError(f"Transformation matrix for {module} has not been computed.")
<<<<<<< HEAD
        if isinstance(module, GeometricAugmentationBase2D) and param is not None:
            input = transform_bbox(module.get_transformation_matrix(input, param), input, mode)
=======
        if isinstance(module, GeometricAugmentationBase2D) and _param is not None:
            input = transform_boxes(module.get_transformation_matrix(input, _param), input, mode)
>>>>>>> a9971af2
        else:
            pass  # No need to update anything
        return input

    def apply_to_keypoints(
        self, input: torch.Tensor, module: nn.Module, param: Optional[ParamItem] = None
    ) -> torch.Tensor:
        if param is not None:
            _param = cast(Dict[str, torch.Tensor], param.data)
        else:
            _param = None  # type: ignore

        if isinstance(module, GeometricAugmentationBase2D) and _param is None:
            raise ValueError(f"Transformation matrix for {module} has not been computed.")
        if isinstance(module, GeometricAugmentationBase2D) and _param is not None:
            input = transform_points(module.get_transformation_matrix(input, _param), input)
        else:
            pass  # No need to update anything
        return input

    def apply_by_key(
        self,
        input: Union[torch.Tensor, Tuple[torch.Tensor, torch.Tensor]],
        module_name: str,
        module: Optional[nn.Module] = None,
        param: Optional[ParamItem] = None,
        dcate: Union[str, int, DataKey] = DataKey.INPUT,
    ) -> Union[torch.Tensor, Tuple[torch.Tensor, torch.Tensor]]:
        if param is not None:
            assert module_name == param.name
        if module is None:
            # TODO (jian): double check why typing is crashing
            module = self.get_submodule(module_name)  # type: ignore
        if DataKey.get(dcate) in [DataKey.INPUT]:
            return self.apply_to_input(input, module_name, module, param)
        if DataKey.get(dcate) in [DataKey.MASK]:
            if isinstance(input, (tuple,)):
                return (self.apply_to_mask(input[0], module, param), *input[1:])
            return self.apply_to_mask(input, module, param)
        if DataKey.get(dcate) in [DataKey.BBOX, DataKey.BBOX_XYXY]:
            if isinstance(input, (tuple,)):
                return (self.apply_to_bbox(input[0], module, param, mode='xyxy'), *input[1:])
            return self.apply_to_bbox(input, module, param, mode='xyxy')
        if DataKey.get(dcate) in [DataKey.BBOX_XYHW]:
            if isinstance(input, (tuple,)):
                return (self.apply_to_bbox(input[0], module, param, mode='xyhw'), *input[1:])
            return self.apply_to_bbox(input, module, param, mode='xyhw')
        if DataKey.get(dcate) in [DataKey.KEYPOINTS]:
            if isinstance(input, (tuple,)):
                return (self.apply_to_keypoints(input[0], module, param), *input[1:])
            return self.apply_to_keypoints(input, module, param)
        raise NotImplementedError(f"input type of {dcate} is not implemented.")

    def inverse_input(
        self, input: torch.Tensor, module: nn.Module, param: Optional[Dict[str, torch.Tensor]] = None
    ) -> torch.Tensor:
        if isinstance(module, GeometricAugmentationBase2D) and param is None:
            input = module.inverse(input)
        elif isinstance(module, GeometricAugmentationBase2D) and param is not None:
            input = module.inverse(input, param)
        else:
            pass  # No need to update anything
        return input

    def inverse_bbox(
        self,
        input: torch.Tensor,
        module: nn.Module,
        param: Optional[Dict[str, torch.Tensor]] = None,
        mode: str = "xyxy",
    ) -> torch.Tensor:
        if isinstance(module, GeometricAugmentationBase2D):
            transform = module.compute_inverse_transformation(module.get_transformation_matrix(input, param))
            input = transform_bbox(torch.as_tensor(transform, device=input.device, dtype=input.dtype), input, mode)
        return input

    def inverse_keypoints(
        self, input: torch.Tensor, module: nn.Module, param: Optional[Dict[str, torch.Tensor]] = None
    ) -> torch.Tensor:
        if isinstance(module, GeometricAugmentationBase2D):
            transform = module.compute_inverse_transformation(module.get_transformation_matrix(input, param))
            input = transform_points(torch.as_tensor(transform, device=input.device, dtype=input.dtype), input)
        return input

    def inverse_by_key(
        self,
        input: torch.Tensor,
        module: nn.Module,
        param: Optional[Dict[str, torch.Tensor]] = None,
        dcate: Union[str, int, DataKey] = DataKey.INPUT,
    ) -> torch.Tensor:
        if DataKey.get(dcate) in [DataKey.INPUT, DataKey.MASK]:
            return self.inverse_input(input, module, param)
        if DataKey.get(dcate) in [DataKey.BBOX, DataKey.BBOX_XYXY]:
            return self.inverse_bbox(input, module, param, mode='xyxy')
        if DataKey.get(dcate) in [DataKey.BBOX_XYHW]:
            return self.inverse_bbox(input, module, param, mode='xyhw')
        if DataKey.get(dcate) in [DataKey.KEYPOINTS]:
            return self.inverse_keypoints(input, module, param)
        raise NotImplementedError(f"input type of {dcate} is not implemented.")

    def inverse(
        self,
        *args: torch.Tensor,
        params: Optional[List[ParamItem]] = None,
        data_keys: Optional[List[Union[str, int, DataKey]]] = None,
    ) -> Union[torch.Tensor, List[torch.Tensor]]:
        """Reverse the transformation applied.

        Number of input tensors must align with the number of``data_keys``. If ``data_keys``
        is not set, use ``self.data_keys`` by default.
        """
        if data_keys is None:
            data_keys = cast(List[Union[str, int, DataKey]], self.data_keys)
        assert len(args) == len(data_keys), (
            "The number of inputs must align with the number of data_keys, " f"Got {len(args)} and {len(data_keys)}."
        )
        if params is None and self._params is None:
            raise ValueError("No parameters avaliable for inversing.")
        else:
            params = self._params

        outputs = []
        for input, dcate in zip(args, data_keys):
            if dcate == DataKey.INPUT and isinstance(input, (tuple, list)):
                input, _ = input  # ignore the transformation matrix whilst inverse
            for (name, module), param in zip_longest(list(self.get_forward_sequence(params))[::-1], params[::-1]):
                if isinstance(module, _AugmentationBase):
                    # Check if a param recorded
                    param = self._params[name] if name in self._params else None
                    # Check if a param provided. If provided, it will overwrite the recorded ones.
                    param = params[name] if name in params else param
                else:
                    param = None
                if isinstance(module, GeometricAugmentationBase2D) and dcate in DataKey:
                    # Waiting for #1013 to specify the geometric and intensity augmentations.
                    input = self.inverse_by_key(input, module, param, dcate)
                elif isinstance(module, IntensityAugmentationBase2D) and dcate in DataKey:
                    pass  # Do nothing
                elif isinstance(module, PatchSequential) and module.is_intensity_only() and dcate in DataKey:
                    pass  # Do nothing
                else:
                    raise NotImplementedError(f"data_key {dcate} is not implemented for {module}.")
            outputs.append(input)

        if len(outputs) == 1:
            return outputs[0]

        return outputs

    def forward(  # type: ignore
        self,
        *args: Union[torch.Tensor, Tuple[torch.Tensor, torch.Tensor]],
        params: Optional[List[ParamItem]] = None,
        data_keys: Optional[List[Union[str, int, DataKey]]] = None,
    ) -> Union[
        torch.Tensor, Tuple[torch.Tensor, torch.Tensor], List[Union[torch.Tensor, Tuple[torch.Tensor, torch.Tensor]]]
    ]:
        """Compute multiple tensors simultaneously according to ``self.data_keys``."""
        if data_keys is None:
            data_keys = cast(List[Union[str, int, DataKey]], self.data_keys)

        assert len(args) == len(
            data_keys
        ), f"The number of inputs must align with the number of data_keys. Got {len(args)} and {len(data_keys)}."

        outputs = []
        self._params = []
        named_modules = list(self.get_forward_sequence(params))
        for input, dcate in zip(args, data_keys):
            # use the parameter if the first round has been finished.
            params = self._params if params is None or len(params) == 0 else params
            for param, (name, module) in zip_longest(params, named_modules):
                if dcate == DataKey.INPUT:
                    input = self.apply_to_input(input, name, module, param)
                elif isinstance(module, GeometricAugmentationBase2D) and dcate in DataKey:
                    input = self.apply_by_key(input, name, module, param, dcate)
                elif isinstance(module, IntensityAugmentationBase2D) and dcate in DataKey:
                    pass  # Do nothing
                elif isinstance(module, PatchSequential) and module.is_intensity_only() and dcate in DataKey:
                    pass  # Do nothing
                else:
                    raise NotImplementedError(f"data_key {dcate} is not implemented for {module}.")
            outputs.append(input)
        if len(outputs) == 1:
            return outputs[0]

        return outputs<|MERGE_RESOLUTION|>--- conflicted
+++ resolved
@@ -1,5 +1,4 @@
 import warnings
-from itertools import zip_longest
 from typing import cast, Dict, List, Optional, Tuple, Union
 
 import torch
@@ -126,13 +125,8 @@
 
         if isinstance(module, GeometricAugmentationBase2D) and _param is None:
             raise ValueError(f"Transformation matrix for {module} has not been computed.")
-<<<<<<< HEAD
-        if isinstance(module, GeometricAugmentationBase2D) and param is not None:
-            input = transform_bbox(module.get_transformation_matrix(input, param), input, mode)
-=======
         if isinstance(module, GeometricAugmentationBase2D) and _param is not None:
-            input = transform_boxes(module.get_transformation_matrix(input, _param), input, mode)
->>>>>>> a9971af2
+            input = transform_bbox(module.get_transformation_matrix(input, _param), input, mode)
         else:
             pass  # No need to update anything
         return input
