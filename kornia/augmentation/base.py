from enum import Enum
from typing import Any, Dict, Optional, Tuple, Union

import torch
import torch.nn as nn
from torch import Tensor
from torch.distributions import Bernoulli

from kornia.augmentation.random_generator import RandomGeneratorBase
from kornia.augmentation.utils import _adapted_sampling, _transform_output_shape, override_parameters

TensorWithTransformMat = Union[Tensor, Tuple[Tensor, Tensor]]


class _BasicAugmentationBase(nn.Module):
    r"""_BasicAugmentationBase base class for customized augmentation implementations.

    Plain augmentation base class without the functionality of transformation matrix calculations.
    By default, the random computations will be happened on CPU with ``torch.get_default_dtype()``.
    To change this behaviour, please use ``set_rng_device_and_dtype``.

    For automatically generating the corresponding ``__repr__`` with full customized parameters, you may need to
    implement ``_param_generator`` by inheriting ``RandomGeneratorBase`` for generating random parameters and
    put all static parameters inside ``self.flags``. You may take the advantage of ``PlainUniformGenerator`` to
    generate simple uniform parameters with less boilerplate code.

    Args:
        p: probability for applying an augmentation. This param controls the augmentation probabilities element-wise.
        p_batch: probability for applying an augmentation to a batch. This param controls the augmentation
          probabilities batch-wise.
        same_on_batch: apply the same transformation across the batch.
        keepdim: whether to keep the output shape the same as input ``True`` or broadcast it to
          the batch form ``False``.
    """

    def __init__(
        self, p: float = 0.5, p_batch: float = 1.0, same_on_batch: bool = False, keepdim: bool = False
    ) -> None:
        super().__init__()
        self.p = p
        self.p_batch = p_batch
        self.same_on_batch = same_on_batch
        self.keepdim = keepdim
        self._params: Dict[str, Tensor] = {}
        if p != 0.0 or p != 1.0:
            self._p_gen = Bernoulli(self.p)
        if p_batch != 0.0 or p_batch != 1.0:
            self._p_batch_gen = Bernoulli(self.p_batch)
        self._param_generator: Optional[RandomGeneratorBase] = None
        self.flags: Dict[str, Any] = {}
        self.set_rng_device_and_dtype(torch.device('cpu'), torch.get_default_dtype())

    def __repr__(self) -> str:
        txt = f"p={self.p}, p_batch={self.p_batch}, same_on_batch={self.same_on_batch}"
        if isinstance(self._param_generator, RandomGeneratorBase):
            txt = f"{str(self._param_generator)}, {txt}"
        for k, v in self.flags.items():
            if isinstance(v, Enum):
                txt += f", {k}={v.name.lower()}"
            else:
                txt += f", {k}={v}"
        return f"{self.__class__.__name__}({txt})"

    def __unpack_input__(self, input: Tensor) -> Tensor:
        return input

    def transform_tensor(self, input: Tensor) -> Tensor:
        """Standardize input tensors."""
        raise NotImplementedError

    def transform_output_tensor(self, output: Tensor, output_shape: Tuple) -> Tensor:
        """Standardize output tensors."""
        return _transform_output_shape(output, output_shape) if self.keepdim else output

    def generate_parameters(self, batch_shape: torch.Size) -> Dict[str, Tensor]:
        if self._param_generator is not None:
            return self._param_generator(batch_shape, self.same_on_batch)
        return {}

    def apply_transform(self, input: Tensor, params: Dict[str, Tensor], flags: Dict[str, Any]) -> Tensor:
        raise NotImplementedError

    def set_rng_device_and_dtype(self, device: torch.device, dtype: torch.dtype) -> None:
        """Change the random generation device and dtype.

        Note:
            The generated random numbers are not reproducible across different devices and dtypes.
        """
        self.device = device
        self.dtype = dtype
        if self._param_generator is not None:
            self._param_generator.set_rng_device_and_dtype(device, dtype)

    def __batch_prob_generator__(
        self, batch_shape: torch.Size, p: float, p_batch: float, same_on_batch: bool
    ) -> Tensor:
        batch_prob: Tensor
        if p_batch == 1:
            batch_prob = torch.tensor([True])
        elif p_batch == 0:
            batch_prob = torch.tensor([False])
        else:
            batch_prob = _adapted_sampling((1,), self._p_batch_gen, same_on_batch).bool()

        if batch_prob.sum().item() == 1:
            elem_prob: Tensor
            if p == 1:
                elem_prob = torch.tensor([True] * batch_shape[0])
            elif p == 0:
                elem_prob = torch.tensor([False] * batch_shape[0])
            else:
                elem_prob = _adapted_sampling((batch_shape[0],), self._p_gen, same_on_batch).bool()
            batch_prob = batch_prob * elem_prob
        else:
            batch_prob = batch_prob.repeat(batch_shape[0])
        return batch_prob

    def _process_kwargs_to_params_and_flags(
        self, params: Dict[str, Tensor], flags: Dict[str, Any], **kwargs
    ) -> Tuple[Dict[str, Tensor], Dict[str, Any]]:

        # NOTE: determine how to save self._params
        save_kwargs = kwargs["save_kwargs"] if "save_kwargs" in kwargs else False

        if save_kwargs:
            params = override_parameters(params, kwargs, in_place=True)
            self._params = params
        else:
            self._params = params
            params = override_parameters(params, kwargs, in_place=False)

        flags = override_parameters(self.flags, kwargs, in_place=False)
        return params, flags

    def forward_parameters(self, batch_shape) -> Dict[str, Tensor]:
        to_apply = self.__batch_prob_generator__(batch_shape, self.p, self.p_batch, self.same_on_batch)
        _params = self.generate_parameters(torch.Size((int(to_apply.sum().item()), *batch_shape[1:])))
        if _params is None:
            _params = {}
        _params['batch_prob'] = to_apply
        # Added another input_size parameter for geometric transformations
        # This might be needed for correctly inversing.
        input_size = torch.tensor(batch_shape, dtype=torch.long)
        _params.update({'forward_input_shape': input_size})
        return _params

    def apply_func(self, input: Tensor, params: Dict[str, Tensor], flags: Dict[str, Any]) -> Tensor:
        return self.apply_transform(input, params, flags)

    def forward(self, input: Tensor, params: Optional[Dict[str, Tensor]] = None, **kwargs) -> Tensor:  # type: ignore
        """Perform forward operations.

        Args:
            input: the input tensor.
            params: the corresponding parameters for an operation.
                If None, a new parameter suite will be generated.
            **kwargs: key-value pairs to override the parameters and flags.

        Note:
            By default, all the overwriting parameters in kwargs will not be recorded
            as in ``self._params``. If you wish it to be recorded, you may pass
            ``save_kwargs=True`` additionally.
        """
        in_tensor = self.__unpack_input__(input)
        input_shape = in_tensor.shape
        in_tensor = self.transform_tensor(in_tensor)
        batch_shape = in_tensor.shape
        if params is None:
            params = self.forward_parameters(batch_shape)

        if 'batch_prob' not in params:
            params['batch_prob'] = torch.tensor([True] * batch_shape[0])

        params, flags = self._process_kwargs_to_params_and_flags(params, self.flags, **kwargs)

        output = self.apply_func(in_tensor, params, flags)
        return self.transform_output_tensor(output, input_shape) if self.keepdim else output


class _AugmentationBase(_BasicAugmentationBase):
    r"""_AugmentationBase base class for customized augmentation implementations.

    Advanced augmentation base class with the functionality of transformation matrix calculations.

    Args:
        p: probability for applying an augmentation. This param controls the augmentation probabilities
          element-wise for a batch.
        p_batch: probability for applying an augmentation to a batch. This param controls the augmentation
          probabilities batch-wise.
        same_on_batch: apply the same transformation across the batch.
        keepdim: whether to keep the output shape the same as input ``True`` or broadcast it
          to the batch form ``False``.
    """

    def __init__(
        self,
        return_transform: Optional[bool] = None,
        same_on_batch: bool = False,
        p: float = 0.5,
        p_batch: float = 1.0,
        keepdim: bool = False,
    ) -> None:
        super().__init__(p, p_batch=p_batch, same_on_batch=same_on_batch, keepdim=keepdim)
        self.p = p
        self.p_batch = p_batch
        self.return_transform = return_transform
        self._transform_matrix: Tensor
        if return_transform is not None:
            raise ValueError(
                "`return_transform` is deprecated. Please access the transformation matrix with "
                "`.transform_matrix`. For chained matrices, please use `AugmentationSequential`."
            )

    @property
    def transform_matrix(self) -> Tensor:
        return self._transform_matrix

    def __repr__(self) -> str:
        return self.__class__.__name__ + f"({super().__repr__()})"

    def identity_matrix(self, input: Tensor) -> Tensor:
        raise NotImplementedError

    def compute_transformation(self, input: Tensor, params: Dict[str, Tensor], flags: Dict[str, Any]) -> Tensor:
        raise NotImplementedError

    def apply_transform(
        self, input: Tensor, params: Dict[str, Tensor], flags: Dict[str, Any], transform: Optional[Tensor] = None
    ) -> Tensor:
        raise NotImplementedError

    def apply_func(  # type: ignore
        self, in_tensor: Tensor, params: Dict[str, Tensor], flags: Optional[Dict[str, Any]] = None
    ) -> Tensor:
        if flags is None:
            flags = self.flags
        to_apply = params['batch_prob']

        # Note about the explicit type conversions here:
        # If this code is run in an autocast-enabled region, the transformation matrix or the output
        # may be float16 even though the input was float32 (e.g. torch.mm produces float16 output),
        # see also the documentation on autocasting: https://pytorch.org/docs/stable/amp.html.
        # It may be unexpected for the user if the output type changes and it can also lead to errors
        # for the index_put operation below (see also https://github.com/kornia/kornia/issues/1737)
        # In case the type already matches the input type, the conversions are no-ops

        # if no augmentation needed
        if not to_apply.any():
            output = in_tensor
            trans_matrix = self.identity_matrix(in_tensor)
        # if all data needs to be augmented
        elif to_apply.all():
            trans_matrix = self.compute_transformation(in_tensor, params=params, flags=flags)
            output = self.apply_transform(in_tensor, params=params, flags=flags, transform=trans_matrix)
        else:
            output = in_tensor.clone()
            trans_matrix = self.identity_matrix(in_tensor)
<<<<<<< HEAD
            trans_matrix[to_apply] = self.compute_transformation(in_tensor[to_apply], params=params, flags=flags).type(
                in_tensor.dtype
            )
            output[to_apply] = self.apply_transform(
                in_tensor[to_apply], params=params, flags=flags, transform=trans_matrix[to_apply]
            ).type(in_tensor.dtype)
=======
            trans_matrix = trans_matrix.index_put(
                (to_apply,), self.compute_transformation(in_tensor[to_apply], params=params, flags=flags)
            )
            output = output.index_put(
                (to_apply,),
                self.apply_transform(in_tensor[to_apply], params=params, flags=flags, transform=trans_matrix[to_apply]),
            )
>>>>>>> 349c6389

        self._transform_matrix = trans_matrix.type(in_tensor.dtype)

        return output.type(in_tensor.dtype)<|MERGE_RESOLUTION|>--- conflicted
+++ resolved
@@ -255,22 +255,16 @@
         else:
             output = in_tensor.clone()
             trans_matrix = self.identity_matrix(in_tensor)
-<<<<<<< HEAD
-            trans_matrix[to_apply] = self.compute_transformation(in_tensor[to_apply], params=params, flags=flags).type(
-                in_tensor.dtype
-            )
-            output[to_apply] = self.apply_transform(
-                in_tensor[to_apply], params=params, flags=flags, transform=trans_matrix[to_apply]
-            ).type(in_tensor.dtype)
-=======
             trans_matrix = trans_matrix.index_put(
-                (to_apply,), self.compute_transformation(in_tensor[to_apply], params=params, flags=flags)
+                (to_apply,),
+                self.compute_transformation(in_tensor[to_apply], params=params, flags=flags).type(in_tensor.dtype),
             )
             output = output.index_put(
                 (to_apply,),
-                self.apply_transform(in_tensor[to_apply], params=params, flags=flags, transform=trans_matrix[to_apply]),
+                self.apply_transform(
+                    in_tensor[to_apply], params=params, flags=flags, transform=trans_matrix[to_apply]
+                ).type(in_tensor.dtype),
             )
->>>>>>> 349c6389
 
         self._transform_matrix = trans_matrix.type(in_tensor.dtype)
 
