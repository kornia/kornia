import pytest
<<<<<<< HEAD
import torch
import kornia.testing as utils  # test utils
import kornia

from test.utils import assert_close
=======
>>>>>>> 84a47e6b
from torch.autograd import gradcheck
from torch.testing import assert_allclose

import kornia
import kornia.testing as utils  # test utils
from kornia.feature.scale_space_detector import *


class TestScaleSpaceDetector:
    def test_shape(self, device):
        inp = torch.rand(1, 1, 32, 32, device=device)
        n_feats = 10
        det = ScaleSpaceDetector(n_feats).to(device)
        lafs, resps = det(inp)
        assert lafs.shape == torch.Size([1, n_feats, 2, 3])
        assert resps.shape == torch.Size([1, n_feats])

    def test_shape_batch(self, device):
        inp = torch.rand(7, 1, 32, 32, device=device)
        n_feats = 10
        det = ScaleSpaceDetector(n_feats).to(device)
        lafs, resps = det(inp)
        assert lafs.shape == torch.Size([7, n_feats, 2, 3])
        assert resps.shape == torch.Size([7, n_feats])

    def test_print(self, device):
        sift = ScaleSpaceDetector()
        sift.__repr__()

    def test_toy(self, device):
        inp = torch.zeros(1, 1, 33, 33, device=device)
        inp[:, :, 13:-13, 13:-13] = 1.0
        n_feats = 1
        det = ScaleSpaceDetector(n_feats, resp_module=kornia.feature.BlobHessian(), mr_size=3.0).to(device)
        lafs, resps = det(inp)
        expected_laf = torch.tensor([[[[9.5823, 0.0000, 16.0], [0.0, 9.5823, 16.0]]]], device=device)
        expected_resp = torch.tensor([[0.0857]], device=device)
        assert_close(lafs, expected_laf, rtol=0.001, atol=1e-03)
        assert_close(resps, expected_resp, rtol=0.001, atol=1e-03)

    def test_toy_mask(self, device):
        if "cuda" in str(device):
            pytest.skip("this cuda test is broken")

        inp = torch.zeros(1, 1, 33, 33, device=device)
        inp[:, :, 13:-13, 13:-13] = 1.0

        mask = torch.zeros(1, 1, 33, 33, device=device)
        mask[:, :, 1:-1, 3:-3] = 1.0

        n_feats = 1
        det = ScaleSpaceDetector(n_feats, resp_module=kornia.feature.BlobHessian(), mr_size=3.0).to(device)
        lafs, resps = det(inp, mask)
        expected_laf = torch.tensor([[[[9.5823, 0.0000, 16.0], [0.0, 9.5823, 16.0]]]], device=device)
        expected_resp = torch.tensor([[0.0857]], device=device)
        assert_close(lafs, expected_laf, rtol=0.001, atol=1e-03)
        assert_close(resps, expected_resp, rtol=0.001, atol=1e-03)

    def test_gradcheck(self, device):
        batch_size, channels, height, width = 1, 1, 31, 21
        patches = torch.rand(batch_size, channels, height, width, device=device)
        patches = utils.tensor_to_gradcheck_var(patches)  # to var
        assert gradcheck(ScaleSpaceDetector(2).to(device), patches, raise_exception=True, nondet_tol=1e-4)<|MERGE_RESOLUTION|>--- conflicted
+++ resolved
@@ -1,12 +1,4 @@
 import pytest
-<<<<<<< HEAD
-import torch
-import kornia.testing as utils  # test utils
-import kornia
-
-from test.utils import assert_close
-=======
->>>>>>> 84a47e6b
 from torch.autograd import gradcheck
 from torch.testing import assert_allclose
 
