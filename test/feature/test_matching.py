import pytest
<<<<<<< HEAD
import kornia.testing as utils  # test utils

from test.utils import assert_close
=======
>>>>>>> 84a47e6b
from torch.autograd import gradcheck
from torch.testing import assert_allclose

import kornia.testing as utils  # test utils
from kornia.feature.matching import *


class TestMatchNN:
    @pytest.mark.parametrize("num_desc1, num_desc2, dim", [(1, 4, 4), (2, 5, 128), (6, 2, 32)])
    def test_shape(self, num_desc1, num_desc2, dim, device):
        desc1 = torch.rand(num_desc1, dim, device=device)
        desc2 = torch.rand(num_desc2, dim, device=device)

        dists, idxs = match_nn(desc1, desc2)
        assert idxs.shape == (num_desc1, 2)
        assert dists.shape == (num_desc1, 1)

    def test_matching(self, device):
        desc1 = torch.tensor([[0, 0.0], [1, 1], [2, 2], [3, 3.0], [5, 5.0]], device=device)
        desc2 = torch.tensor([[5, 5.0], [3, 3.0], [2.3, 2.4], [1, 1], [0, 0.0]], device=device)

        dists, idxs = match_nn(desc1, desc2)
        expected_dists = torch.tensor([0, 0, 0.5, 0, 0], device=device).view(-1, 1)
        expected_idx = torch.tensor([[0, 4], [1, 3], [2, 2], [3, 1], [4, 0]], device=device)
        assert_close(dists, expected_dists)
        assert_close(idxs, expected_idx)

    def test_gradcheck(self, device):
        desc1 = torch.rand(5, 8, device=device)
        desc2 = torch.rand(7, 8, device=device)
        desc1 = utils.tensor_to_gradcheck_var(desc1)  # to var
        desc2 = utils.tensor_to_gradcheck_var(desc2)  # to var
        assert gradcheck(match_mnn, (desc1, desc2), raise_exception=True, nondet_tol=1e-4)


class TestMatchMNN:
    @pytest.mark.parametrize("num_desc1, num_desc2, dim", [(1, 4, 4), (2, 5, 128), (6, 2, 32)])
    def test_shape(self, num_desc1, num_desc2, dim, device):
        desc1 = torch.rand(num_desc1, dim, device=device)
        desc2 = torch.rand(num_desc2, dim, device=device)

        dists, idxs = match_mnn(desc1, desc2)
        assert idxs.shape[1] == 2
        assert dists.shape[1] == 1
        assert idxs.shape[0] == dists.shape[0]
        assert dists.shape[0] <= num_desc1

    def test_matching(self, device):
        desc1 = torch.tensor([[0, 0.0], [1, 1], [2, 2], [3, 3.0], [5, 5.0]], device=device)
        desc2 = torch.tensor([[5, 5.0], [3, 3.0], [2.3, 2.4], [1, 1], [0, 0.0]], device=device)

        dists, idxs = match_mnn(desc1, desc2)
        expected_dists = torch.tensor([0, 0, 0.5, 0, 0], device=device).view(-1, 1)
        expected_idx = torch.tensor([[0, 4], [1, 3], [2, 2], [3, 1], [4, 0]], device=device)
        assert_close(dists, expected_dists)
        assert_close(idxs, expected_idx)

    def test_gradcheck(self, device):
        desc1 = torch.rand(5, 8, device=device)
        desc2 = torch.rand(7, 8, device=device)
        desc1 = utils.tensor_to_gradcheck_var(desc1)  # to var
        desc2 = utils.tensor_to_gradcheck_var(desc2)  # to var
        assert gradcheck(match_mnn, (desc1, desc2), raise_exception=True, nondet_tol=1e-4)


class TestMatchSNN:
    @pytest.mark.parametrize("num_desc1, num_desc2, dim", [(2, 4, 4), (2, 5, 128), (6, 2, 32)])
    def test_shape(self, num_desc1, num_desc2, dim, device):
        desc1 = torch.rand(num_desc1, dim, device=device)
        desc2 = torch.rand(num_desc2, dim, device=device)

        dists, idxs = match_snn(desc1, desc2)
        assert idxs.shape[1] == 2
        assert dists.shape[1] == 1
        assert idxs.shape[0] == dists.shape[0]
        assert dists.shape[0] <= num_desc1

    def test_matching1(self, device):
        desc1 = torch.tensor([[0, 0.0], [1, 1], [2, 2], [3, 3.0], [5, 5.0]], device=device)
        desc2 = torch.tensor([[5, 5.0], [3, 3.0], [2.3, 2.4], [1, 1], [0, 0.0]], device=device)

        dists, idxs = match_snn(desc1, desc2, 0.8)
        expected_dists = torch.tensor([0, 0, 0.35355339059327373, 0, 0], device=device).view(-1, 1)
        expected_idx = torch.tensor([[0, 4], [1, 3], [2, 2], [3, 1], [4, 0]], device=device)
        assert_close(dists, expected_dists)
        assert_close(idxs, expected_idx)

    def test_matching2(self, device):
        desc1 = torch.tensor([[0, 0.0], [1, 1], [2, 2], [3, 3.0], [5, 5.0]], device=device)
        desc2 = torch.tensor([[5, 5.0], [3, 3.0], [2.3, 2.4], [1, 1], [0, 0.0]], device=device)

        dists, idxs = match_snn(desc1, desc2, 0.1)
        expected_dists = torch.tensor([0.0, 0, 0, 0], device=device).view(-1, 1)
        expected_idx = torch.tensor([[0, 4], [1, 3], [3, 1], [4, 0]], device=device)
        assert_close(dists, expected_dists)
        assert_close(idxs, expected_idx)

    def test_gradcheck(self, device):
        desc1 = torch.rand(5, 8, device=device)
        desc2 = torch.rand(7, 8, device=device)
        desc1 = utils.tensor_to_gradcheck_var(desc1)  # to var
        desc2 = utils.tensor_to_gradcheck_var(desc2)  # to var
        assert gradcheck(match_snn, (desc1, desc2, 0.8), raise_exception=True, nondet_tol=1e-4)


class TestMatchSMNN:
    @pytest.mark.parametrize("num_desc1, num_desc2, dim", [(2, 4, 4), (2, 5, 128), (6, 2, 32)])
    def test_shape(self, num_desc1, num_desc2, dim, device):
        desc1 = torch.rand(num_desc1, dim, device=device)
        desc2 = torch.rand(num_desc2, dim, device=device)

        dists, idxs = match_smnn(desc1, desc2, 0.8)
        assert idxs.shape[1] == 2
        assert dists.shape[1] == 1
        assert idxs.shape[0] == dists.shape[0]
        assert dists.shape[0] <= num_desc1
        assert dists.shape[0] <= num_desc2

    def test_matching1(self, device):
        desc1 = torch.tensor([[0, 0.0], [1, 1], [2, 2], [3, 3.0], [5, 5.0]], device=device)
        desc2 = torch.tensor([[5, 5.0], [3, 3.0], [2.3, 2.4], [1, 1], [0, 0.0]], device=device)

        dists, idxs = match_smnn(desc1, desc2, 0.8)
        expected_dists = torch.tensor([0, 0, 0.5423, 0, 0], device=device).view(-1, 1)
        expected_idx = torch.tensor([[0, 4], [1, 3], [2, 2], [3, 1], [4, 0]], device=device)
        assert_close(dists, expected_dists)
        assert_close(idxs, expected_idx)

    def test_matching2(self, device):
        desc1 = torch.tensor([[0, 0.0], [1, 1], [2, 2], [3, 3.0], [5, 5.0]], device=device)
        desc2 = torch.tensor([[5, 5.0], [3, 3.0], [2.3, 2.4], [1, 1], [0, 0.0]], device=device)

        dists, idxs = match_smnn(desc1, desc2, 0.1)
        expected_dists = torch.tensor([0.0, 0, 0, 0], device=device).view(-1, 1)
        expected_idx = torch.tensor([[0, 4], [1, 3], [3, 1], [4, 0]], device=device)
        assert_close(dists, expected_dists)
        assert_close(idxs, expected_idx)

    def test_gradcheck(self, device):
        desc1 = torch.rand(5, 8, device=device)
        desc2 = torch.rand(7, 8, device=device)
        desc1 = utils.tensor_to_gradcheck_var(desc1)  # to var
        desc2 = utils.tensor_to_gradcheck_var(desc2)  # to var
        assert gradcheck(match_smnn, (desc1, desc2, 0.8), raise_exception=True, nondet_tol=1e-4)<|MERGE_RESOLUTION|>--- conflicted
+++ resolved
@@ -1,10 +1,4 @@
 import pytest
-<<<<<<< HEAD
-import kornia.testing as utils  # test utils
-
-from test.utils import assert_close
-=======
->>>>>>> 84a47e6b
 from torch.autograd import gradcheck
 from torch.testing import assert_allclose
 
