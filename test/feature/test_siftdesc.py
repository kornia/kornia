--- conflicted
+++ resolved
@@ -1,10 +1,4 @@
 import pytest
-<<<<<<< HEAD
-import kornia.testing as utils  # test utils
-
-from test.utils import assert_close
-=======
->>>>>>> 84a47e6b
 from torch.autograd import gradcheck
 from torch.testing import assert_allclose
 
@@ -52,13 +46,8 @@
         patch[0, 0, :, 3:] = 0
         sift = SIFTDescriptor(6, num_ang_bins=4, num_spatial_bins=1, clipval=0.2, rootsift=False).to(device)
         out = sift(patch)
-<<<<<<< HEAD
-        expected = torch.tensor([[0, 0, 1., 0]], device=device)
-        assert_close(out, expected, atol=1e-3, rtol=1e-3)
-=======
         expected = torch.tensor([[0, 0, 1.0, 0]], device=device)
         assert_allclose(out, expected, atol=1e-3, rtol=1e-3)
->>>>>>> 84a47e6b
 
     @pytest.mark.xfail(reason='May raise checkIfNumericalAnalyticAreClose.')
     def test_gradcheck(self, device):
