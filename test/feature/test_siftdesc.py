import pytest
import torch
from torch.autograd import gradcheck

import kornia.testing as utils  # test utils
from kornia.feature.siftdesc import SIFTDescriptor, get_sift_bin_ksize_stride_pad, get_sift_pooling_kernel
from kornia.testing import assert_close


@pytest.mark.parametrize("ksize", [5, 13, 25])
def test_get_sift_pooling_kernel(ksize):
    kernel = get_sift_pooling_kernel(ksize)
    assert kernel.shape == (ksize, ksize)


@pytest.mark.parametrize("ps,n_bins,ksize,stride,pad", [(41, 3, 20, 13, 5), (32, 4, 12, 8, 3)])
def test_get_sift_bin_ksize_stride_pad(ps, n_bins, ksize, stride, pad):
    out = get_sift_bin_ksize_stride_pad(ps, n_bins)
    assert out == (ksize, stride, pad)


class TestSIFTDescriptor:
    def test_shape(self, device, dtype):
        inp = torch.ones(1, 1, 32, 32, device=device, dtype=dtype)
        sift = SIFTDescriptor(32).to(device, dtype)
        out = sift(inp)
        assert out.shape == (1, 128)

    def test_batch_shape(self, device, dtype):
        inp = torch.ones(2, 1, 15, 15, device=device, dtype=dtype)
        sift = SIFTDescriptor(15).to(device, dtype)
        out = sift(inp)
        assert out.shape == (2, 128)

    def test_batch_shape_non_std(self, device, dtype):
        inp = torch.ones(3, 1, 19, 19, device=device, dtype=dtype)
        sift = SIFTDescriptor(19, 5, 3).to(device, dtype)
        out = sift(inp)
        assert out.shape == (3, (3 ** 2) * 5)

    def test_toy(self, device, dtype):
        patch = torch.ones(1, 1, 6, 6, device=device, dtype=dtype)
        patch[0, 0, :, 3:] = 0
        sift = SIFTDescriptor(6, num_ang_bins=4, num_spatial_bins=1, clipval=0.2, rootsift=False).to(device, dtype)
        out = sift(patch)
        expected = torch.tensor([[0, 0, 1.0, 0]], device=device, dtype=dtype)
        assert_close(out, expected, atol=1e-3, rtol=1e-3)

    def test_gradcheck(self, device):
        dtype = torch.float64
        batch_size, channels, height, width = 1, 1, 15, 15
        patches = torch.rand(batch_size, channels, height, width, device=device, dtype=dtype)
        patches = utils.tensor_to_gradcheck_var(patches)  # to var
        sift = SIFTDescriptor(15).to(device, dtype)
        assert gradcheck(sift, (patches,), raise_exception=True, nondet_tol=1e-4)

    @pytest.mark.skip("Compiled functions can't take variable number")
    def test_jit(self, device, dtype):
        B, C, H, W = 1, 1, 32, 32
        patches = torch.ones(B, C, H, W, device=device, dtype=dtype)
<<<<<<< HEAD
        model = SIFTDescriptor(41).to(patches.device, patches.dtype).eval()
        model_jit = torch.jit.script(SIFTDescriptor(41).to(patches.device, patches.dtype).eval())
        assert_allclose(model(patches), model_jit(patches))


class TestDenseSIFTDescriptor:
    def test_shape(self, device):
        pass

    def test_batch_shape(self, device):
        pass

    def test_batch_shape_non_std(self, device):
        pass

    def test_print(self, device):
        sift = DenseSIFTDescriptor()
        sift.__repr__()

    def test_toy(self, device):
        pass

    @pytest.mark.xfail(reason='May raise checkIfNumericalAnalyticAreClose.')
    def test_gradcheck(self, device):
        batch_size, channels, height, width = 1, 1, 32, 32
        patches = torch.rand(batch_size, channels, height, width, device=device)
        patches = utils.tensor_to_gradcheck_var(patches)  # to var
        assert gradcheck(DenseSIFTDescriptor(4, 2, 2), (patches),
                         raise_exception=True, nondet_tol=1e-4)
=======
        model = SIFTDescriptor(32).to(patches.device, patches.dtype).eval()
        model_jit = torch.jit.script(model)
        assert_close(model(patches), model_jit(patches))
>>>>>>> 9572e69b
<|MERGE_RESOLUTION|>--- conflicted
+++ resolved
@@ -58,7 +58,6 @@
     def test_jit(self, device, dtype):
         B, C, H, W = 1, 1, 32, 32
         patches = torch.ones(B, C, H, W, device=device, dtype=dtype)
-<<<<<<< HEAD
         model = SIFTDescriptor(41).to(patches.device, patches.dtype).eval()
         model_jit = torch.jit.script(SIFTDescriptor(41).to(patches.device, patches.dtype).eval())
         assert_allclose(model(patches), model_jit(patches))
@@ -87,9 +86,4 @@
         patches = torch.rand(batch_size, channels, height, width, device=device)
         patches = utils.tensor_to_gradcheck_var(patches)  # to var
         assert gradcheck(DenseSIFTDescriptor(4, 2, 2), (patches),
-                         raise_exception=True, nondet_tol=1e-4)
-=======
-        model = SIFTDescriptor(32).to(patches.device, patches.dtype).eval()
-        model_jit = torch.jit.script(model)
-        assert_close(model(patches), model_jit(patches))
->>>>>>> 9572e69b
+                         raise_exception=True, nondet_tol=1e-4)