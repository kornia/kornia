--- conflicted
+++ resolved
@@ -513,15 +513,6 @@
     )
     def test_tv_on_4d(self, device, dtype, input, expected):
         actual = kornia.losses.total_variation(input.to(device, dtype))
-<<<<<<< HEAD
-        assert_close(actual, expected.to(device, dtype))
-
-    # Expect ValueError to be raised when tensors of ndim != 3 or 4 are passed
-    @pytest.mark.parametrize('input', [torch.rand(2, 3, 4, 5, 3), torch.rand(3, 1)])
-    def test_tv_on_invalid_dims(self, device, dtype, input):
-        with pytest.raises(ValueError):
-            kornia.losses.total_variation(input.to(device, dtype))
-=======
         assert_close(actual, expected.to(device, dtype), rtol=1e-3, atol=1e-3)
 
     @pytest.mark.parametrize('input', [torch.rand(3, 5, 5), torch.rand(4, 3, 5, 5), torch.rand(4, 2, 3, 5, 5)])
@@ -541,7 +532,6 @@
         input = input.to(device, dtype)
         actual = kornia.losses.total_variation(input, reduction=reduction)
         assert_close(actual, expected.to(device, dtype), rtol=1e-3, atol=1e-3)
->>>>>>> cd6e667a
 
     # Expect TypeError to be raised when non-torch tensors are passed
     @pytest.mark.parametrize('input', [1, [1, 2]])
