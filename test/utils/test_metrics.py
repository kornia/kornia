--- conflicted
+++ resolved
@@ -1,12 +1,5 @@
 import torch
-<<<<<<< HEAD
-import kornia as kornia
-import kornia.testing as utils
-
-from test.utils import assert_close
-=======
 from torch.testing import assert_allclose
->>>>>>> 84a47e6b
 
 import kornia
 
@@ -75,18 +68,9 @@
         actual = torch.tensor([[1, 1, 1, 1, 0, 0, 0, 0]])
         predicted = torch.tensor([[1, 1, 1, 1, 0, 0, 0, 1]])
 
-<<<<<<< HEAD
-        conf_mat = kornia.utils.metrics.confusion_matrix(
-            predicted, actual, num_classes)
-        conf_mat_real = torch.tensor(
-            [[[3, 1],
-              [0, 4]]], dtype=torch.float32)
-        assert_close(conf_mat, conf_mat_real)
-=======
         conf_mat = kornia.utils.metrics.confusion_matrix(predicted, actual, num_classes)
         conf_mat_real = torch.tensor([[[3, 1], [0, 4]]], dtype=torch.float32)
         assert_allclose(conf_mat, conf_mat_real)
->>>>>>> 84a47e6b
 
     def test_two_classes_batch2(self):
         batch_size = 2
@@ -94,59 +78,27 @@
         actual = torch.tensor([[1, 1, 1, 1, 0, 0, 0, 0]]).repeat(batch_size, 1)
         predicted = torch.tensor([[1, 1, 1, 1, 0, 0, 0, 1]]).repeat(batch_size, 1)
 
-<<<<<<< HEAD
-        conf_mat = kornia.utils.metrics.confusion_matrix(
-            predicted, actual, num_classes)
-        conf_mat_real = torch.tensor(
-            [
-                [[3, 1], [0, 4]],
-                [[3, 1], [0, 4]]
-            ], dtype=torch.float32)
-        assert_close(conf_mat, conf_mat_real)
-=======
         conf_mat = kornia.utils.metrics.confusion_matrix(predicted, actual, num_classes)
         conf_mat_real = torch.tensor([[[3, 1], [0, 4]], [[3, 1], [0, 4]]], dtype=torch.float32)
         assert_allclose(conf_mat, conf_mat_real)
->>>>>>> 84a47e6b
 
     def test_three_classes(self):
         num_classes = 3
         actual = torch.tensor([[2, 2, 0, 0, 1, 0, 0, 2, 1, 1, 0, 0, 1, 2, 1, 0]])
         predicted = torch.tensor([[2, 1, 0, 0, 0, 0, 0, 1, 0, 2, 2, 1, 0, 0, 2, 2]])
 
-<<<<<<< HEAD
-        conf_mat = kornia.utils.metrics.confusion_matrix(
-            predicted, actual, num_classes)
-        conf_mat_real = torch.tensor(
-            [[[4, 1, 2],
-              [3, 0, 2],
-              [1, 2, 1]]], dtype=torch.float32)
-        assert_close(conf_mat, conf_mat_real)
-=======
         conf_mat = kornia.utils.metrics.confusion_matrix(predicted, actual, num_classes)
         conf_mat_real = torch.tensor([[[4, 1, 2], [3, 0, 2], [1, 2, 1]]], dtype=torch.float32)
         assert_allclose(conf_mat, conf_mat_real)
->>>>>>> 84a47e6b
 
     def test_four_classes_one_missing(self):
         num_classes = 4
         actual = torch.tensor([[3, 3, 1, 1, 2, 1, 1, 3, 2, 2, 1, 1, 2, 3, 2, 1]])
         predicted = torch.tensor([[3, 2, 1, 1, 1, 1, 1, 2, 1, 3, 3, 2, 1, 1, 3, 3]])
 
-<<<<<<< HEAD
-        conf_mat = kornia.utils.metrics.confusion_matrix(
-            predicted, actual, num_classes)
-        conf_mat_real = torch.tensor(
-            [[[0, 0, 0, 0],
-              [0, 4, 1, 2],
-              [0, 3, 0, 2],
-              [0, 1, 2, 1]]], dtype=torch.float32)
-        assert_close(conf_mat, conf_mat_real)
-=======
         conf_mat = kornia.utils.metrics.confusion_matrix(predicted, actual, num_classes)
         conf_mat_real = torch.tensor([[[0, 0, 0, 0], [0, 4, 1, 2], [0, 3, 0, 2], [0, 1, 2, 1]]], dtype=torch.float32)
         assert_allclose(conf_mat, conf_mat_real)
->>>>>>> 84a47e6b
 
     def test_three_classes_normalized(self):
         num_classes = 3
@@ -157,100 +109,6 @@
         conf_mat = kornia.utils.metrics.confusion_matrix(predicted, actual, num_classes, normalized)
 
         conf_mat_real = torch.tensor(
-<<<<<<< HEAD
-            [[[0.5000, 0.3333, 0.4000],
-              [0.3750, 0.0000, 0.4000],
-              [0.1250, 0.6667, 0.2000]]], dtype=torch.float32)
-        assert_close(conf_mat, conf_mat_real)
-
-    def test_four_classes_2d_perfect(self):
-        num_classes = 4
-        actual = torch.tensor(
-            [[[0, 0, 1, 1],
-              [0, 0, 1, 1],
-              [2, 2, 3, 3],
-              [2, 2, 3, 3]]])
-        predicted = torch.tensor(
-            [[[0, 0, 1, 1],
-              [0, 0, 1, 1],
-              [2, 2, 3, 3],
-              [2, 2, 3, 3]]])
-
-        conf_mat = kornia.utils.metrics.confusion_matrix(
-            predicted, actual, num_classes)
-        conf_mat_real = torch.tensor(
-            [[[4, 0, 0, 0],
-              [0, 4, 0, 0],
-              [0, 0, 4, 0],
-              [0, 0, 0, 4]]], dtype=torch.float32)
-        assert_close(conf_mat, conf_mat_real)
-
-    def test_four_classes_2d_one_class_nonperfect(self):
-        num_classes = 4
-        actual = torch.tensor(
-            [[[0, 0, 1, 1],
-              [0, 0, 1, 1],
-              [2, 2, 3, 3],
-              [2, 2, 3, 3]]])
-        predicted = torch.tensor(
-            [[[0, 0, 1, 1],
-              [0, 3, 0, 1],
-              [2, 2, 1, 3],
-              [2, 2, 3, 3]]])
-
-        conf_mat = kornia.utils.metrics.confusion_matrix(
-            predicted, actual, num_classes)
-        conf_mat_real = torch.tensor(
-            [[[3, 0, 0, 1],
-              [1, 3, 0, 0],
-              [0, 0, 4, 0],
-              [0, 1, 0, 3]]], dtype=torch.float32)
-        assert_close(conf_mat, conf_mat_real)
-
-    def test_four_classes_2d_one_class_missing(self):
-        num_classes = 4
-        actual = torch.tensor(
-            [[[0, 0, 1, 1],
-              [0, 0, 1, 1],
-              [2, 2, 3, 3],
-              [2, 2, 3, 3]]])
-        predicted = torch.tensor(
-            [[[3, 3, 1, 1],
-              [3, 3, 1, 1],
-              [2, 2, 3, 3],
-              [2, 2, 3, 3]]])
-
-        conf_mat = kornia.utils.metrics.confusion_matrix(
-            predicted, actual, num_classes)
-        conf_mat_real = torch.tensor(
-            [[[0, 0, 0, 4],
-              [0, 4, 0, 0],
-              [0, 0, 4, 0],
-              [0, 0, 0, 4]]], dtype=torch.float32)
-        assert_close(conf_mat, conf_mat_real)
-
-    def test_four_classes_2d_one_class_no_predicted(self):
-        num_classes = 4
-        actual = torch.tensor(
-            [[[0, 0, 0, 0],
-              [0, 0, 0, 0],
-              [2, 2, 3, 3],
-              [2, 2, 3, 3]]])
-        predicted = torch.tensor(
-            [[[3, 3, 2, 2],
-              [3, 3, 2, 2],
-              [2, 2, 3, 3],
-              [2, 2, 3, 3]]])
-
-        conf_mat = kornia.utils.metrics.confusion_matrix(
-            predicted, actual, num_classes)
-        conf_mat_real = torch.tensor(
-            [[[0, 0, 4, 4],
-              [0, 0, 0, 0],
-              [0, 0, 4, 0],
-              [0, 0, 0, 4]]], dtype=torch.float32)
-        assert_close(conf_mat, conf_mat_real)
-=======
             [[[0.5000, 0.3333, 0.4000], [0.3750, 0.0000, 0.4000], [0.1250, 0.6667, 0.2000]]], dtype=torch.float32
         )
         assert_allclose(conf_mat, conf_mat_real)
@@ -289,5 +147,4 @@
 
         conf_mat = kornia.utils.metrics.confusion_matrix(predicted, actual, num_classes)
         conf_mat_real = torch.tensor([[[0, 0, 4, 4], [0, 0, 0, 0], [0, 0, 4, 0], [0, 0, 0, 4]]], dtype=torch.float32)
-        assert_allclose(conf_mat, conf_mat_real)
->>>>>>> 84a47e6b
+        assert_allclose(conf_mat, conf_mat_real)