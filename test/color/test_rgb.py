import kornia
<<<<<<< HEAD
import kornia.testing as utils
from test.common import device_type
=======
import kornia.testing as utils  # test utils
from test.common import device

>>>>>>> 9f96d3db
import torch
from torch.autograd import gradcheck
from torch.testing import assert_allclose
import pytest


<<<<<<< HEAD
class TestRgbToRgba:
    def test_rgb_to_rgba(self):

        data = torch.Tensor([[[1., 1.], [1., 1.]], [[2., 2.], [2., 2.]], [[3., 3.], [3., 3.]]])  # 3x2x2
        aval = 0.4
        expected = torch.Tensor([[[1.0000e+00, 1.0000e+00], [1.0000e+00, 1.0000e+00]],
                                 [[2.0000e+00, 2.0000e+00], [2.0000e+00, 2.0000e+00]],
                                 [[3.0000e+00, 3.0000e+00], [3.0000e+00, 3.0000e+00]],
                                 [[0.4, 0.4],
                                  [0.4, 0.4]]])  # 4x2x2

        f = kornia.color.RgbToRgba(aval)
        assert_allclose(f(data, aval), expected)

    def test_batch_rgb_to_rgba(self):

        data = torch.Tensor([[[[1., 1.], [1., 1.]],
                              [[2., 2.], [2., 2.]],
                              [[3., 3.], [3., 3.]]],
                             [[[1., 1.], [1., 1.]],
                              [[2., 2.], [2., 2.]],
                              [[3., 3.], [3., 3.]]]])  # 2x3x2x2
        aval = 45

        expected = torch.Tensor([[[[1.0000e+00, 1.0000e+00], [1.0000e+00, 1.0000e+00]],
                                  [[2.0000e+00, 2.0000e+00], [2.0000e+00, 2.0000e+00]],
                                  [[3.0000e+00, 3.0000e+00], [3.0000e+00, 3.0000e+00]],
                                  [[45., 45.], [45., 45.]]],
                                 [[[1.0000e+00, 1.0000e+00], [1.0000e+00, 1.0000e+00]],
                                  [[2.0000e+00, 2.0000e+00], [2.0000e+00, 2.0000e+00]],
                                  [[3.0000e+00, 3.0000e+00], [3.0000e+00, 3.0000e+00]],
                                  [[45., 45.], [45., 45.]]]])  # 2x4x2x2

        f = kornia.color.RgbToRgba(aval)
        out = f(data, aval)
        assert_allclose(out, expected)
=======
class TestBgrToRgb:

    def test_bgr_to_rgb(self, device):

        # prepare input data
        data = torch.tensor([[[1., 1.],
                              [1., 1.]],

                             [[2., 2.],
                              [2., 2.]],

                             [[3., 3.],
                              [3., 3.]]])  # 3x2x2

        expected = torch.tensor([[[3., 3.],
                                  [3., 3.]],

                                 [[2., 2.],
                                  [2., 2.]],
>>>>>>> 9f96d3db

    def test_gradcheck(self):

<<<<<<< HEAD
        data = torch.Tensor([[[1., 1.], [1., 1.]], [[2., 2.], [2., 2.]], [[3., 3.], [3., 3.]]])  # 3x2x2
        aval = 0.4

        data = utils.tensor_to_gradcheck_var(data)  # to var
=======
        # move data to the device
        data = data.to(device)
        expected = expected.to(device)

        f = kornia.color.BgrToRgb()
        assert_allclose(f(data), expected)

    def test_batch_bgr_to_rgb(self, device):
>>>>>>> 9f96d3db

        assert gradcheck(kornia.color.RgbToRgba(aval), (data, aval), raise_exception=True)

    @pytest.mark.skip(reason="turn off all jit for a while")
    def test_jit(self):
        @torch.jit.script
        def op_script(data: torch.Tensor, aval: int) -> torch.Tensor:
            return kornia.rgb_to_rgba(data, aval)

        data = torch.Tensor([[[1., 1.], [1., 1.]],
                             [[2., 2.], [2., 2.]],
                             [[3., 3.], [3., 3.]]])  # 3x2x2
        aval = 0.4
        actual = op_script(data, aval)
        expected = kornia.rgb_to_rgba(data, aval)
        assert_allclose(actual, expected)


class TestBgrToRgb:

    def test_bgr_to_rgb(self):

        data = torch.Tensor([[[1., 1.], [1., 1.]],
                             [[2., 2.], [2., 2.]],
                             [[3., 3.], [3., 3.]]])  # 3x2x2

        expected = torch.Tensor([[[3., 3.], [3., 3.]],
                                 [[2., 2], [2., 2.]],
                                 [[1., 1.], [1., 1.]]])  # 3x2x2

        f = kornia.color.BgrToRgb()
        assert_allclose(f(data), expected)

    def test_batch_bgr_to_rgb(self):

        data = torch.Tensor([[[[1., 1], [1., 1.]],
                              [[2., 2.], [2., 2.]],
                              [[3., 3.], [3., 3.]]],
                             [[[1., 1.], [1., 1.]],
                              [[2., 2.], [2., 2.]],
                              [[3., 3.], [3., 3.]]]])  # 2x3x2x2

        expected = torch.Tensor([[[[3., 3.], [3., 3.]],
                                  [[2., 2.], [2., 2.]],
                                  [[1., 1.], [1., 1.]]],
                                 [[[3., 3.], [3., 3.]],
                                  [[2., 2.], [2., 2.]],
                                  [[1., 1.], [1., 1.]]]])  # 2x3x2x2

        # move data to the device
        data = data.to(device)
        expected = expected.to(device)

        f = kornia.color.BgrToRgb()
        out = f(data)
        assert_allclose(out, expected)

    def test_gradcheck(self, device):

        data = torch.Tensor([[[1., 1.], [1., 1.]],
                             [[2., 2.], [2., 2.]],
                             [[3., 3.], [3., 3.]]])  # 3x2x2

        data = data.to(device)
        data = utils.tensor_to_gradcheck_var(data)  # to var

        assert gradcheck(kornia.color.BgrToRgb(), (data,), raise_exception=True)

    @pytest.mark.skip(reason="turn off all jit for a while")
    def test_jit(self, device):
        @torch.jit.script
        def op_script(data: torch.Tensor) -> torch.Tensor:
            return kornia.bgr_to_rgb(data)

<<<<<<< HEAD
        data = torch.Tensor([[[1., 1.], [1., 1.]],
                             [[2., 2.], [2., 2.]],
                             [[3., 3.], [3., 3.]]])  # 3x2x2
        actual = op_script(data)
        expected = kornia.bgr_to_rgb(data)
        assert_allclose(actual, expected)
=======
            data = torch.tensor([[[1., 1.],
                                  [1., 1.]],

                                 [[2., 2.],
                                  [2., 2.]],

                                 [[3., 3.],
                                  [3., 3.]]])  # 3x2x2

            data = data.to(device)

            actual = op_script(data)
            expected = kornia.bgr_to_rgb(data)
            assert_allclose(actual, expected)
>>>>>>> 9f96d3db


class TestRgbToBgr:

    def test_rgb_to_bgr(self, device):

        # prepare input data
        data = torch.Tensor([[[1., 1.],
                              [1., 1.]],

                             [[2., 2.],
                              [2., 2.]],

                             [[3., 3.],
                              [3., 3.]]])  # 3x2x2

        expected = torch.Tensor([[[3., 3.],
                                  [3., 3.]],

                                 [[2., 2.],
                                  [2., 2.]],

                                 [[1., 1.],
                                  [1., 1.]]])  # 3x2x2

        # move data to the device
        data = data.to(device)
        expected = expected.to(device)

        f = kornia.color.RgbToBgr()
        assert_allclose(f(data), expected)

    def test_gradcheck(self, device):

        # prepare input data
        data = torch.Tensor([[[1., 1.],
                              [1., 1.]],

                             [[2., 2.],
                              [2., 2.]],

                             [[3., 3.],
                              [3., 3.]]])  # 3x2x2

        data = data.to(device)
        data = utils.tensor_to_gradcheck_var(data)  # to var

        assert gradcheck(kornia.color.RgbToBgr(), (data,),
                         raise_exception=True)

    @pytest.mark.skip(reason="turn off all jit for a while")
    def test_jit(self):
        @torch.jit.script
        def op_script(data: torch.Tensor) -> torch.Tensor:
            return kornia.rgb_to_bgr(data)

<<<<<<< HEAD
        data = torch.Tensor([[[1., 1.], [1., 1.]],
                             [[2., 2.], [2., 2.]],
                             [[3., 3.], [3., 3.]]])  # 3x2x
        actual = op_script(data)
        expected = kornia.rgb_to_bgr(data)
        assert_allclose(actual, expected)
=======
            data = torch.tensor([[[1., 1.],
                                  [1., 1.]],

                                 [[2., 2.],
                                  [2., 2.]],

                                 [[3., 3.],
                                  [3., 3.]]])  # 3x2x2

            data = data.to(device)

            actual = op_script(data)
            expected = kornia.rgb_to_bgr(data)
            assert_allclose(actual, expected)
>>>>>>> 9f96d3db

    def test_batch_rgb_to_bgr(self, device):

        # prepare input data
        data = torch.Tensor([[[[1., 1.],
                               [1., 1.]],

                              [[2., 2.],
                               [2., 2.]],

                              [[3., 3.],
                               [3., 3.]]],

                             [[[1., 1.],
                               [1., 1.]],

                              [[2., 2.],
                               [2., 2.]],

                              [[3., 3.],
                               [3., 3.]]]])  # 2x3x2x2

        expected = torch.Tensor([[[[3., 3.],
                                   [3., 3.]],

                                  [[2., 2.],
                                   [2., 2.]],

                                  [[1., 1.],
                                   [1., 1.]]],

                                 [[[3., 3.],
                                   [3., 3.]],

                                  [[2., 2.],
                                   [2., 2.]],

                                  [[1., 1.],
                                   [1., 1.]]]])  # 2x3x2x2

        # move data to the device
        data = data.to(device)
        expected = expected.to(device)

        f = kornia.color.RgbToBgr()
        out = f(data)
        assert_allclose(out, expected)<|MERGE_RESOLUTION|>--- conflicted
+++ resolved
@@ -1,19 +1,13 @@
 import kornia
-<<<<<<< HEAD
-import kornia.testing as utils
-from test.common import device_type
-=======
 import kornia.testing as utils  # test utils
 from test.common import device
 
->>>>>>> 9f96d3db
 import torch
 from torch.autograd import gradcheck
 from torch.testing import assert_allclose
 import pytest
 
 
-<<<<<<< HEAD
 class TestRgbToRgba:
     def test_rgb_to_rgba(self):
 
@@ -50,7 +44,8 @@
         f = kornia.color.RgbToRgba(aval)
         out = f(data, aval)
         assert_allclose(out, expected)
-=======
+
+        
 class TestBgrToRgb:
 
     def test_bgr_to_rgb(self, device):
@@ -70,16 +65,7 @@
 
                                  [[2., 2.],
                                   [2., 2.]],
->>>>>>> 9f96d3db
-
-    def test_gradcheck(self):
-
-<<<<<<< HEAD
-        data = torch.Tensor([[[1., 1.], [1., 1.]], [[2., 2.], [2., 2.]], [[3., 3.], [3., 3.]]])  # 3x2x2
-        aval = 0.4
-
-        data = utils.tensor_to_gradcheck_var(data)  # to var
-=======
+                             
         # move data to the device
         data = data.to(device)
         expected = expected.to(device)
@@ -87,9 +73,10 @@
         f = kornia.color.BgrToRgb()
         assert_allclose(f(data), expected)
 
-    def test_batch_bgr_to_rgb(self, device):
->>>>>>> 9f96d3db
-
+    def test_gradcheck(self):
+        aval = 0.4
+        data = torch.Tensor([[[1., 1.], [1., 1.]], [[2., 2.], [2., 2.]], [[3., 3.], [3., 3.]]])  # 3x2x2
+        data = utils.tensor_to_gradcheck_var(data)  # to var
         assert gradcheck(kornia.color.RgbToRgba(aval), (data, aval), raise_exception=True)
 
     @pytest.mark.skip(reason="turn off all jit for a while")
@@ -163,29 +150,12 @@
         def op_script(data: torch.Tensor) -> torch.Tensor:
             return kornia.bgr_to_rgb(data)
 
-<<<<<<< HEAD
         data = torch.Tensor([[[1., 1.], [1., 1.]],
                              [[2., 2.], [2., 2.]],
                              [[3., 3.], [3., 3.]]])  # 3x2x2
         actual = op_script(data)
         expected = kornia.bgr_to_rgb(data)
         assert_allclose(actual, expected)
-=======
-            data = torch.tensor([[[1., 1.],
-                                  [1., 1.]],
-
-                                 [[2., 2.],
-                                  [2., 2.]],
-
-                                 [[3., 3.],
-                                  [3., 3.]]])  # 3x2x2
-
-            data = data.to(device)
-
-            actual = op_script(data)
-            expected = kornia.bgr_to_rgb(data)
-            assert_allclose(actual, expected)
->>>>>>> 9f96d3db
 
 
 class TestRgbToBgr:
@@ -242,29 +212,12 @@
         def op_script(data: torch.Tensor) -> torch.Tensor:
             return kornia.rgb_to_bgr(data)
 
-<<<<<<< HEAD
         data = torch.Tensor([[[1., 1.], [1., 1.]],
                              [[2., 2.], [2., 2.]],
                              [[3., 3.], [3., 3.]]])  # 3x2x
         actual = op_script(data)
         expected = kornia.rgb_to_bgr(data)
         assert_allclose(actual, expected)
-=======
-            data = torch.tensor([[[1., 1.],
-                                  [1., 1.]],
-
-                                 [[2., 2.],
-                                  [2., 2.]],
-
-                                 [[3., 3.],
-                                  [3., 3.]]])  # 3x2x2
-
-            data = data.to(device)
-
-            actual = op_script(data)
-            expected = kornia.rgb_to_bgr(data)
-            assert_allclose(actual, expected)
->>>>>>> 9f96d3db
 
     def test_batch_rgb_to_bgr(self, device):
 
