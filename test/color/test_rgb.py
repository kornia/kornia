--- conflicted
+++ resolved
@@ -213,11 +213,7 @@
         img = torch.ones(B, C, H, W, device=device, dtype=dtype)
         op = kornia.color.rgb_to_rgba
         op_jit = torch.jit.script(op)
-<<<<<<< HEAD
-        assert_close(op(img, 1.), op_jit(img, 1.))
-=======
         assert_allclose(op(img, 1.0), op_jit(img, 1.0))
->>>>>>> 84a47e6b
         aval = torch.ones(B, 1, H, W, device=device, dtype=dtype)
         assert_close(op(img, aval), op_jit(img, aval))
 
@@ -227,11 +223,7 @@
         img = torch.ones(B, C, H, W, device=device, dtype=dtype)
         ops = kornia.color.RgbToRgba(1.0).to(device, dtype)
         fcn = kornia.color.rgb_to_rgba
-<<<<<<< HEAD
-        assert_close(ops(img), fcn(img, 1.))
-=======
         assert_allclose(ops(img), fcn(img, 1.0))
->>>>>>> 84a47e6b
 
     @pytest.mark.nn
     def test_module_bgr(self, device, dtype):
@@ -239,11 +231,7 @@
         img = torch.ones(B, C, H, W, device=device, dtype=dtype)
         ops = kornia.color.BgrToRgba(1.0).to(device, dtype)
         fcn = kornia.color.bgr_to_rgba
-<<<<<<< HEAD
-        assert_close(ops(img), fcn(img, 1.))
-=======
         assert_allclose(ops(img), fcn(img, 1.0))
->>>>>>> 84a47e6b
 
     @pytest.mark.nn
     def test_module_bgra2rgb(self, device, dtype):
