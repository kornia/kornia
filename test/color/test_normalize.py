import pytest

import kornia
import kornia.testing as utils  # test utils
from test.common import device_type

import torch
from torch.autograd import gradcheck
from torch.testing import assert_allclose


class TestNormalize:
    def test_smoke(self):
        mean = [0.5]
        std = [0.1]
        repr = "Normalize(mean=[0.5], std=[0.1])"
        assert str(kornia.color.Normalize(mean, std)) == repr

    def test_normalize(self):

        # prepare input data
        data = torch.ones(1, 2, 2)
        mean = torch.tensor([0.5])
        std = torch.tensor([2.0])

        # expected output
        expected = torch.tensor([0.25]).repeat(1, 2, 2).view_as(data)

        f = kornia.color.Normalize(mean, std)
        assert_allclose(f(data), expected)

    def test_broadcast_normalize(self):

        # prepare input data
        data = torch.ones(2, 3, 1, 1)
        data += 2

        mean = torch.tensor([2.0])
        std = torch.tensor([0.5])

        # expected output
        expected = torch.ones_like(data) + 1

        f = kornia.color.Normalize(mean, std)
        assert_allclose(f(data), expected)

    def test_float_input(self):

        data = torch.ones(2, 3, 1, 1)
        data += 2

        mean = 2.0
        std = 0.5

        # expected output
        expected = torch.ones_like(data) + 1

        f = kornia.color.Normalize(mean, std)
        assert_allclose(f(data), expected)

    def test_batch_normalize(self):

        # prepare input data
        data = torch.ones(2, 3, 1, 1)
        data += 2

        mean = torch.tensor([0.5, 1.0, 2.0]).repeat(2, 1)
        std = torch.tensor([2.0, 2.0, 2.0]).repeat(2, 1)
        # expected output
        expected = torch.tensor([1.25, 1, 0.5]).repeat(2, 1, 1).view_as(data)

        f = kornia.color.Normalize(mean, std)
        assert_allclose(f(data), expected)

    @pytest.mark.skip(reason="turn off all jit for a while")
    def test_jit(self):
        @torch.jit.script
        def op_script(data: torch.Tensor, mean: torch.Tensor, std: torch.Tensor) -> torch.Tensor:
            return kornia.normalize(data, mean, std)

            data = torch.ones(2, 3, 1, 1)
            data += 2

            mean = torch.tensor([0.5, 1.0, 2.0]).repeat(2, 1)
            std = torch.tensor([2.0, 2.0, 2.0]).repeat(2, 1)

            actual = op_script(data, mean, std)
            expected = image.normalize(data, mean, std)
            assert_allclose(actual, expected)

    def test_gradcheck(self):

        # prepare input data
        data = torch.ones(2, 3, 1, 1)
        data += 2
        mean = torch.tensor([0.5, 1.0, 2.0]).double()
        std = torch.tensor([2.0, 2.0, 2.0]).double()

        data = utils.tensor_to_gradcheck_var(data)  # to var

        assert gradcheck(kornia.color.Normalize(mean, std), (data,), raise_exception=True)

    def test_single_value(self):
        # prepare input data
        mean = torch.tensor(2)
        std = torch.tensor(3)
        data = torch.ones(2, 3, 256, 313).float()

        # expected output
        expected = (data - mean) / std

<<<<<<< HEAD
        assert_allclose(kornia.normalize(data, mean, std), expected)
=======
        assert_allclose(kornia.normalize(data, mean, std), expected)


class TestDenormalize:
    def test_smoke(self):
        mean = [0.5]
        std = [0.1]
        repr = "Denormalize(mean=[0.5], std=[0.1])"
        assert str(kornia.color.Denormalize(mean, std)) == repr

    def test_denormalize(self):

        # prepare input data
        data = torch.ones(1, 2, 2)
        mean = torch.tensor([0.5])
        std = torch.tensor([2.0])

        # expected output
        expected = torch.tensor([2.5]).repeat(1, 2, 2).view_as(data)

        f = kornia.color.Denormalize(mean, std)
        assert_allclose(f(data), expected)

    def test_broadcast_denormalize(self):

        # prepare input data
        data = torch.ones(2, 3, 1, 1)
        data += 2

        mean = torch.tensor([2.0])
        std = torch.tensor([0.5])

        # expected output
        expected = torch.ones_like(data) + 2.5

        f = kornia.color.Denormalize(mean, std)
        assert_allclose(f(data), expected)

    def test_float_input(self):

        data = torch.ones(2, 3, 1, 1)
        data += 2

        mean = 2.0
        std = 0.5

        # expected output
        expected = torch.ones_like(data) + 2.5

        f = kornia.color.Denormalize(mean, std)
        assert_allclose(f(data), expected)

    def test_batch_denormalize(self):

        # prepare input data
        data = torch.ones(2, 3, 1, 1)
        data += 2

        mean = torch.tensor([0.5, 1.0, 2.0]).repeat(2, 1)
        std = torch.tensor([2.0, 2.0, 2.0]).repeat(2, 1)

        # expected output
        expected = torch.tensor([6.5, 7, 8]).repeat(2, 1, 1).view_as(data)

        f = kornia.color.Denormalize(mean, std)
        assert_allclose(f(data), expected)

    @pytest.mark.skip(reason="turn off all jit for a while")
    def test_jit(self):
        @torch.jit.script
        def op_script(data: torch.Tensor, mean: torch.Tensor, std: torch.Tensor) -> torch.Tensor:
            return kornia.denormalize(data, mean, std)

            data = torch.ones(2, 3, 1, 1)
            data += 2

            mean = torch.tensor([0.5, 1.0, 2.0]).repeat(2, 1)
            std = torch.tensor([2.0, 2.0, 2.0]).repeat(2, 1)

            actual = op_script(data, mean, std)
            expected = kornia.denormalize(data, mean, std)
            assert_allclose(actual, expected)

    def test_gradcheck(self):

        # prepare input data
        data = torch.ones(2, 3, 1, 1)
        data += 2
        mean = torch.tensor([0.5, 1.0, 2.0]).double()
        std = torch.tensor([2.0, 2.0, 2.0]).double()

        data = utils.tensor_to_gradcheck_var(data)  # to var

        assert gradcheck(kornia.color.Denormalize(mean, std), (data,), raise_exception=True)

    def test_single_value(self):

        # prepare input data
        mean = torch.tensor(2)
        std = torch.tensor(3)
        data = torch.ones(2, 3, 256, 313).float()

        # expected output
        expected = (data * std) + mean

        assert_allclose(kornia.denormalize(data, mean, std), expected)
>>>>>>> f88e0e1f
<|MERGE_RESOLUTION|>--- conflicted
+++ resolved
@@ -109,9 +109,6 @@
         # expected output
         expected = (data - mean) / std
 
-<<<<<<< HEAD
-        assert_allclose(kornia.normalize(data, mean, std), expected)
-=======
         assert_allclose(kornia.normalize(data, mean, std), expected)
 
 
@@ -217,5 +214,4 @@
         # expected output
         expected = (data * std) + mean
 
-        assert_allclose(kornia.denormalize(data, mean, std), expected)
->>>>>>> f88e0e1f
+        assert_allclose(kornia.denormalize(data, mean, std), expected)