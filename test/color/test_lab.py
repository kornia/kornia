import pytest
import torch
from torch.autograd import gradcheck
<<<<<<< HEAD
from test.utils import assert_close
=======
from torch.testing import assert_allclose

import kornia
>>>>>>> 84a47e6b
import kornia.testing as utils
from kornia.testing import BaseTester


class TestRgbToLab(BaseTester):
    def test_smoke(self, device, dtype):
        C, H, W = 3, 4, 5
        img = torch.rand(C, H, W, device=device, dtype=dtype)
        assert isinstance(kornia.color.rgb_to_lab(img), torch.Tensor)

    @pytest.mark.parametrize("shape", [(1, 3, 4, 4), (2, 3, 2, 4), (3, 3, 4, 1), (3, 2, 1)])
    def test_cardinality(self, device, dtype, shape):
        img = torch.ones(shape, device=device, dtype=dtype)
        assert kornia.color.rgb_to_lab(img).shape == shape

    def test_exception(self, device, dtype):
        with pytest.raises(TypeError):
            assert kornia.color.rgb_to_lab([0.0])

        with pytest.raises(ValueError):
            img = torch.ones(1, 1, device=device, dtype=dtype)
            assert kornia.color.rgb_to_lab(img)

        with pytest.raises(ValueError):
            img = torch.ones(2, 1, 1, device=device, dtype=dtype)
            assert kornia.color.rgb_to_lab(img)

    def test_unit(self, device, dtype):
        data = torch.tensor(
            [
                [
                    [0.0, 1.0, 0.69396782, 0.63581685, 0.09902618],
                    [0.59459005, 0.74215373, 0.89662376, 0.25920381, 0.89937686],
                    [0.29857584, 0.28139791, 0.16441015, 0.55507519, 0.06124221],
                    [0.40908658, 0.10261389, 0.01691456, 0.76006799, 0.32971736],
                ],
                [
                    [0.0, 1.0, 0.79009938, 0.91742945, 0.60044175],
                    [0.42812678, 0.18552390, 0.04186043, 0.38030245, 0.15420346],
                    [0.13552373, 0.53955473, 0.79102736, 0.49050815, 0.75271446],
                    [0.39861023, 0.80680277, 0.82823833, 0.54438462, 0.22063386],
                ],
                [
                    [0.0, 1.0, 0.84317145, 0.59529881, 0.15297393],
                    [0.59235313, 0.36617295, 0.34600773, 0.40304737, 0.61720451],
                    [0.46040250, 0.42006640, 0.54765106, 0.48982632, 0.13914755],
                    [0.58402964, 0.89597990, 0.98276161, 0.25019163, 0.69285921],
                ],
            ],
            device=device,
            dtype=dtype,
        )

        # Reference output generated using skimage: rgb2lab(data)
        expected = torch.tensor(
            [
                [
                    [0.0, 100.0, 79.75208576, 86.38913217, 55.25164186],
                    [51.66668553, 43.81214392, 48.93865503, 39.03804484, 52.55152607],
                    [23.7114063, 52.38661792, 72.54607218, 53.89587489, 67.94892652],
                    [45.02897165, 75.98315061, 78.257619, 61.85069778, 33.77972627],
                ],
                [
                    [0.0, -0.002454937, -5.40909568, -37.74958445, -55.02172792],
                    [24.16049084, 58.53088654, 75.33566652, -9.65827726, 76.94753157],
                    [36.53113547, -28.57665427, -54.16269089, 6.2586262, -67.69290198],
                    [12.32708756, -33.04781428, -29.29282657, 13.46090338, 42.98737069],
                ],
                [
                    [0.0, 0.00465342, -9.49591204, 32.9931831, 47.80929165],
                    [-16.11189945, 7.72083678, 19.17820444, -6.90801653, -17.46468994],
                    [-39.99097133, 9.92432127, 19.90687976, 2.40429413, 61.24066709],
                    [-25.45166461, -22.94347485, -31.32259433, 47.2621717, -60.05694598],
                ],
            ],
            device=device,
            dtype=dtype,
        )

        tol_val: float = utils._get_precision_by_name(device, 'xla', 1e-1, 1e-4)
        assert_close(kornia.color.rgb_to_lab(data), expected, rtol=tol_val, atol=tol_val)

    def test_forth_and_back(self, device, dtype):
        data = torch.rand(3, 4, 5, device=device, dtype=dtype)
        lab = kornia.color.rgb_to_lab
        rgb = kornia.color.lab_to_rgb

        data_out = lab(rgb(data, clip=False))
        tol_val: float = utils._get_precision_by_name(device, 'xla', 1e-1, 1e-4)
        assert_close(data_out, data, rtol=tol_val, atol=tol_val)

    @pytest.mark.grad
    def test_gradcheck(self, device, dtype):
        B, C, H, W = 2, 3, 4, 4
        img = torch.rand(B, C, H, W, device=device, dtype=torch.float64, requires_grad=True)
        assert gradcheck(kornia.color.rgb_to_lab, (img,), raise_exception=True)

    @pytest.mark.jit
    def test_jit(self, device, dtype):
        B, C, H, W = 2, 3, 4, 4
        img = torch.ones(B, C, H, W, device=device, dtype=dtype)
        op = kornia.color.rgb_to_lab
        op_jit = torch.jit.script(op)
        assert_close(op(img), op_jit(img), rtol=1e-3, atol=1e-3)

    @pytest.mark.nn
    def test_module(self, device, dtype):
        B, C, H, W = 2, 3, 4, 4
        img = torch.ones(B, C, H, W, device=device, dtype=dtype)
        ops = kornia.color.RgbToLab().to(device, dtype)
        fcn = kornia.color.rgb_to_lab
        assert_close(ops(img), fcn(img))


class TestLabToRgb(BaseTester):
    def test_smoke(self, device, dtype):
        C, H, W = 3, 4, 5
        img = torch.rand(C, H, W, device=device, dtype=dtype)
        assert isinstance(kornia.color.lab_to_rgb(img), torch.Tensor)

    @pytest.mark.parametrize("shape", [(1, 3, 4, 4), (2, 3, 2, 4), (3, 3, 4, 1), (3, 2, 1)])
    def test_cardinality(self, device, dtype, shape):
        img = torch.ones(shape, device=device, dtype=dtype)
        assert kornia.color.lab_to_rgb(img).shape == shape

    def test_exception(self, device, dtype):
        with pytest.raises(TypeError):
            assert kornia.color.lab_to_rgb([0.0])

        with pytest.raises(ValueError):
            img = torch.ones(1, 1, device=device, dtype=dtype)
            assert kornia.color.lab_to_rgb(img)

        with pytest.raises(ValueError):
            img = torch.ones(2, 1, 1, device=device, dtype=dtype)
            assert kornia.color.lab_to_rgb(img)

    def test_unit(self, device, dtype):
        data = torch.tensor(
            [
                [
                    [
                        [50.21928787, 23.29810143, 14.98279190, 62.50927353, 72.78904724],
                        [70.86846924, 68.75330353, 52.81696701, 76.17090607, 88.63134003],
                        [46.87160873, 72.38699341, 37.71450806, 82.57386780, 74.79967499],
                        [77.33016968, 47.39180374, 61.76217651, 90.83254242, 86.96239471],
                    ],
                    [
                        [65.81327057, -3.69859719, 0.16971001, 14.86583614, -65.54960632],
                        [-41.03258133, -19.52661896, 64.16155243, -58.53935242, -71.78411102],
                        [112.05227661, -60.13330460, 43.07910538, -51.01456833, -58.25787354],
                        [-62.37575531, 50.88882065, -39.27450943, 17.00958824, -24.93779755],
                    ],
                    [
                        [-69.53346252, -73.34986877, -11.47461891, 66.73863220, 70.43983459],
                        [51.92737579, 58.77009583, 45.97863388, 24.44452858, 98.81991577],
                        [-7.60597992, 78.97976685, -69.31867218, 67.33953857, 14.28889370],
                        [92.31149292, -85.91405487, -32.83668518, -23.45091820, 69.99038696],
                    ],
                ]
            ],
            device=device,
            dtype=dtype,
        )

        # Reference output generated using skimage: lab2rgb(data)
        expected = torch.tensor(
            [
                [
                    [
                        [0.63513142, 0.0, 0.10660624, 0.79048697, 0.26823414],
                        [0.48903025, 0.64529494, 0.91140099, 0.15877841, 0.45987959],
                        [1.0, 0.36069696, 0.29236125, 0.55744393, 0.0],
                        [0.41710863, 0.3198324, 0.0, 0.94256868, 0.82748892],
                    ],
                    [
                        [0.28210726, 0.26080003, 0.15027717, 0.54540429, 0.80323837],
                        [0.748392, 0.68774842, 0.24204415, 0.83695682, 0.9902132],
                        [0.0, 0.79101603, 0.26633725, 0.89223337, 0.82301254],
                        [0.84857086, 0.34455393, 0.66555314, 0.86168397, 0.8948667],
                    ],
                    [
                        [0.94172458, 0.66390044, 0.21043296, 0.02453515, 0.04169043],
                        [0.28233233, 0.20235374, 0.19803933, 0.55069441, 0.0],
                        [0.50205101, 0.0, 0.79745394, 0.25376936, 0.6114783],
                        [0.0, 1.0, 0.80867314, 1.0, 0.28778443],
                    ],
                ]
            ],
            device=device,
            dtype=dtype,
        )

        expected_unclipped = torch.tensor(
            [
                [
                    [
                        [0.63513142, -1.78708635, 0.10660624, 0.79048697, 0.26823414],
                        [0.48903025, 0.64529494, 0.91140099, 0.15877841, 0.45987959],
                        [1.01488435, 0.36069696, 0.29236125, 0.55744393, -0.28090181],
                        [0.41710863, 0.3198324, -1.81087917, 0.94256868, 0.82748892],
                    ],
                    [
                        [0.28210726, 0.26080003, 0.15027717, 0.54540429, 0.80323837],
                        [0.748392, 0.68774842, 0.24204415, 0.83695682, 0.9902132],
                        [-1.37862046, 0.79101603, 0.26633725, 0.89223337, 0.82301254],
                        [0.84857086, 0.34455393, 0.66555314, 0.86168397, 0.8948667],
                    ],
                    [
                        [0.94172458, 0.66390044, 0.21043296, 0.02453515, 0.04169043],
                        [0.28233233, 0.20235374, 0.19803933, 0.55069441, -0.62707704],
                        [0.50205101, -0.25005965, 0.79745394, 0.25376936, 0.6114783],
                        [-0.55802926, 1.0223477, 0.80867314, 1.07334156, 0.28778443],
                    ],
                ]
            ],
            device=device,
            dtype=dtype,
        )

        tol_val: float = utils._get_precision_by_name(device, 'xla', 1e-1, 1e-4)
        assert_close(kornia.color.lab_to_rgb(data), expected, rtol=tol_val, atol=tol_val)
        assert_close(kornia.color.lab_to_rgb(data, clip=False), expected_unclipped, rtol=tol_val, atol=tol_val)

    def test_forth_and_back(self, device, dtype):
        data = torch.rand(3, 4, 5, device=device, dtype=dtype)
        lab = kornia.color.rgb_to_lab
        rgb = kornia.color.lab_to_rgb

        unclipped_data_out = rgb(lab(data), clip=False)
        tol_val: float = utils._get_precision_by_name(device, 'xla', 1e-1, 1e-4)
        assert_close(unclipped_data_out, data, rtol=tol_val, atol=tol_val)

    @pytest.mark.grad
    def test_gradcheck(self, device, dtype):
        B, C, H, W = 2, 3, 4, 4
        img = torch.rand(B, C, H, W, device=device, dtype=torch.float64, requires_grad=True)
        img = kornia.rgb_to_lab(img)
        assert gradcheck(kornia.color.lab_to_rgb, (img,), raise_exception=True)

    @pytest.mark.jit
    def test_jit(self, device, dtype):
        B, C, H, W = 2, 3, 4, 4
        img = torch.ones(B, C, H, W, device=device, dtype=dtype)
        op = kornia.color.lab_to_rgb
        op_jit = torch.jit.script(op)
        assert_close(op(img), op_jit(img))

    @pytest.mark.nn
    def test_module(self, device, dtype):
        B, C, H, W = 2, 3, 4, 4
        img = torch.ones(B, C, H, W, device=device, dtype=dtype)
        ops = kornia.color.LabToRgb().to(device, dtype)
        fcn = kornia.color.lab_to_rgb
        assert_close(ops(img), fcn(img))<|MERGE_RESOLUTION|>--- conflicted
+++ resolved
@@ -1,13 +1,9 @@
 import pytest
 import torch
 from torch.autograd import gradcheck
-<<<<<<< HEAD
-from test.utils import assert_close
-=======
 from torch.testing import assert_allclose
 
 import kornia
->>>>>>> 84a47e6b
 import kornia.testing as utils
 from kornia.testing import BaseTester
 
