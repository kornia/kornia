--- conflicted
+++ resolved
@@ -380,14 +380,8 @@
         ],
     )
     def test_js_div_loss_2d(self, device, dtype, input, target, expected):
-<<<<<<< HEAD
-        actual = kornia.losses.js_div_loss_2d(
-            input.to(device, dtype), target.to(device, dtype))
-        assert_close(actual.item(), expected)
-=======
         actual = kornia.losses.js_div_loss_2d(input.to(device, dtype), target.to(device, dtype))
         assert_allclose(actual.item(), expected)
->>>>>>> 84a47e6b
 
     @pytest.mark.parametrize(
         'input,target,expected',
@@ -399,14 +393,8 @@
         ],
     )
     def test_kl_div_loss_2d(self, device, dtype, input, target, expected):
-<<<<<<< HEAD
-        actual = kornia.losses.kl_div_loss_2d(
-            input.to(device, dtype), target.to(device, dtype))
-        assert_close(actual.item(), expected)
-=======
         actual = kornia.losses.kl_div_loss_2d(input.to(device, dtype), target.to(device, dtype))
         assert_allclose(actual.item(), expected)
->>>>>>> 84a47e6b
 
     @pytest.mark.parametrize(
         'input,target,expected',
@@ -418,14 +406,8 @@
         ],
     )
     def test_kl_div_loss_2d_without_reduction(self, device, dtype, input, target, expected):
-<<<<<<< HEAD
-        actual = kornia.losses.kl_div_loss_2d(
-            input.to(device, dtype), target.to(device, dtype), reduction='none')
-        assert_close(actual, expected.to(device, dtype))
-=======
         actual = kornia.losses.kl_div_loss_2d(input.to(device, dtype), target.to(device, dtype), reduction='none')
         assert_allclose(actual, expected.to(device, dtype))
->>>>>>> 84a47e6b
 
     @pytest.mark.parametrize(
         'input,target,expected',
@@ -638,24 +620,14 @@
     def test_metric(self, device, dtype):
         input = torch.ones(1, device=device, dtype=dtype)
         expected = torch.tensor(20.0, device=device, dtype=dtype)
-<<<<<<< HEAD
-        actual = kornia.losses.psnr(input, 1.2 * input, 2.)
-        assert_close(actual, expected)
-=======
         actual = kornia.losses.psnr(input, 1.2 * input, 2.0)
         assert_allclose(actual, expected)
->>>>>>> 84a47e6b
 
     def test_loss(self, device, dtype):
         input = torch.ones(1, device=device, dtype=dtype)
         expected = torch.tensor(-20.0, device=device, dtype=dtype)
-<<<<<<< HEAD
-        actual = kornia.losses.psnr_loss(input, 1.2 * input, 2.)
-        assert_close(actual, expected)
-=======
         actual = kornia.losses.psnr_loss(input, 1.2 * input, 2.0)
         assert_allclose(actual, expected)
->>>>>>> 84a47e6b
 
     def test_jit(self, device, dtype):
         input = torch.rand(2, 3, 3, 2, device=device, dtype=dtype)
