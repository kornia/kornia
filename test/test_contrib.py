import pytest
import torch
from torch.autograd import gradcheck
from test.utils import assert_close

import kornia
import kornia.testing as utils  # test utils


class TestMaxBlurPool2d:
    def test_shape(self, device):
        input = torch.rand(1, 2, 4, 6).to(device)
        pool = kornia.contrib.MaxBlurPool2d(kernel_size=3)
        assert pool(input).shape == (1, 2, 2, 3)

    def test_shape_batch(self, device):
        input = torch.rand(3, 2, 6, 10).to(device)
        pool = kornia.contrib.MaxBlurPool2d(kernel_size=5)
        assert pool(input).shape == (3, 2, 3, 5)

    def test_gradcheck(self, device):
        input = torch.rand(2, 3, 4, 4).to(device)
        input = utils.tensor_to_gradcheck_var(input)  # to var
        assert gradcheck(kornia.contrib.max_blur_pool2d, (input, 3), raise_exception=True)

    @pytest.mark.skip(reason="turn off all jit for a while")
    def test_jit(self, device):
        @torch.jit.script
        def op_script(input: torch.Tensor, kernel_size: int) -> torch.Tensor:
            return kornia.contrib.max_blur_pool2d(input, kernel_size)

        img = torch.rand(2, 3, 4, 5).to(device)
        actual = op_script(img, kernel_size=3)
        expected = kornia.contrib.max_blur_pool2d(img, kernel_size=3)
        assert_close(actual, expected)


class TestExtractTensorPatches:
    def test_smoke(self, device):
        input = torch.arange(16.0).view(1, 1, 4, 4).to(device)
        m = kornia.contrib.ExtractTensorPatches(3)
        assert m(input).shape == (1, 4, 1, 3, 3)

    def test_b1_ch1_h4w4_ws3(self, device):
        input = torch.arange(16.0).view(1, 1, 4, 4).to(device)
        m = kornia.contrib.ExtractTensorPatches(3)
        patches = m(input)
        assert patches.shape == (1, 4, 1, 3, 3)
        assert_close(input[0, :, :3, :3], patches[0, 0])
        assert_close(input[0, :, :3, 1:], patches[0, 1])
        assert_close(input[0, :, 1:, :3], patches[0, 2])
        assert_close(input[0, :, 1:, 1:], patches[0, 3])

    def test_b1_ch2_h4w4_ws3(self, device):
        input = torch.arange(16.0).view(1, 1, 4, 4).to(device)
        input = input.expand(-1, 2, -1, -1)  # copy all channels
        m = kornia.contrib.ExtractTensorPatches(3)
        patches = m(input)
        assert patches.shape == (1, 4, 2, 3, 3)
        assert_close(input[0, :, :3, :3], patches[0, 0])
        assert_close(input[0, :, :3, 1:], patches[0, 1])
        assert_close(input[0, :, 1:, :3], patches[0, 2])
        assert_close(input[0, :, 1:, 1:], patches[0, 3])

    def test_b1_ch1_h4w4_ws2(self, device):
        input = torch.arange(16.0).view(1, 1, 4, 4).to(device)
        m = kornia.contrib.ExtractTensorPatches(2)
        patches = m(input)
        assert patches.shape == (1, 9, 1, 2, 2)
        assert_close(input[0, :, 0:2, 1:3], patches[0, 1])
        assert_close(input[0, :, 0:2, 2:4], patches[0, 2])
        assert_close(input[0, :, 1:3, 1:3], patches[0, 4])
        assert_close(input[0, :, 2:4, 1:3], patches[0, 7])

    def test_b1_ch1_h4w4_ws2_stride2(self, device):
        input = torch.arange(16.0).view(1, 1, 4, 4).to(device)
        m = kornia.contrib.ExtractTensorPatches(2, stride=2)
        patches = m(input)
        assert patches.shape == (1, 4, 1, 2, 2)
        assert_close(input[0, :, 0:2, 0:2], patches[0, 0])
        assert_close(input[0, :, 0:2, 2:4], patches[0, 1])
        assert_close(input[0, :, 2:4, 0:2], patches[0, 2])
        assert_close(input[0, :, 2:4, 2:4], patches[0, 3])

    def test_b1_ch1_h4w4_ws2_stride21(self, device):
        input = torch.arange(16.0).view(1, 1, 4, 4).to(device)
        m = kornia.contrib.ExtractTensorPatches(2, stride=(2, 1))
        patches = m(input)
        assert patches.shape == (1, 6, 1, 2, 2)
        assert_close(input[0, :, 0:2, 1:3], patches[0, 1])
        assert_close(input[0, :, 0:2, 2:4], patches[0, 2])
        assert_close(input[0, :, 2:4, 0:2], patches[0, 3])
        assert_close(input[0, :, 2:4, 2:4], patches[0, 5])

    def test_b1_ch1_h3w3_ws2_stride1_padding1(self, device):
        input = torch.arange(9.0).view(1, 1, 3, 3).to(device)
        m = kornia.contrib.ExtractTensorPatches(2, stride=1, padding=1)
        patches = m(input)
        assert patches.shape == (1, 16, 1, 2, 2)
        assert_close(input[0, :, 0:2, 0:2], patches[0, 5])
        assert_close(input[0, :, 0:2, 1:3], patches[0, 6])
        assert_close(input[0, :, 1:3, 0:2], patches[0, 9])
        assert_close(input[0, :, 1:3, 1:3], patches[0, 10])

    def test_b2_ch1_h3w3_ws2_stride1_padding1(self, device):
        batch_size = 2
        input = torch.arange(9.0).view(1, 1, 3, 3).to(device)
        input = input.expand(batch_size, -1, -1, -1)
        m = kornia.contrib.ExtractTensorPatches(2, stride=1, padding=1)
        patches = m(input)
        assert patches.shape == (batch_size, 16, 1, 2, 2)
        for i in range(batch_size):
<<<<<<< HEAD
            assert_close(
                input[i, :, 0:2, 0:2], patches[i, 5])
            assert_close(
                input[i, :, 0:2, 1:3], patches[i, 6])
            assert_close(
                input[i, :, 1:3, 0:2], patches[i, 9])
            assert_close(
                input[i, :, 1:3, 1:3], patches[i, 10])
=======
            assert_allclose(input[i, :, 0:2, 0:2], patches[i, 5])
            assert_allclose(input[i, :, 0:2, 1:3], patches[i, 6])
            assert_allclose(input[i, :, 1:3, 0:2], patches[i, 9])
            assert_allclose(input[i, :, 1:3, 1:3], patches[i, 10])
>>>>>>> 84a47e6b

    def test_b1_ch1_h3w3_ws23(self, device):
        input = torch.arange(9.0).view(1, 1, 3, 3).to(device)
        m = kornia.contrib.ExtractTensorPatches((2, 3))
        patches = m(input)
        assert patches.shape == (1, 2, 1, 2, 3)
        assert_close(input[0, :, 0:2, 0:3], patches[0, 0])
        assert_close(input[0, :, 1:3, 0:3], patches[0, 1])

    def test_b1_ch1_h3w4_ws23(self, device):
        input = torch.arange(12.0).view(1, 1, 3, 4).to(device)
        m = kornia.contrib.ExtractTensorPatches((2, 3))
        patches = m(input)
        assert patches.shape == (1, 4, 1, 2, 3)
        assert_close(input[0, :, 0:2, 0:3], patches[0, 0])
        assert_close(input[0, :, 0:2, 1:4], patches[0, 1])
        assert_close(input[0, :, 1:3, 0:3], patches[0, 2])
        assert_close(input[0, :, 1:3, 1:4], patches[0, 3])

    @pytest.mark.skip(reason="turn off all jit for a while")
    def test_jit(self, device):
        @torch.jit.script
        def op_script(input: torch.Tensor, height: int, width: int) -> torch.Tensor:
            return kornia.denormalize_pixel_coordinates(input, height, width)

        height, width = 3, 4
        grid = kornia.utils.create_meshgrid(height, width, normalized_coordinates=True).to(device)

        actual = op_script(grid, height, width)
        expected = kornia.denormalize_pixel_coordinates(grid, height, width)

        assert_close(actual, expected)

    def test_gradcheck(self, device):
        input = torch.rand(2, 3, 4, 4).to(device)
        input = utils.tensor_to_gradcheck_var(input)  # to var
        assert gradcheck(kornia.contrib.extract_tensor_patches, (input, 3), raise_exception=True)<|MERGE_RESOLUTION|>--- conflicted
+++ resolved
@@ -110,21 +110,10 @@
         patches = m(input)
         assert patches.shape == (batch_size, 16, 1, 2, 2)
         for i in range(batch_size):
-<<<<<<< HEAD
-            assert_close(
-                input[i, :, 0:2, 0:2], patches[i, 5])
-            assert_close(
-                input[i, :, 0:2, 1:3], patches[i, 6])
-            assert_close(
-                input[i, :, 1:3, 0:2], patches[i, 9])
-            assert_close(
-                input[i, :, 1:3, 1:3], patches[i, 10])
-=======
             assert_allclose(input[i, :, 0:2, 0:2], patches[i, 5])
             assert_allclose(input[i, :, 0:2, 1:3], patches[i, 6])
             assert_allclose(input[i, :, 1:3, 0:2], patches[i, 9])
             assert_allclose(input[i, :, 1:3, 1:3], patches[i, 10])
->>>>>>> 84a47e6b
 
     def test_b1_ch1_h3w3_ws23(self, device):
         input = torch.arange(9.0).view(1, 1, 3, 3).to(device)
