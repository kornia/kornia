--- conflicted
+++ resolved
@@ -3,11 +3,6 @@
 import pytest
 import torch
 import torch.nn as nn
-<<<<<<< HEAD
-
-from test.utils import assert_close
-=======
->>>>>>> 84a47e6b
 from torch.autograd import gradcheck
 from torch.testing import assert_allclose
 
@@ -131,48 +126,10 @@
         expected_transform_1 = expected_transform @ expected_transform
         expected_transform_1 = expected_transform_1.to(device)
 
-<<<<<<< HEAD
-        assert(f(input)[0] == input).all()
-        assert(f(input)[1] == expected_transform_1).all()
-        assert(f1(input)[0] == input).all()
-        assert(f1(input)[1] == expected_transform).all()
-
-    @pytest.mark.skip(reason="turn off all jit for a while")
-    def test_jit(self, device):
-        @torch.jit.script
-        def op_script(data: torch.Tensor) -> Union[torch.Tensor, Tuple[torch.Tensor, torch.Tensor]]:
-
-            return kornia.apply_hflip3d(data)
-
-        input = torch.tensor([[[0., 0., 0.],
-                               [0., 0., 0.],
-                               [0., 1., 1.]]])  # 1 x 3 x 3
-
-        # Build jit trace
-        op_trace = torch.jit.trace(op_script, (input, ))
-
-        # Create new inputs
-        input = torch.tensor([[0., 0., 0.],
-                              [5., 5., 0.],
-                              [0., 0., 0.]])  # 3 x 3
-
-        input = input.repeat(2, 1, 1)  # 2 x 3 x 3
-
-        expected = torch.tensor([[[0., 0., 0.],
-                                  [0., 5., 5.],
-                                  [0., 0., 0.]]])  # 3 x 3
-
-        expected = expected.repeat(2, 1, 1)
-
-        actual = op_trace(input)
-
-        assert_close(actual, expected)
-=======
         assert (f(input)[0] == input).all()
         assert (f(input)[1] == expected_transform_1).all()
         assert (f1(input)[0] == input).all()
         assert (f1(input)[1] == expected_transform).all()
->>>>>>> 84a47e6b
 
     def test_gradcheck(self, device):
         input = torch.rand((1, 3, 3)).to(device)  # 3 x 3
@@ -301,39 +258,6 @@
         assert_close(f1(input)[0], input)
         assert_close(f1(input)[1], expected_transform)
 
-<<<<<<< HEAD
-    @pytest.mark.skip(reason="turn off all jit for a while")
-    def test_jit(self, device):
-        @torch.jit.script
-        def op_script(data: torch.Tensor) -> Union[torch.Tensor, Tuple[torch.Tensor, torch.Tensor]]:
-            return kornia.apply_vflip3d(data)
-
-        input = torch.tensor([[[0., 0., 0.],
-                               [0., 0., 0.],
-                               [0., 1., 1.]]])  # 4 x 4
-
-        # Build jit trace
-        op_trace = torch.jit.trace(op_script, (input, ))
-
-        # Create new inputs
-        input = torch.tensor([[[0., 0., 0.],
-                               [5., 5., 0.],
-                               [0., 0., 0.]]])  # 1 x 4 x 4
-
-        input = input.repeat(2, 1, 1)  # 2 x 4 x 4
-
-        expected = torch.tensor([[[[0., 0., 0.],
-                                   [5., 5., 0.],
-                                   [0., 0., 0.]]]])  # 1 x 4 x 4
-
-        expected = expected.repeat(2, 1, 1)
-
-        actual = op_trace(input)
-
-        assert_close(actual, expected)
-
-=======
->>>>>>> 84a47e6b
     def test_gradcheck(self, device):
         input = torch.rand((1, 3, 3)).to(device)  # 4 x 4
         input = utils.tensor_to_gradcheck_var(input)  # to var
@@ -481,39 +405,6 @@
         assert_close(f1(input)[0], input)
         assert_close(f1(input)[1], expected_transform)
 
-<<<<<<< HEAD
-    @pytest.mark.skip(reason="turn off all jit for a while")
-    def test_jit(self, device):
-        @torch.jit.script
-        def op_script(data: torch.Tensor) -> Union[torch.Tensor, Tuple[torch.Tensor, torch.Tensor]]:
-            return kornia.apply_vflip3d(data)
-
-        input = torch.tensor([[[0., 0., 0.],
-                               [0., 0., 0.],
-                               [0., 1., 1.]]])  # 4 x 4
-
-        # Build jit trace
-        op_trace = torch.jit.trace(op_script, (input, ))
-
-        # Create new inputs
-        input = torch.tensor([[[0., 0., 0.],
-                               [5., 5., 0.],
-                               [0., 0., 0.]]])  # 1 x 4 x 4
-
-        input = input.repeat(2, 1, 1)  # 2 x 4 x 4
-
-        expected = torch.tensor([[[[0., 0., 0.],
-                                   [5., 5., 0.],
-                                   [0., 0., 0.]]]])  # 1 x 4 x 4
-
-        expected = expected.repeat(2, 1, 1)
-
-        actual = op_trace(input)
-
-        assert_close(actual, expected)
-
-=======
->>>>>>> 84a47e6b
     def test_gradcheck(self, device):
         input = torch.rand((1, 3, 3)).to(device)  # 4 x 4
         input = utils.tensor_to_gradcheck_var(input)  # to var
@@ -784,57 +675,6 @@
         assert_close(mat, expected_transform, rtol=1e-6, atol=1e-4)
         assert_close(mat_2, expected_transform_2, rtol=1e-6, atol=1e-4)
 
-<<<<<<< HEAD
-    @pytest.mark.skip(reason="turn off all jit for a while")
-    def test_jit(self, device):
-
-        torch.manual_seed(0)  # for random reproductibility
-
-        @torch.jit.script
-        def op_script(data: torch.Tensor) -> Union[torch.Tensor, Tuple[torch.Tensor, torch.Tensor]]:
-            flags = dict(
-                interpolation=torch.tensor(1),
-                align_corners=torch.tensor(True)
-            )
-            return kornia.apply_rotation3d(data, params={"degrees": torch.tensor(45.0)}, flags=flags)
-
-        input = torch.tensor([[[1., 0., 0., 2.],
-                               [0., 0., 0., 0.],
-                               [0., 1., 2., 0.],
-                               [0., 0., 1., 2.]],
-                              [[1., 0., 0., 2.],
-                               [0., 0., 0., 0.],
-                               [0., 1., 2., 0.],
-                               [0., 0., 1., 2.]],
-                              [[1., 0., 0., 2.],
-                               [0., 0., 0., 0.],
-                               [0., 1., 2., 0.],
-                               [0., 0., 1., 2.]]])  # 3 x 4 x 4
-
-        # Build jit trace
-        op_trace = torch.jit.trace(op_script, (input, ))
-
-        # Create new inputs
-        input = torch.tensor([[[0., 0., 0.],
-                               [5., 5., 0.],
-                               [0., 0., 0.]],
-                              [[0., 0., 0.],
-                               [5., 5., 0.],
-                               [0., 0., 0.]],
-                              [[0., 0., 0.],
-                               [5., 5., 0.],
-                               [0., 0., 0.]]])  # 3 x 3 x 3
-
-        expected = torch.tensor([[[0.0000, 0.2584, 0.0000],
-                                  [2.9552, 5.0000, 0.2584],
-                                  [1.6841, 0.4373, 0.0000]]])
-
-        actual = op_trace(input)
-
-        assert_close(actual, expected, rtol=1e-6, atol=1e-4)
-
-=======
->>>>>>> 84a47e6b
     def test_gradcheck(self, device):
 
         torch.manual_seed(0)  # for random reproductibility
