--- conflicted
+++ resolved
@@ -2,11 +2,6 @@
 import torch
 import torch.nn as nn
 
-<<<<<<< HEAD
-from test.utils import assert_close
-
-=======
->>>>>>> 84a47e6b
 from kornia.augmentation import (
     ColorJitter,
     RandomAffine,
