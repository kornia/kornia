import torch
<<<<<<< HEAD
from test.utils import assert_close
from torch.autograd import gradcheck
=======
from torch.testing import assert_allclose
>>>>>>> 84a47e6b

from kornia.augmentation import RandomCutMix, RandomMixUp


class TestRandomMixUp:
    def test_smoke(self, device, dtype):
        f = RandomMixUp()
        repr = "RandomMixUp(lambda_val=None, p=1.0, p_batch=1.0, same_on_batch=False)"
        assert str(f) == repr

    def test_random_mixup_p1(self, device, dtype):
        torch.manual_seed(0)
        f = RandomMixUp(p=1.0)

        input = torch.stack(
            [torch.ones(1, 3, 4, device=device, dtype=dtype), torch.zeros(1, 3, 4, device=device, dtype=dtype)]
        )
        label = torch.tensor([1, 0], device=device)
        lam = torch.tensor([0.1320, 0.3074], device=device, dtype=dtype)

        expected = torch.stack(
            [
                torch.ones(1, 3, 4, device=device, dtype=dtype) * (1 - lam[0]),
                torch.ones(1, 3, 4, device=device, dtype=dtype) * lam[1],
            ]
        )

        out_image, out_label = f(input, label)

        assert_close(out_image, expected, rtol=1e-4, atol=1e-4)
        assert (out_label[:, 0] == label).all()
        assert (out_label[:, 1] == torch.tensor([0, 1], device=device, dtype=dtype)).all()
        assert_close(out_label[:, 2], lam, rtol=1e-4, atol=1e-4)

    def test_random_mixup_p0(self, device, dtype):
        torch.manual_seed(0)
        f = RandomMixUp(p=0.0)

        input = torch.stack(
            [torch.ones(1, 3, 4, device=device, dtype=dtype), torch.zeros(1, 3, 4, device=device, dtype=dtype)]
        )
        label = torch.tensor([1, 0], device=device)
        lam = torch.tensor([0.0, 0.0], device=device, dtype=dtype)

        expected = input.clone()

        out_image, out_label = f(input, label)

        assert_close(out_image, expected, rtol=1e-4, atol=1e-4)
        assert (out_label == label).all()

    def test_random_mixup_lam0(self, device, dtype):
        torch.manual_seed(0)
        f = RandomMixUp(lambda_val=(0.0, 0.0), p=1.0)

        input = torch.stack(
            [torch.ones(1, 3, 4, device=device, dtype=dtype), torch.zeros(1, 3, 4, device=device, dtype=dtype)]
        )
        label = torch.tensor([1, 0], device=device)
        lam = torch.tensor([0.0, 0.0], device=device, dtype=dtype)

        expected = input.clone()

        out_image, out_label = f(input, label)

        assert_close(out_image, expected, rtol=1e-4, atol=1e-4)
        assert (out_label[:, 0] == label).all()
        assert (out_label[:, 1] == torch.tensor([0, 1], device=device)).all()
        assert_close(out_label[:, 2], lam, rtol=1e-4, atol=1e-4)

    def test_random_mixup_same_on_batch(self, device, dtype):
        torch.manual_seed(0)
        f = RandomMixUp(same_on_batch=True, p=1.0)

        input = torch.stack(
            [torch.ones(1, 3, 4, device=device, dtype=dtype), torch.zeros(1, 3, 4, device=device, dtype=dtype)]
        )
        label = torch.tensor([1, 0], device=device)
        lam = torch.tensor([0.0885, 0.0885], device=device, dtype=dtype)

        expected = torch.stack(
            [
                torch.ones(1, 3, 4, device=device, dtype=dtype) * (1 - lam[0]),
                torch.ones(1, 3, 4, device=device, dtype=dtype) * lam[1],
            ]
        )

        out_image, out_label = f(input, label)
        assert_close(out_image, expected, rtol=1e-4, atol=1e-4)
        assert (out_label[:, 0] == label).all()
        assert (out_label[:, 1] == torch.tensor([0, 1], device=device, dtype=dtype)).all()
        assert_close(out_label[:, 2], lam, rtol=1e-4, atol=1e-4)


class TestRandomCutMix:
    def test_smoke(self, device, dtype):
        f = RandomCutMix(width=3, height=3)
        repr = (
            "RandomCutMix(num_mix=1, beta=None, cut_size=None, height=3, width=3, p=1.0, "
            "p_batch=1.0, same_on_batch=False)"
        )
        assert str(f) == repr

    def test_random_mixup_p1(self, device, dtype):
        torch.manual_seed(76)
        f = RandomCutMix(width=4, height=3, p=1.0)

        input = torch.stack(
            [torch.ones(1, 3, 4, device=device, dtype=dtype), torch.zeros(1, 3, 4, device=device, dtype=dtype)]
        )
        label = torch.tensor([1, 0], device=device)
        lam = torch.tensor([0.1320, 0.3074], device=device, dtype=dtype)

        expected = torch.tensor(
            [
                [[[0.0, 0.0, 0.0, 1.0], [0.0, 0.0, 0.0, 1.0], [1.0, 1.0, 1.0, 1.0]]],
                [[[1.0, 1.0, 1.0, 0.0], [1.0, 1.0, 1.0, 0.0], [0.0, 0.0, 0.0, 0.0]]],
            ],
            device=device,
            dtype=dtype,
        )

        out_image, out_label = f(input, label)

        assert_close(out_image, expected, rtol=1e-4, atol=1e-4)
        assert (out_label[0, :, 0] == label).all()
        assert (out_label[0, :, 1] == torch.tensor([0, 1], device=device, dtype=dtype)).all()
        assert (out_label[0, :, 2] == torch.tensor([0.5, 0.5], device=device, dtype=dtype)).all()

    def test_random_mixup_p0(self, device, dtype):
        torch.manual_seed(76)
        f = RandomCutMix(p=0.0, width=4, height=3)

        input = torch.stack(
            [torch.ones(1, 3, 4, device=device, dtype=dtype), torch.zeros(1, 3, 4, device=device, dtype=dtype)]
        )
        label = torch.tensor([1, 0], device=device)

        expected = input.clone()

        out_image, out_label = f(input, label)

        assert_close(out_image, expected, rtol=1e-4, atol=1e-4)
        assert (out_label == label).all()

    def test_random_mixup_beta0(self, device, dtype):
        torch.manual_seed(76)
        # beta 0 => resample 0.5 area
        # beta cannot be 0 after torch 1.8.0
        f = RandomCutMix(beta=1e-7, width=4, height=3, p=1.0)

        input = torch.stack(
            [torch.ones(1, 3, 4, device=device, dtype=dtype), torch.zeros(1, 3, 4, device=device, dtype=dtype)]
        )
        label = torch.tensor([1, 0], device=device)

        expected = torch.tensor(
            [
                [[[0.0, 0.0, 1.0, 1.0], [0.0, 0.0, 1.0, 1.0], [1.0, 1.0, 1.0, 1.0]]],
                [[[1.0, 1.0, 0.0, 0.0], [1.0, 1.0, 0.0, 0.0], [0.0, 0.0, 0.0, 0.0]]],
            ],
            device=device,
            dtype=dtype,
        )

        out_image, out_label = f(input, label)

        assert_close(out_image, expected, rtol=1e-4, atol=1e-4)
        assert (out_label[0, :, 0] == label).all()
        assert (out_label[0, :, 1] == torch.tensor([0, 1], device=device, dtype=dtype)).all()
        # cut area = 4 / 12
        assert_close(out_label[0, :, 2], torch.tensor([0.33333, 0.33333], device=device, dtype=dtype))

    def test_random_mixup_num2(self, device, dtype):
        torch.manual_seed(76)
        f = RandomCutMix(width=4, height=3, num_mix=5, p=1.0)

        input = torch.stack(
            [torch.ones(1, 3, 4, device=device, dtype=dtype), torch.zeros(1, 3, 4, device=device, dtype=dtype)]
        )
        label = torch.tensor([1, 0], device=device)

        expected = torch.tensor(
            [
                [[[0.0, 0.0, 0.0, 1.0], [0.0, 0.0, 0.0, 1.0], [1.0, 1.0, 1.0, 1.0]]],
                [[[1.0, 1.0, 0.0, 0.0], [1.0, 1.0, 0.0, 0.0], [0.0, 0.0, 0.0, 0.0]]],
            ],
            device=device,
            dtype=dtype,
        )

        out_image, out_label = f(input, label)

        assert_close(out_image, expected, rtol=1e-4, atol=1e-4)
        assert (out_label[:, :, 0] == label).all()
<<<<<<< HEAD
        assert (out_label[:, :, 1] == torch.tensor(
            [[1, 0], [1, 0], [1, 0], [1, 0], [0, 1]], device=device)).all()
        assert_close(out_label[:, :, 2], torch.tensor(
            [[0.0833, 0.3333], [0., 0.1667], [0.5, 0.0833], [0.0833, 0.], [0.5, 0.3333]],
            device=device, dtype=dtype), rtol=1e-4, atol=1e-4)
=======
        assert (out_label[:, :, 1] == torch.tensor([[1, 0], [1, 0], [1, 0], [1, 0], [0, 1]], device=device)).all()
        assert_allclose(
            out_label[:, :, 2],
            torch.tensor(
                [[0.0833, 0.3333], [0.0, 0.1667], [0.5, 0.0833], [0.0833, 0.0], [0.5, 0.3333]],
                device=device,
                dtype=dtype,
            ),
            rtol=1e-4,
            atol=1e-4,
        )
>>>>>>> 84a47e6b

    def test_random_mixup_same_on_batch(self, device, dtype):
        torch.manual_seed(42)
        f = RandomCutMix(same_on_batch=True, width=4, height=3, p=1.0)

        input = torch.stack(
            [torch.ones(1, 3, 4, device=device, dtype=dtype), torch.zeros(1, 3, 4, device=device, dtype=dtype)]
        )
        label = torch.tensor([1, 0], device=device)
        lam = torch.tensor([0.0885, 0.0885], device=device, dtype=dtype)

        expected = torch.tensor(
            [
                [[[0.0, 0.0, 0.0, 1.0], [0.0, 0.0, 0.0, 1.0], [1.0, 1.0, 1.0, 1.0]]],
                [[[1.0, 1.0, 1.0, 0.0], [1.0, 1.0, 1.0, 0.0], [0.0, 0.0, 0.0, 0.0]]],
            ],
            device=device,
            dtype=dtype,
        )

        out_image, out_label = f(input, label)

        assert_close(out_image, expected, rtol=1e-4, atol=1e-4)
        assert (out_label[0, :, 0] == label).all()
        assert (out_label[0, :, 1] == torch.tensor([0, 1], device=device, dtype=dtype)).all()
<<<<<<< HEAD
        assert_close(out_label[0, :, 2],
                     torch.tensor([0.5000, 0.5000], device=device, dtype=dtype), rtol=1e-4, atol=1e-4)
=======
        assert_allclose(
            out_label[0, :, 2], torch.tensor([0.5000, 0.5000], device=device, dtype=dtype), rtol=1e-4, atol=1e-4
        )
>>>>>>> 84a47e6b
<|MERGE_RESOLUTION|>--- conflicted
+++ resolved
@@ -1,10 +1,5 @@
 import torch
-<<<<<<< HEAD
-from test.utils import assert_close
-from torch.autograd import gradcheck
-=======
 from torch.testing import assert_allclose
->>>>>>> 84a47e6b
 
 from kornia.augmentation import RandomCutMix, RandomMixUp
 
@@ -200,13 +195,6 @@
 
         assert_close(out_image, expected, rtol=1e-4, atol=1e-4)
         assert (out_label[:, :, 0] == label).all()
-<<<<<<< HEAD
-        assert (out_label[:, :, 1] == torch.tensor(
-            [[1, 0], [1, 0], [1, 0], [1, 0], [0, 1]], device=device)).all()
-        assert_close(out_label[:, :, 2], torch.tensor(
-            [[0.0833, 0.3333], [0., 0.1667], [0.5, 0.0833], [0.0833, 0.], [0.5, 0.3333]],
-            device=device, dtype=dtype), rtol=1e-4, atol=1e-4)
-=======
         assert (out_label[:, :, 1] == torch.tensor([[1, 0], [1, 0], [1, 0], [1, 0], [0, 1]], device=device)).all()
         assert_allclose(
             out_label[:, :, 2],
@@ -218,7 +206,6 @@
             rtol=1e-4,
             atol=1e-4,
         )
->>>>>>> 84a47e6b
 
     def test_random_mixup_same_on_batch(self, device, dtype):
         torch.manual_seed(42)
@@ -244,11 +231,6 @@
         assert_close(out_image, expected, rtol=1e-4, atol=1e-4)
         assert (out_label[0, :, 0] == label).all()
         assert (out_label[0, :, 1] == torch.tensor([0, 1], device=device, dtype=dtype)).all()
-<<<<<<< HEAD
-        assert_close(out_label[0, :, 2],
-                     torch.tensor([0.5000, 0.5000], device=device, dtype=dtype), rtol=1e-4, atol=1e-4)
-=======
         assert_allclose(
             out_label[0, :, 2], torch.tensor([0.5000, 0.5000], device=device, dtype=dtype), rtol=1e-4, atol=1e-4
-        )
->>>>>>> 84a47e6b
+        )