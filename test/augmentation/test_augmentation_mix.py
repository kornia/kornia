--- conflicted
+++ resolved
@@ -174,14 +174,9 @@
 
         assert_allclose(out_image, expected, rtol=1e-4, atol=1e-4)
         assert (out_label[0, :, 0] == label).all()
-<<<<<<< HEAD
         assert (out_label[0, :, 1] == torch.tensor([0, 1])).all()
         # cut area = 4 / 12
         assert_allclose(out_label[0, :, 2], torch.tensor([0.33333, 0.33333], dtype=dtype))
-=======
-        assert (out_label[0, :, 1] == torch.tensor([0, 1], device=device)).all()
-        assert (out_label[0, :, 2] == torch.tensor([0., 0.], device=device)).all()
->>>>>>> 4d0b4f33
 
     def test_random_mixup_num2(self, device, dtype):
         torch.manual_seed(76)
@@ -204,16 +199,11 @@
 
         assert_allclose(out_image, expected, rtol=1e-4, atol=1e-4)
         assert (out_label[:, :, 0] == label).all()
-<<<<<<< HEAD
-        assert (out_label[:, :, 1] == torch.tensor([[1, 0], [1, 0], [1, 0], [1, 0], [0, 1]])).all()
+        assert (out_label[:, :, 1] == torch.tensor(
+            [[1, 0], [1, 0], [1, 0], [1, 0], [0, 1]], device=device)).all()
         assert_allclose(out_label[:, :, 2], torch.tensor(
             [[0.0833, 0.3333], [0., 0.1667], [0.5, 0.0833], [0.0833, 0.], [0.5, 0.3333]],
             device=device, dtype=dtype), rtol=1e-4, atol=1e-4)
-=======
-        assert (out_label[:, :, 1] == torch.tensor([[1, 0], [1, 0], [1, 0], [1, 0], [0, 1]], device=device)).all()
-        assert_allclose(out_label[:, :, 2], torch.tensor([[0., 0.], [0., 0.], [0., 0.0833], [0., 0.], [0.5, 0.3333]],
-                                                         device=device, dtype=dtype), rtol=1e-4, atol=1e-4)
->>>>>>> 4d0b4f33
 
     def test_random_mixup_same_on_batch(self, device, dtype):
         torch.manual_seed(0)
