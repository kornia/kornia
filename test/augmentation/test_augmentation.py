--- conflicted
+++ resolved
@@ -4223,9 +4223,6 @@
     def test_gradcheck(self, device, dtype):
         pass
 
-    def test_random_channel_dropout(self, device, dtype):
-<<<<<<< HEAD
-        torch.manual_seed(0)  # for random reproductibility
         x_data = torch.tensor([[[[0.4963, 0.7682],
           [0.0885, 0.1320]],
 
@@ -4236,26 +4233,10 @@
           [0.3489, 0.4017]]]],
           dtype=dtype,
           device=device)
-=======
-        torch.manual_seed(0)
-
-        x_data = torch.tensor(
-            [
-                [
-                    [[0.4963, 0.7682], [0.0885, 0.1320]],
-                    [[0.3074, 0.6341], [0.4901, 0.8964]],
-                    [[0.4556, 0.6323], [0.3489, 0.4017]],
-                ]
-            ],
-            dtype=dtype,
-            device=device,
-        )
->>>>>>> 8f29ae8d
         aug = RandomChannelDropout(fill_value=0, p=1)
         out = aug(x_data)
 
         expected = torch.tensor(
-<<<<<<< HEAD
             [[[[0.0000, 0.0000],
           [0.0000, 0.0000]],
 
@@ -4264,15 +4245,6 @@
 
          [[0.4556, 0.6323],
           [0.3489, 0.4017]]]],
-=======
-            [
-                [
-                    [[0.4963, 0.7682], [0.0885, 0.1320]],
-                    [[0.3074, 0.6341], [0.4901, 0.8964]],
-                    [[0.0000, 0.0000], [0.0000, 0.0000]],
-                ]
-            ],
->>>>>>> 8f29ae8d
             device=device,
             dtype=dtype,
         )
