--- conflicted
+++ resolved
@@ -1569,32 +1569,6 @@
             size=(3, 3), scale=(1., 1.), ratio=(1., 1.)), (inp, ), raise_exception=True)
 
 
-<<<<<<< HEAD
-=======
-class TestRandomMotionBlur:
-    def test_smoke(self):
-        f = RandomMotionBlur(kernel_size=(3, 5), angle=(10, 30), direction=0.5)
-        repr = "RandomMotionBlur(kernel_size=(3, 5), angle=tensor([10, 30]), direction=tensor([-0.5000,  0.5000]), "\
-            "border_type='constant', p=0.5, p_batch=1.0, same_on_batch=True, return_transform=False)"
-        assert str(f) == repr
-
-    def test_gradcheck(self, device, dtype):
-        torch.manual_seed(0)  # for random reproductibility
-        inp = torch.rand((1, 3, 11, 7), device=device, dtype=dtype)
-        inp = utils.tensor_to_gradcheck_var(inp)  # to var
-        # TODO: Gradcheck for param random gen failed. Suspect get_motion_kernel2d issue.
-        params = {
-            'batch_prob': torch.tensor([True]),
-            'ksize_factor': torch.tensor([31]),
-            'angle_factor': torch.tensor([30.]),
-            'direction_factor': torch.tensor([-0.5]),
-            'border_type': torch.tensor([0]),
-        }
-        assert gradcheck(RandomMotionBlur(
-            kernel_size=3, angle=(10, 30), direction=(-0.5, 0.5), p=1.0), (inp, params), raise_exception=True)
-
-
->>>>>>> 023da9a7
 class TestRandomEqualize:
     def test_smoke(self, device, dtype):
         f = RandomEqualize(p=0.5)
