--- conflicted
+++ resolved
@@ -120,9 +120,6 @@
         img = torch.ones(B, C, D, H, W, device=device, dtype=dtype)
         op = K.VideoSequential(K.ColorJitter(0.1, 0.1, 0.1, 0.1), same_on_frame=True)
         op_jit = torch.jit.script(op)
-<<<<<<< HEAD
-        assert_close(op(img), op_jit(img))
-=======
         assert_allclose(op(img), op_jit(img))
 
 
@@ -335,5 +332,4 @@
             K.ColorJitter(0.1, 0.1, 0.1, 0.1),
             grid_size=(2, 2),
         )
-        assert seq.is_intensity_only()
->>>>>>> 84a47e6b
+        assert seq.is_intensity_only()