import pytest
import torch

import kornia
import kornia.augmentation as K
from kornia.constants import BorderType
<<<<<<< HEAD
from kornia.geometry.bbox import bbox_to_mask
=======
from kornia.geometry.transform import bbox_to_mask
from kornia.testing import assert_close


def reproducibility_test(input, seq):
    if isinstance(input, (tuple, list)):
        output_1 = seq(*input)
        output_2 = seq(*input, params=seq._params)
    else:
        output_1 = seq(input)
        output_2 = seq(input, params=seq._params)

    if isinstance(output_1, (tuple, list)) and isinstance(output_2, (tuple, list)):
        [
            assert_close(o1, o2)
            for o1, o2 in zip(output_1, output_2)
            if isinstance(o1, (torch.Tensor,)) and isinstance(o2, (torch.Tensor,))
        ]
    elif isinstance(output_1, (tuple, list)) and isinstance(output_2, (torch.Tensor,)):
        assert_close(output_1[0], output_2)
    elif isinstance(output_2, (tuple, list)) and isinstance(output_1, (torch.Tensor,)):
        assert_close(output_1, output_2[0])
    elif isinstance(output_2, (torch.Tensor,)) and isinstance(output_1, (torch.Tensor,)):
        assert_close(output_1, output_2, msg=f"{seq._params}")
    else:
        assert False, ("cannot compare", type(output_1), type(output_2))
>>>>>>> a9971af2


class TestVideoSequential:
    @pytest.mark.parametrize('shape', [(3, 4), (2, 3, 4), (2, 3, 5, 6), (2, 3, 4, 5, 6, 7)])
    @pytest.mark.parametrize('data_format', ["BCTHW", "BTCHW"])
    def test_exception(self, shape, data_format, device, dtype):
        aug_list = K.VideoSequential(K.ColorJitter(0.1, 0.1, 0.1, 0.1), data_format=data_format, same_on_frame=True)
        with pytest.raises(AssertionError):
            input = torch.randn(*shape, device=device, dtype=dtype)
            output = aug_list(input)

    @pytest.mark.parametrize(
        'augmentation',
        [
            K.RandomAffine(360, p=1.0),
            K.CenterCrop((3, 3), p=1.0),
            K.ColorJitter(0.1, 0.1, 0.1, 0.1, p=1.0),
            K.RandomCrop((5, 5), p=1.0),
            K.RandomErasing(p=1.0),
            K.RandomGrayscale(p=1.0),
            K.RandomHorizontalFlip(p=1.0),
            K.RandomVerticalFlip(p=1.0),
            K.RandomPerspective(p=1.0),
            K.RandomResizedCrop((5, 5), p=1.0),
            K.RandomRotation(360.0, p=1.0),
            K.RandomSolarize(p=1.0),
            K.RandomPosterize(p=1.0),
            K.RandomSharpness(p=1.0),
            K.RandomEqualize(p=1.0),
            K.RandomMotionBlur(3, 35.0, 0.5, p=1.0),
            K.Normalize(torch.tensor([0.5, 0.5, 0.5]), torch.tensor([0.5, 0.5, 0.5]), p=1.0),
            K.Denormalize(torch.tensor([0.5, 0.5, 0.5]), torch.tensor([0.5, 0.5, 0.5]), p=1.0),
        ],
    )
    @pytest.mark.parametrize('data_format', ["BCTHW", "BTCHW"])
    def test_augmentation(self, augmentation, data_format, device, dtype):
        input = torch.randint(255, (1, 3, 3, 5, 6), device=device, dtype=dtype).repeat(2, 1, 1, 1, 1) / 255.0
        torch.manual_seed(21)
        aug_list = K.VideoSequential(augmentation, data_format=data_format, same_on_frame=True)
        reproducibility_test(input, aug_list)

    @pytest.mark.parametrize(
        'augmentations',
        [
            [K.ColorJitter(0.1, 0.1, 0.1, 0.1, p=1.0), K.RandomAffine(360, p=1.0)],
            [K.ColorJitter(0.1, 0.1, 0.1, 0.1, p=1.0), K.ColorJitter(0.1, 0.1, 0.1, 0.1, p=1.0)],
            [K.RandomAffine(360, p=1.0), kornia.color.BgrToRgb()],
            [K.ColorJitter(0.1, 0.1, 0.1, 0.1, p=0.0), K.RandomAffine(360, p=0.0)],
            [K.ColorJitter(0.1, 0.1, 0.1, 0.1, p=0.0)],
            [K.RandomAffine(360, p=0.0)],
        ],
    )
    @pytest.mark.parametrize('data_format', ["BCTHW", "BTCHW"])
    @pytest.mark.parametrize('random_apply', [1, (1, 1), (1,), 10, True, False])
    def test_same_on_frame(self, augmentations, data_format, random_apply, device, dtype):
        aug_list = K.VideoSequential(
            *augmentations, data_format=data_format, same_on_frame=True, random_apply=random_apply
        )

        if data_format == 'BCTHW':
            input = torch.randn(2, 3, 1, 5, 6, device=device, dtype=dtype).repeat(1, 1, 4, 1, 1)
            output = aug_list(input)
            assert (output[:, :, 0] == output[:, :, 1]).all()
            assert (output[:, :, 1] == output[:, :, 2]).all()
            assert (output[:, :, 2] == output[:, :, 3]).all()
        if data_format == 'BTCHW':
            input = torch.randn(2, 1, 3, 5, 6, device=device, dtype=dtype).repeat(1, 4, 1, 1, 1)
            output = aug_list(input)
            assert (output[:, 0] == output[:, 1]).all()
            assert (output[:, 1] == output[:, 2]).all()
            assert (output[:, 2] == output[:, 3]).all()
        reproducibility_test(input, aug_list)

    @pytest.mark.parametrize(
        'augmentations', [[K.RandomAffine(360, p=1.0)], [K.ColorJitter(0.1, 0.1, 0.1, 0.1, p=1.0)]]
    )
    @pytest.mark.parametrize('data_format', ["BCTHW", "BTCHW"])
    def test_against_sequential(self, augmentations, data_format, device, dtype):
        aug_list_1 = K.VideoSequential(*augmentations, data_format=data_format, same_on_frame=False)
        aug_list_2 = torch.nn.Sequential(*augmentations)

        if data_format == 'BCTHW':
            input = torch.randn(2, 3, 1, 5, 6, device=device, dtype=dtype).repeat(1, 1, 4, 1, 1)
        if data_format == 'BTCHW':
            input = torch.randn(2, 1, 3, 5, 6, device=device, dtype=dtype).repeat(1, 4, 1, 1, 1)

        torch.manual_seed(0)
        output_1 = aug_list_1(input)

        torch.manual_seed(0)
        if data_format == 'BCTHW':
            input = input.transpose(1, 2)
        output_2 = aug_list_2(input.reshape(-1, 3, 5, 6))
        output_2 = output_2.view(2, 4, 3, 5, 6)
        if data_format == 'BCTHW':
            output_2 = output_2.transpose(1, 2)
        assert (output_1 == output_2).all(), dict(aug_list_1._params)

    @pytest.mark.jit
    @pytest.mark.skip(reason="turn off due to Union Type")
    def test_jit(self, device, dtype):
        B, C, D, H, W = 2, 3, 5, 4, 4
        img = torch.ones(B, C, D, H, W, device=device, dtype=dtype)
        op = K.VideoSequential(K.ColorJitter(0.1, 0.1, 0.1, 0.1), same_on_frame=True)
        op_jit = torch.jit.script(op)
        assert_close(op(img), op_jit(img))


class TestSequential:
    @pytest.mark.parametrize('same_on_batch', [True, False, None])
    @pytest.mark.parametrize("return_transform", [True, False, None])
    @pytest.mark.parametrize("keepdim", [True, False, None])
    @pytest.mark.parametrize('random_apply', [1, (2, 2), (1, 2), (2,), 10, True, False])
    def test_construction(self, same_on_batch, return_transform, keepdim, random_apply):
        K.ImageSequential(
            K.ColorJitter(0.1, 0.1, 0.1, 0.1, p=1.0),
            K.RandomAffine(360, p=1.0),
            same_on_batch=same_on_batch,
            return_transform=return_transform,
            keepdim=keepdim,
            random_apply=random_apply,
        )

    @pytest.mark.parametrize("return_transform", [True, False, None])
    @pytest.mark.parametrize('random_apply', [1, (2, 2), (1, 2), (2,), 10, True, False])
    def test_forward(self, return_transform, random_apply, device, dtype):
        inp = torch.randn(1, 3, 30, 30, device=device, dtype=dtype)
        aug = K.ImageSequential(
            K.ColorJitter(0.1, 0.1, 0.1, 0.1, p=1.0),
            kornia.filters.MedianBlur((3, 3)),
            K.ColorJitter(0.1, 0.1, 0.1, 0.1, p=1.0, return_transform=True),
            K.RandomAffine(360, p=1.0),
            return_transform=return_transform,
            random_apply=random_apply,
        )
        out = aug(inp)
        if isinstance(out, (tuple,)):
            assert out[0].shape == inp.shape
        else:
            assert out.shape == inp.shape
        reproducibility_test(inp, aug)


class TestAugmentationSequential:
    @pytest.mark.parametrize(
        'data_keys', ["input", ["mask", "input"], ["input", "bbox_yxyx"], [0, 10], [BorderType.REFLECT]]
    )
    @pytest.mark.parametrize("augmentation_list", [K.ColorJitter(0.1, 0.1, 0.1, 0.1, p=1.0)])
    def test_exception(self, augmentation_list, data_keys, device, dtype):
        with pytest.raises(Exception):  # AssertError and NotImplementedError
            K.AugmentationSequential(augmentation_list, data_keys=data_keys)

    @pytest.mark.parametrize('random_apply', [1, (2, 2), (1, 2), (2,), 10, True, False])
    def test_forward_and_inverse(self, random_apply, device, dtype):
        inp = torch.randn(1, 3, 1000, 500, device=device, dtype=dtype)
        bbox = torch.tensor([[[355, 10], [660, 10], [660, 250], [355, 250]]], device=device, dtype=dtype)
        keypoints = torch.tensor([[[465, 115], [545, 116]]], device=device, dtype=dtype)
        mask = bbox_to_mask(
            torch.tensor([[[155, 0], [900, 0], [900, 400], [155, 400]]], device=device, dtype=dtype), 1000, 500
        )[:, None].float()
        aug = K.AugmentationSequential(
            K.ColorJitter(0.1, 0.1, 0.1, 0.1, p=1.0),
            K.RandomAffine(360, p=1.0),
            data_keys=["input", "mask", "bbox", "keypoints"],
            random_apply=random_apply,
        )
        out = aug(inp, mask, bbox, keypoints)
        assert out[0].shape == inp.shape
        assert out[1].shape == mask.shape
        assert out[2].shape == bbox.shape
        assert out[3].shape == keypoints.shape
        reproducibility_test((inp, mask, bbox, keypoints), aug)

        out_inv = aug.inverse(*out)
        assert out_inv[0].shape == inp.shape
        assert out_inv[1].shape == mask.shape
        assert out_inv[2].shape == bbox.shape
        assert out_inv[3].shape == keypoints.shape

    def test_individual_forward_and_inverse(self, device, dtype):
        inp = torch.randn(1, 3, 1000, 500, device=device, dtype=dtype)
        bbox = torch.tensor([[[355, 10], [660, 10], [660, 250], [355, 250]]], device=device, dtype=dtype)
        keypoints = torch.tensor([[[465, 115], [545, 116]]], device=device, dtype=dtype)
        mask = bbox_to_mask(
            torch.tensor([[[155, 0], [900, 0], [900, 400], [155, 400]]], device=device, dtype=dtype), 1000, 500
        )[:, None].float()

        aug = K.AugmentationSequential(
            K.RandomAffine(360, p=1.0, return_transform=False), data_keys=['input', 'mask', 'bbox', 'keypoints']
        )
        reproducibility_test((inp, mask, bbox, keypoints), aug)

        aug = K.AugmentationSequential(K.RandomAffine(360, p=1.0, return_transform=True))
        assert aug(inp, data_keys=['input'])[0].shape == inp.shape
        aug = K.AugmentationSequential(K.RandomAffine(360, p=1.0, return_transform=False))
        assert aug(inp, data_keys=['input']).shape == inp.shape
        assert aug(mask, data_keys=['mask']).shape == mask.shape

        aug = K.AugmentationSequential(K.RandomAffine(360, p=1.0, return_transform=True))
        assert aug.inverse(inp, data_keys=['input']).shape == inp.shape
        aug = K.AugmentationSequential(K.RandomAffine(360, p=1.0, return_transform=True))
        assert aug.inverse(bbox, data_keys=['bbox']).shape == bbox.shape
        aug = K.AugmentationSequential(K.RandomAffine(360, p=1.0, return_transform=True))
        assert aug.inverse(keypoints, data_keys=['keypoints']).shape == keypoints.shape
        aug = K.AugmentationSequential(K.RandomAffine(360, p=1.0, return_transform=True))
        assert aug.inverse(mask, data_keys=['mask']).shape == mask.shape

    @pytest.mark.parametrize('random_apply', [2, (1, 1), (2,), 10, True, False])
    def test_forward_and_inverse_return_transform(self, random_apply, device, dtype):
        inp = torch.randn(1, 3, 1000, 500, device=device, dtype=dtype)
        bbox = torch.tensor([[[355, 10], [660, 10], [660, 250], [355, 250]]], device=device, dtype=dtype)
        keypoints = torch.tensor([[[465, 115], [545, 116]]], device=device, dtype=dtype)
        mask = bbox_to_mask(
            torch.tensor([[[155, 0], [900, 0], [900, 400], [155, 400]]], device=device, dtype=dtype), 1000, 500
        )[:, None].float()
        aug = K.AugmentationSequential(
            K.ColorJitter(0.1, 0.1, 0.1, 0.1, p=1.0, return_transform=True),
            K.RandomAffine(360, p=1.0, return_transform=True),
            data_keys=["input", "mask", "bbox", "keypoints"],
            random_apply=random_apply,
        )
        out = aug(inp, mask, bbox, keypoints)
        assert out[0][0].shape == inp.shape
        assert out[1].shape == mask.shape
        assert out[2].shape == bbox.shape
        assert out[3].shape == keypoints.shape

        reproducibility_test((inp, mask, bbox, keypoints), aug)

        out_inv = aug.inverse(*out)
        assert out_inv[0].shape == inp.shape
        assert out_inv[1].shape == mask.shape
        assert out_inv[2].shape == bbox.shape
        assert out_inv[3].shape == keypoints.shape

    @pytest.mark.parametrize('random_apply', [1, (2, 2), (1, 2), (2,), 10, True, False])
    def test_inverse_and_forward_return_transform(self, random_apply, device, dtype):
        inp = torch.randn(1, 3, 1000, 500, device=device, dtype=dtype)
        bbox = torch.tensor([[[355, 10], [660, 10], [660, 250], [355, 250]]], device=device, dtype=dtype)
        keypoints = torch.tensor([[[465, 115], [545, 116]]], device=device, dtype=dtype)
        mask = bbox_to_mask(
            torch.tensor([[[155, 0], [900, 0], [900, 400], [155, 400]]], device=device, dtype=dtype), 1000, 500
        )[:, None].float()
        aug = K.AugmentationSequential(
            K.ColorJitter(0.1, 0.1, 0.1, 0.1, p=1.0, return_transform=True),
            K.RandomAffine(360, p=1.0, return_transform=True),
            data_keys=["input", "mask", "bbox", "keypoints"],
            random_apply=random_apply,
        )

        out_inv = aug.inverse(inp, mask, bbox, keypoints)
        assert out_inv[0].shape == inp.shape
        assert out_inv[1].shape == mask.shape
        assert out_inv[2].shape == bbox.shape
        assert out_inv[3].shape == keypoints.shape

        out = aug(inp, mask, bbox, keypoints)
        assert out[0][0].shape == inp.shape
        assert out[1].shape == mask.shape
        assert out[2].shape == bbox.shape
        assert out[3].shape == keypoints.shape

        reproducibility_test((inp, mask, bbox, keypoints), aug)

    @pytest.mark.jit
    @pytest.mark.skip(reason="turn off due to Union Type")
    def test_jit(self, device, dtype):
        B, C, H, W = 2, 3, 4, 4
        img = torch.ones(B, C, H, W, device=device, dtype=dtype)
        op = K.AugmentationSequential(
            K.ColorJitter(0.1, 0.1, 0.1, 0.1, p=1.0), K.RandomAffine(360, p=1.0), same_on_batch=True
        )
        op_jit = torch.jit.script(op)
        assert_close(op(img), op_jit(img))


class TestPatchSequential:
    @pytest.mark.parametrize(
        'error_param',
        [
            {"random_apply": False, "patchwise_apply": True, "grid_size": (2, 3)},
            {"random_apply": 2, "patchwise_apply": True},
            {"random_apply": (2, 3), "patchwise_apply": True},
        ],
    )
    def test_exception(self, error_param):
        with pytest.raises(Exception):  # AssertError and NotImplementedError
            K.PatchSequential(
                K.ImageSequential(
                    K.ColorJitter(0.1, 0.1, 0.1, 0.1, p=0.5),
                    K.RandomPerspective(0.2, p=0.5),
                    K.RandomSolarize(0.1, 0.1, p=0.5),
                ),
                K.ColorJitter(0.1, 0.1, 0.1, 0.1),
                K.ImageSequential(
                    K.ColorJitter(0.1, 0.1, 0.1, 0.1, p=0.5),
                    K.RandomPerspective(0.2, p=0.5),
                    K.RandomSolarize(0.1, 0.1, p=0.5),
                ),
                K.ColorJitter(0.1, 0.1, 0.1, 0.1),
                **error_param,
            )

    @pytest.mark.parametrize('shape', [(2, 3, 24, 24)])
    @pytest.mark.parametrize('padding', ["same", "valid"])
    @pytest.mark.parametrize('patchwise_apply', [True, False])
    @pytest.mark.parametrize('same_on_batch', [True, False, None])
    @pytest.mark.parametrize('keepdim', [True, False, None])
    @pytest.mark.parametrize('random_apply', [1, (2, 2), (1, 2), (2,), 10, True, False])
    def test_forward(self, shape, padding, patchwise_apply, same_on_batch, keepdim, random_apply, device, dtype):
        try:  # skip wrong param settings.
            seq = K.PatchSequential(
                K.ImageSequential(
                    K.ColorJitter(0.1, 0.1, 0.1, 0.1, p=0.5),
                    K.RandomPerspective(0.2, p=0.5),
                    K.RandomSolarize(0.1, 0.1, p=0.5),
                ),
                K.ColorJitter(0.1, 0.1, 0.1, 0.1),
                K.ImageSequential(
                    K.ColorJitter(0.1, 0.1, 0.1, 0.1, p=0.5),
                    K.RandomPerspective(0.2, p=0.5),
                    K.RandomSolarize(0.1, 0.1, p=0.5),
                ),
                K.ColorJitter(0.1, 0.1, 0.1, 0.1),
                grid_size=(2, 2),
                padding=padding,
                patchwise_apply=patchwise_apply,
                same_on_batch=same_on_batch,
                keepdim=keepdim,
                random_apply=random_apply,
            )
        except:
            return

        input = torch.randn(*shape, device=device, dtype=dtype)
        trans = torch.randn(shape[0], 3, 3, device=device, dtype=dtype)
        out = seq(input)
        assert out.shape[-3:] == input.shape[-3:]

        out = seq((input, trans))
        assert out[0].shape[-3:] == input.shape[-3:]
        assert out[1].shape == trans.shape

        reproducibility_test(input, seq)

    def test_intensity_only(self):
        seq = K.PatchSequential(
            K.ImageSequential(
                K.ColorJitter(0.1, 0.1, 0.1, 0.1, p=0.5),
                K.RandomPerspective(0.2, p=0.5),
                K.RandomSolarize(0.1, 0.1, p=0.5),
            ),
            K.ColorJitter(0.1, 0.1, 0.1, 0.1),
            K.ImageSequential(
                K.ColorJitter(0.1, 0.1, 0.1, 0.1, p=0.5),
                K.RandomPerspective(0.2, p=0.5),
                K.RandomSolarize(0.1, 0.1, p=0.5),
            ),
            K.ColorJitter(0.1, 0.1, 0.1, 0.1),
            grid_size=(2, 2),
        )
        assert not seq.is_intensity_only()

        seq = K.PatchSequential(
            K.ImageSequential(K.ColorJitter(0.1, 0.1, 0.1, 0.1, p=0.5)),
            K.ColorJitter(0.1, 0.1, 0.1, 0.1),
            K.ColorJitter(0.1, 0.1, 0.1, 0.1, p=0.5),
            K.ColorJitter(0.1, 0.1, 0.1, 0.1),
            grid_size=(2, 2),
        )
        assert seq.is_intensity_only()<|MERGE_RESOLUTION|>--- conflicted
+++ resolved
@@ -4,10 +4,7 @@
 import kornia
 import kornia.augmentation as K
 from kornia.constants import BorderType
-<<<<<<< HEAD
 from kornia.geometry.bbox import bbox_to_mask
-=======
-from kornia.geometry.transform import bbox_to_mask
 from kornia.testing import assert_close
 
 
@@ -33,7 +30,6 @@
         assert_close(output_1, output_2, msg=f"{seq._params}")
     else:
         assert False, ("cannot compare", type(output_1), type(output_2))
->>>>>>> a9971af2
 
 
 class TestVideoSequential:
