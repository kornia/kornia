--- conflicted
+++ resolved
@@ -2,12 +2,6 @@
 
 import pytest
 import torch
-<<<<<<< HEAD
-import torch.nn as nn
-
-from test.utils import assert_close
-=======
->>>>>>> 84a47e6b
 from torch.autograd import gradcheck
 from torch.testing import assert_allclose
 
