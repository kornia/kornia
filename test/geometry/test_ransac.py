--- conflicted
+++ resolved
@@ -160,11 +160,8 @@
         )
         assert gross_errors.sum().item() == 0
 
-<<<<<<< HEAD
     @pytest.mark.slow
     @pytest.mark.xfail(reason="might fail, because out F-RANSAC is not yet 7pt")
-=======
->>>>>>> 4d89c646
     @pytest.mark.parametrize("data", ["loftr_fund"], indirect=True)
     def test_real_clean_7pt(self, device, dtype, data):
         torch.random.manual_seed(0)
@@ -180,6 +177,7 @@
         )
         assert gross_errors.sum().item() == 0
 
+    @pytest.mark.slow
     @pytest.mark.xfail(reason="might fail, because this F-RANSAC is not 7pt")
     @pytest.mark.parametrize("data", ["loftr_fund"], indirect=True)
     def test_real_dirty_8pt(self, device, dtype, data):
@@ -199,7 +197,8 @@
             sampson_epipolar_distance(pts_src[None], pts_dst[None], fundamental_matrix[None], squared=False) > 10.0
         )
         assert gross_errors.sum().item() < 2
-
+    
+    @pytest.mark.slow
     @pytest.mark.parametrize("data", ["loftr_fund"], indirect=True)
     def test_real_dirty_7pt(self, device, dtype, data):
         torch.random.manual_seed(0)
