import pytest
import torch

from kornia.geometry.conversions import QuaternionCoeffOrder, euler_from_quaternion, rotation_matrix_to_quaternion
from kornia.geometry.liegroup import Se3, So3
from kornia.geometry.quaternion import Quaternion
from kornia.testing import BaseTester


class TestSe3(BaseTester):
    def _make_rand_se3d(self, device, dtype, batch_size) -> Se3:
        q = Quaternion.random(batch_size, device, dtype)
        t = self._make_rand_data(device, dtype, batch_size, dims=3)
        return Se3(So3(q), t)

    def _make_rand_data(self, device, dtype, batch_size, dims):
        shape = [] if batch_size is None else [batch_size]
        return torch.rand(shape + [dims], device=device, dtype=dtype)

    def test_smoke(self, device, dtype):
        q = Quaternion.from_coeffs(1.0, 0.0, 0.0, 0.0)
        q = q.to(device, dtype)
        t = torch.rand(1, 3, device=device, dtype=dtype)
        s = Se3(So3(q), t)
        assert isinstance(s, Se3)
        assert isinstance(s.r, So3)
        self.assert_close(s.r.q.data, q.data)
        self.assert_close(s.t, t)

    @pytest.mark.parametrize("batch_size", (1, 2, 5))
    def test_cardinality(self, device, dtype, batch_size):
        se: Se3 = self._make_rand_se3d(device, dtype, batch_size)
        assert se.r.q.shape[0] == batch_size

    # TODO: implement me
    def test_exception(self, device, dtype):
        pass

    # TODO: implement me
    def test_gradcheck(self, device):
        pass

    # TODO: implement me
    def test_jit(self, device, dtype):
        pass

    # TODO: implement me
    def test_module(self, device, dtype):
        pass

    @pytest.mark.parametrize("batch_size", (None, 1, 2, 5))
    def test_init(self, device, dtype, batch_size):
        s1: Se3 = self._make_rand_se3d(device, dtype, batch_size)
        s2 = Se3(s1.r, s1.t)
        assert isinstance(s2, Se3)
        self.assert_close(s1.r.q.data, s2.r.q.data)
        self.assert_close(s1.t, s2.t)

    @pytest.mark.parametrize("batch_size", (1, 2, 5))
    def test_getitem(self, device, dtype, batch_size):
        q = Quaternion.random(batch_size, device, dtype)
        t = torch.rand(batch_size, 3, device=device, dtype=dtype)
        s = Se3(So3(q), t)
        for i in range(batch_size):
            s1 = s[i]
            self.assert_close(s1.r.q.data[0], q.data[i])
            self.assert_close(s1.t[0], t[i])

    @pytest.mark.parametrize("batch_size", (None, 1, 2, 5))
    def test_mul(self, device, dtype, batch_size):
        s1 = Se3.identity(batch_size, device, dtype)
        s2: Se3 = self._make_rand_se3d(device, dtype, batch_size)
        s1s2 = s1 * s2
        s2s2inv = s2 * s2.inverse()
        zeros_vec = torch.zeros(3, device=device, dtype=dtype)
        if batch_size is not None:
            zeros_vec = zeros_vec.repeat(batch_size, 1)
        so3_expected = So3.identity(batch_size, device, dtype)
        self.assert_close(s1s2.r.q.data, s2.r.q.data)
        self.assert_close(s1s2.t, s2.t)
        self.assert_close(s2s2inv.r.q.data, so3_expected.q.data)
        self.assert_close(s2s2inv.t, zeros_vec)

    @pytest.mark.parametrize("batch_size", (None, 1, 2, 5))
    def test_mul_point(self, device, dtype, batch_size):
        world_pose_s1: Se3 = self._make_rand_se3d(device, dtype, batch_size)
        world_pose_s2: Se3 = self._make_rand_se3d(device, dtype, batch_size)
        pt_in_world = self._make_rand_data(device, dtype, batch_size, dims=3)
        s1_pose_s2: Se3 = world_pose_s1.inverse() * world_pose_s2
        pt_in_s1 = world_pose_s1.inverse() * pt_in_world
        pt_in_s2 = world_pose_s2.inverse() * pt_in_world
        pt_in_s1_in_s2 = s1_pose_s2.inverse() * pt_in_s1
        pt_in_s2_in_s1 = s1_pose_s2 * pt_in_s2
        self.assert_close(pt_in_s1, pt_in_s2_in_s1)
        self.assert_close(pt_in_s2, pt_in_s1_in_s2)

    @pytest.mark.parametrize("batch_size", (None, 1, 2, 5))
    def test_exp(self, device, dtype, batch_size):
        omega = torch.zeros(3, device=device, dtype=dtype)
        t = torch.rand(3, device=device, dtype=dtype)
        if batch_size is not None:
            omega = omega.repeat(batch_size, 1)
            t = t.repeat(batch_size, 1)
        s = Se3.exp(torch.cat((t, omega), -1))
        quat_expected = Quaternion.identity(batch_size, device, dtype)
        self.assert_close(s.r.q.data, quat_expected.data)
        self.assert_close(s.t, t)

    @pytest.mark.parametrize("batch_size", (None, 1, 2, 5))
    def test_log(self, device, dtype, batch_size):
        q = Quaternion.identity(batch_size, device, dtype)
        t = self._make_rand_data(device, dtype, batch_size, dims=3)
        s = Se3(So3(q), t)
        zero_vec = torch.zeros(3, device=device, dtype=dtype)
        if batch_size is not None:
            zero_vec = zero_vec.repeat(batch_size, 1)
        self.assert_close(s.log(), torch.cat((t, zero_vec), -1))

    @pytest.mark.parametrize("batch_size", (None, 1, 2, 5))
    def test_exp_log(self, device, dtype, batch_size):
        a = self._make_rand_data(device, dtype, batch_size, dims=6)
        b = Se3.exp(a).log()
        self.assert_close(b, a)

    @pytest.mark.parametrize("batch_size", (None, 1, 2, 5))
    def test_hat_vee(self, device, dtype, batch_size):
        a = self._make_rand_data(device, dtype, batch_size, dims=6)
        omega_hat = Se3.hat(a)
        b = Se3.vee(omega_hat)
        self.assert_close(b, a)

    @pytest.mark.parametrize("batch_size", (None, 1, 2, 5))
    def test_matrix(self, device, dtype, batch_size):
        q = Quaternion.random(batch_size, device, dtype)
        t = self._make_rand_data(device, dtype, batch_size, dims=3)
        rot = So3(q)
        s = Se3(rot, t)
        rot_mat = s.matrix()
        assert rot_mat.shape[-2:] == (4, 4)
        if batch_size is not None:
            assert rot_mat.shape[0] == batch_size
        self.assert_close(rot_mat[..., 0:3, 0:3], rot.matrix())
        self.assert_close(rot_mat[..., 0:3, 3], t)

    @pytest.mark.parametrize("batch_size", (None, 1, 2, 5))
    def test_inverse(self, device, dtype, batch_size):
        q = Quaternion.random(batch_size, device, dtype)
        rot = So3(q)
        t = self._make_rand_data(device, dtype, batch_size, dims=3)
        sinv = Se3(rot, t).inverse()
        self.assert_close(sinv.r.inverse().q.data, q.data)
        self.assert_close(sinv.t, sinv.r * (-1 * t))

    @pytest.mark.parametrize("batch_size", (None, 1, 2, 5))
<<<<<<< HEAD
    def test_adjoint(self, device, dtype, batch_size):
        x_data = self._make_rand_data(device, dtype, batch_size, dims=6)
        y_data = self._make_rand_data(device, dtype, batch_size, dims=6)
        x = Se3.exp(x_data)
        y = Se3.exp(y_data)
        self.assert_close(x.inverse().adjoint(), x.adjoint().inverse())
        self.assert_close((x * y).adjoint(), x.adjoint() @ y.adjoint())
=======
    def test_rot_x(self, device, dtype, batch_size):
        x = self._make_rand_data(device, dtype, batch_size, dims=1).squeeze(-1)
        se3 = Se3.rot_x(x)
        quat = rotation_matrix_to_quaternion(se3.so3.matrix(), order=QuaternionCoeffOrder.WXYZ)
        quat = Quaternion(quat)
        roll, _, _ = euler_from_quaternion(*quat.coeffs)
        self.assert_close(x, roll)
        self.assert_close(se3.t, torch.zeros_like(se3.t))

    @pytest.mark.parametrize("batch_size", (None, 1, 2, 5))
    def test_rot_y(self, device, dtype, batch_size):
        y = self._make_rand_data(device, dtype, batch_size, dims=1).squeeze(-1)
        se3 = Se3.rot_y(y)
        quat = rotation_matrix_to_quaternion(se3.so3.matrix(), order=QuaternionCoeffOrder.WXYZ)
        quat = Quaternion(quat)
        _, pitch, _ = euler_from_quaternion(*quat.coeffs)
        self.assert_close(y, pitch)
        self.assert_close(se3.t, torch.zeros_like(se3.t))

    @pytest.mark.parametrize("batch_size", (None, 1, 2, 5))
    def test_rot_z(self, device, dtype, batch_size):
        z = self._make_rand_data(device, dtype, batch_size, dims=1).squeeze(-1)
        se3 = Se3.rot_z(z)
        quat = rotation_matrix_to_quaternion(se3.so3.matrix(), order=QuaternionCoeffOrder.WXYZ)
        quat = Quaternion(quat)
        _, _, yaw = euler_from_quaternion(*quat.coeffs)
        self.assert_close(z, yaw)
        self.assert_close(se3.t, torch.zeros_like(se3.t))

    @pytest.mark.parametrize("batch_size", (None, 1, 2, 5))
    def test_trans(self, device, dtype, batch_size):
        trans = self._make_rand_data(device, dtype, batch_size, dims=3)
        x, y, z = trans[..., 0], trans[..., 1], trans[..., 2]
        se3 = Se3.trans(x, y, z)
        self.assert_close(se3.t, trans)
        self.assert_close(se3.so3.matrix(), So3.identity(batch_size, device, dtype).matrix())

    @pytest.mark.parametrize("batch_size", (None, 1, 2, 5))
    def test_trans_x(self, device, dtype, batch_size):
        x = self._make_rand_data(device, dtype, batch_size, dims=1).squeeze(-1)
        zs = torch.zeros_like(x)
        se3 = Se3.trans_x(x)
        self.assert_close(se3.t, torch.stack((x, zs, zs), -1))
        self.assert_close(se3.so3.matrix(), So3.identity(batch_size, device, dtype).matrix())

    @pytest.mark.parametrize("batch_size", (None, 1, 2, 5))
    def test_trans_y(self, device, dtype, batch_size):
        y = self._make_rand_data(device, dtype, batch_size, dims=1).squeeze(-1)
        zs = torch.zeros_like(y)
        se3 = Se3.trans_y(y)
        self.assert_close(se3.t, torch.stack((zs, y, zs), -1))
        self.assert_close(se3.so3.matrix(), So3.identity(batch_size, device, dtype).matrix())

    @pytest.mark.parametrize("batch_size", (None, 1, 2, 5))
    def test_trans_z(self, device, dtype, batch_size):
        z = self._make_rand_data(device, dtype, batch_size, dims=1).squeeze(-1)
        zs = torch.zeros_like(z)
        se3 = Se3.trans_z(z)
        self.assert_close(se3.t, torch.stack((zs, zs, z), -1))
        self.assert_close(se3.so3.matrix(), So3.identity(batch_size, device, dtype).matrix())
>>>>>>> 4ac08b12
<|MERGE_RESOLUTION|>--- conflicted
+++ resolved
@@ -152,15 +152,6 @@
         self.assert_close(sinv.t, sinv.r * (-1 * t))
 
     @pytest.mark.parametrize("batch_size", (None, 1, 2, 5))
-<<<<<<< HEAD
-    def test_adjoint(self, device, dtype, batch_size):
-        x_data = self._make_rand_data(device, dtype, batch_size, dims=6)
-        y_data = self._make_rand_data(device, dtype, batch_size, dims=6)
-        x = Se3.exp(x_data)
-        y = Se3.exp(y_data)
-        self.assert_close(x.inverse().adjoint(), x.adjoint().inverse())
-        self.assert_close((x * y).adjoint(), x.adjoint() @ y.adjoint())
-=======
     def test_rot_x(self, device, dtype, batch_size):
         x = self._make_rand_data(device, dtype, batch_size, dims=1).squeeze(-1)
         se3 = Se3.rot_x(x)
@@ -221,4 +212,12 @@
         se3 = Se3.trans_z(z)
         self.assert_close(se3.t, torch.stack((zs, zs, z), -1))
         self.assert_close(se3.so3.matrix(), So3.identity(batch_size, device, dtype).matrix())
->>>>>>> 4ac08b12
+
+    @pytest.mark.parametrize("batch_size", (None, 1, 2, 5))
+    def test_adjoint(self, device, dtype, batch_size):
+        x_data = self._make_rand_data(device, dtype, batch_size, dims=6)
+        y_data = self._make_rand_data(device, dtype, batch_size, dims=6)
+        x = Se3.exp(x_data)
+        y = Se3.exp(y_data)
+        self.assert_close(x.inverse().adjoint(), x.adjoint().inverse())
+        self.assert_close((x * y).adjoint(), x.adjoint() @ y.adjoint())