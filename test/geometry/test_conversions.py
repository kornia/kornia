--- conflicted
+++ resolved
@@ -60,14 +60,8 @@
         angle_axis = torch.tensor((0.0, 0.0, 0.0), device=device, dtype=dtype)
         expected = torch.tensor((0.0, 0.0, 0.0, 1.0), device=device, dtype=dtype)
         with pytest.warns(UserWarning):
-<<<<<<< HEAD
-            quaternion = kornia.angle_axis_to_quaternion(angle_axis,
-                                                         order=QuaternionCoeffOrder.XYZW)
-        assert_close(quaternion, expected, atol=atol, rtol=rtol)
-=======
             quaternion = kornia.angle_axis_to_quaternion(angle_axis, order=QuaternionCoeffOrder.XYZW)
         assert_allclose(quaternion, expected, atol=atol, rtol=rtol)
->>>>>>> 84a47e6b
 
     def test_zero_angle(self, device, dtype, atol, rtol):
         angle_axis = torch.tensor((0.0, 0.0, 0.0), device=device, dtype=dtype)
@@ -80,14 +74,8 @@
         angle_axis = torch.tensor((theta, 0.0, 0.0), device=device, dtype=dtype)
         expected = torch.tensor((np.sin(theta / 2.0), 0.0, 0.0, np.cos(theta / 2.0)), device=device, dtype=dtype)
         with pytest.warns(UserWarning):
-<<<<<<< HEAD
-            quaternion = kornia.angle_axis_to_quaternion(angle_axis,
-                                                         order=QuaternionCoeffOrder.XYZW)
-        assert_close(quaternion, expected, atol=atol, rtol=rtol)
-=======
             quaternion = kornia.angle_axis_to_quaternion(angle_axis, order=QuaternionCoeffOrder.XYZW)
         assert_allclose(quaternion, expected, atol=atol, rtol=rtol)
->>>>>>> 84a47e6b
 
     def test_small_angle_x(self, device, dtype, atol, rtol):
         theta = 1.0e-2
@@ -101,14 +89,8 @@
         angle_axis = torch.tensor((0.0, theta, 0.0), device=device, dtype=dtype)
         expected = torch.tensor((0.0, np.sin(theta / 2.0), 0.0, np.cos(theta / 2.0)), device=device, dtype=dtype)
         with pytest.warns(UserWarning):
-<<<<<<< HEAD
-            quaternion = kornia.angle_axis_to_quaternion(angle_axis,
-                                                         order=QuaternionCoeffOrder.XYZW)
-        assert_close(quaternion, expected, atol=atol, rtol=rtol)
-=======
             quaternion = kornia.angle_axis_to_quaternion(angle_axis, order=QuaternionCoeffOrder.XYZW)
         assert_allclose(quaternion, expected, atol=atol, rtol=rtol)
->>>>>>> 84a47e6b
 
     def test_small_angle_y(self, device, dtype, atol, rtol):
         theta = 1.0e-2
@@ -122,14 +104,8 @@
         angle_axis = torch.tensor((0.0, 0.0, theta), device=device, dtype=dtype)
         expected = torch.tensor((0.0, 0.0, np.sin(theta / 2.0), np.cos(theta / 2.0)), device=device, dtype=dtype)
         with pytest.warns(UserWarning):
-<<<<<<< HEAD
-            quaternion = kornia.angle_axis_to_quaternion(angle_axis,
-                                                         order=QuaternionCoeffOrder.XYZW)
-        assert_close(quaternion, expected, atol=atol, rtol=rtol)
-=======
             quaternion = kornia.angle_axis_to_quaternion(angle_axis, order=QuaternionCoeffOrder.XYZW)
         assert_allclose(quaternion, expected, atol=atol, rtol=rtol)
->>>>>>> 84a47e6b
 
     def test_small_angle_z(self, device, dtype, atol, rtol):
         theta = 1.0e-2
@@ -143,14 +119,8 @@
         angle_axis = torch.tensor((kornia.pi / 2.0, 0.0, 0.0), device=device, dtype=dtype)
         expected = torch.tensor((half_sqrt2, 0.0, 0.0, half_sqrt2), device=device, dtype=dtype)
         with pytest.warns(UserWarning):
-<<<<<<< HEAD
-            quaternion = kornia.angle_axis_to_quaternion(angle_axis,
-                                                         order=QuaternionCoeffOrder.XYZW)
-        assert_close(quaternion, expected, atol=atol, rtol=rtol)
-=======
             quaternion = kornia.angle_axis_to_quaternion(angle_axis, order=QuaternionCoeffOrder.XYZW)
         assert_allclose(quaternion, expected, atol=atol, rtol=rtol)
->>>>>>> 84a47e6b
 
     def test_x_rotation(self, device, dtype, atol, rtol):
         half_sqrt2 = 0.5 * np.sqrt(2.0)
@@ -164,14 +134,8 @@
         angle_axis = torch.tensor((0.0, kornia.pi / 2.0, 0.0), device=device, dtype=dtype)
         expected = torch.tensor((0.0, half_sqrt2, 0.0, half_sqrt2), device=device, dtype=dtype)
         with pytest.warns(UserWarning):
-<<<<<<< HEAD
-            quaternion = kornia.angle_axis_to_quaternion(angle_axis,
-                                                         order=QuaternionCoeffOrder.XYZW)
-        assert_close(quaternion, expected, atol=atol, rtol=rtol)
-=======
             quaternion = kornia.angle_axis_to_quaternion(angle_axis, order=QuaternionCoeffOrder.XYZW)
         assert_allclose(quaternion, expected, atol=atol, rtol=rtol)
->>>>>>> 84a47e6b
 
     def test_y_rotation(self, device, dtype, atol, rtol):
         half_sqrt2 = 0.5 * np.sqrt(2.0)
@@ -185,14 +149,8 @@
         angle_axis = torch.tensor((0.0, 0.0, kornia.pi / 2.0), device=device, dtype=dtype)
         expected = torch.tensor((0.0, 0.0, half_sqrt2, half_sqrt2), device=device, dtype=dtype)
         with pytest.warns(UserWarning):
-<<<<<<< HEAD
-            quaternion = kornia.angle_axis_to_quaternion(angle_axis,
-                                                         order=QuaternionCoeffOrder.XYZW)
-        assert_close(quaternion, expected, atol=atol, rtol=rtol)
-=======
             quaternion = kornia.angle_axis_to_quaternion(angle_axis, order=QuaternionCoeffOrder.XYZW)
         assert_allclose(quaternion, expected, atol=atol, rtol=rtol)
->>>>>>> 84a47e6b
 
     def test_z_rotation(self, device, dtype, atol, rtol):
         half_sqrt2 = 0.5 * np.sqrt(2.0)
@@ -254,18 +212,6 @@
         quaternion = torch.tensor((0.0, 0.0, 0.0, 1.0), device=device, dtype=dtype)
         expected = torch.tensor((0.0, 0.0, 0.0), device=device, dtype=dtype)
         with pytest.warns(UserWarning):
-<<<<<<< HEAD
-            angle_axis = kornia.quaternion_to_angle_axis(quaternion,
-                                                         order=QuaternionCoeffOrder.XYZW)
-        assert_close(angle_axis, expected, atol=atol, rtol=rtol)
-
-    def test_unit_quaternion(self, device, dtype, atol, rtol):
-        quaternion = torch.tensor((1., 0., 0., 0.), device=device, dtype=dtype)
-        expected = torch.tensor((0., 0., 0.), device=device, dtype=dtype)
-        angle_axis = kornia.quaternion_to_angle_axis(quaternion,
-                                                     order=QuaternionCoeffOrder.WXYZ)
-        assert_close(angle_axis, expected, atol=atol, rtol=rtol)
-=======
             angle_axis = kornia.quaternion_to_angle_axis(quaternion, order=QuaternionCoeffOrder.XYZW)
         assert_allclose(angle_axis, expected, atol=atol, rtol=rtol)
 
@@ -274,24 +220,11 @@
         expected = torch.tensor((0.0, 0.0, 0.0), device=device, dtype=dtype)
         angle_axis = kornia.quaternion_to_angle_axis(quaternion, order=QuaternionCoeffOrder.WXYZ)
         assert_allclose(angle_axis, expected, atol=atol, rtol=rtol)
->>>>>>> 84a47e6b
 
     def test_x_rotation_xyzw(self, device, dtype, atol, rtol):
         quaternion = torch.tensor((1.0, 0.0, 0.0, 0.0), device=device, dtype=dtype)
         expected = torch.tensor((kornia.pi, 0.0, 0.0), device=device, dtype=dtype)
         with pytest.warns(UserWarning):
-<<<<<<< HEAD
-            angle_axis = kornia.quaternion_to_angle_axis(quaternion,
-                                                         order=QuaternionCoeffOrder.XYZW)
-        assert_close(angle_axis, expected, atol=atol, rtol=rtol)
-
-    def test_x_rotation(self, device, dtype, atol, rtol):
-        quaternion = torch.tensor((0., 1., 0., 0.), device=device, dtype=dtype)
-        expected = torch.tensor((kornia.pi, 0., 0.), device=device, dtype=dtype)
-        angle_axis = kornia.quaternion_to_angle_axis(quaternion,
-                                                     order=QuaternionCoeffOrder.WXYZ)
-        assert_close(angle_axis, expected, atol=atol, rtol=rtol)
-=======
             angle_axis = kornia.quaternion_to_angle_axis(quaternion, order=QuaternionCoeffOrder.XYZW)
         assert_allclose(angle_axis, expected, atol=atol, rtol=rtol)
 
@@ -300,24 +233,11 @@
         expected = torch.tensor((kornia.pi, 0.0, 0.0), device=device, dtype=dtype)
         angle_axis = kornia.quaternion_to_angle_axis(quaternion, order=QuaternionCoeffOrder.WXYZ)
         assert_allclose(angle_axis, expected, atol=atol, rtol=rtol)
->>>>>>> 84a47e6b
 
     def test_y_rotation_xyzw(self, device, dtype, atol, rtol):
         quaternion = torch.tensor((0.0, 1.0, 0.0, 0.0), device=device, dtype=dtype)
         expected = torch.tensor((0.0, kornia.pi, 0.0), device=device, dtype=dtype)
         with pytest.warns(UserWarning):
-<<<<<<< HEAD
-            angle_axis = kornia.quaternion_to_angle_axis(quaternion,
-                                                         order=QuaternionCoeffOrder.XYZW)
-        assert_close(angle_axis, expected, atol=atol, rtol=rtol)
-
-    def test_y_rotation(self, device, dtype, atol, rtol):
-        quaternion = torch.tensor((0., 0., 1., 0.), device=device, dtype=dtype)
-        expected = torch.tensor((0., kornia.pi, 0.), device=device, dtype=dtype)
-        angle_axis = kornia.quaternion_to_angle_axis(quaternion,
-                                                     order=QuaternionCoeffOrder.WXYZ)
-        assert_close(angle_axis, expected, atol=atol, rtol=rtol)
-=======
             angle_axis = kornia.quaternion_to_angle_axis(quaternion, order=QuaternionCoeffOrder.XYZW)
         assert_allclose(angle_axis, expected, atol=atol, rtol=rtol)
 
@@ -326,24 +246,11 @@
         expected = torch.tensor((0.0, kornia.pi, 0.0), device=device, dtype=dtype)
         angle_axis = kornia.quaternion_to_angle_axis(quaternion, order=QuaternionCoeffOrder.WXYZ)
         assert_allclose(angle_axis, expected, atol=atol, rtol=rtol)
->>>>>>> 84a47e6b
 
     def test_z_rotation_xyzw(self, device, dtype, atol, rtol):
         quaternion = torch.tensor((0.0, 0.0, 0.5, np.sqrt(3.0) / 2.0), device=device, dtype=dtype)
         expected = torch.tensor((0.0, 0.0, kornia.pi / 3.0), device=device, dtype=dtype)
         with pytest.warns(UserWarning):
-<<<<<<< HEAD
-            angle_axis = kornia.quaternion_to_angle_axis(quaternion,
-                                                         order=QuaternionCoeffOrder.XYZW)
-        assert_close(angle_axis, expected, atol=atol, rtol=rtol)
-
-    def test_z_rotation(self, device, dtype, atol, rtol):
-        quaternion = torch.tensor((np.sqrt(3.) / 2., 0., 0., 0.5), device=device, dtype=dtype)
-        expected = torch.tensor((0., 0., kornia.pi / 3.), device=device, dtype=dtype)
-        angle_axis = kornia.quaternion_to_angle_axis(quaternion,
-                                                     order=QuaternionCoeffOrder.WXYZ)
-        assert_close(angle_axis, expected, atol=atol, rtol=rtol)
-=======
             angle_axis = kornia.quaternion_to_angle_axis(quaternion, order=QuaternionCoeffOrder.XYZW)
         assert_allclose(angle_axis, expected, atol=atol, rtol=rtol)
 
@@ -352,27 +259,12 @@
         expected = torch.tensor((0.0, 0.0, kornia.pi / 3.0), device=device, dtype=dtype)
         angle_axis = kornia.quaternion_to_angle_axis(quaternion, order=QuaternionCoeffOrder.WXYZ)
         assert_allclose(angle_axis, expected, atol=atol, rtol=rtol)
->>>>>>> 84a47e6b
 
     def test_small_angle_x_xyzw(self, device, dtype, atol, rtol):
         theta = 1.0e-2
         quaternion = torch.tensor((np.sin(theta / 2.0), 0.0, 0.0, np.cos(theta / 2.0)), device=device, dtype=dtype)
         expected = torch.tensor((theta, 0.0, 0.0), device=device, dtype=dtype)
         with pytest.warns(UserWarning):
-<<<<<<< HEAD
-            angle_axis = kornia.quaternion_to_angle_axis(quaternion,
-                                                         order=QuaternionCoeffOrder.XYZW)
-        assert_close(angle_axis, expected, atol=atol, rtol=rtol)
-
-    def test_small_angle_x(self, device, dtype, atol, rtol):
-        theta = 1.e-2
-        quaternion = torch.tensor((np.cos(theta / 2.), np.sin(theta / 2.), 0., 0.), device=device,
-                                  dtype=dtype)
-        expected = torch.tensor((theta, 0., 0.), device=device, dtype=dtype)
-        angle_axis = kornia.quaternion_to_angle_axis(quaternion,
-                                                     order=QuaternionCoeffOrder.WXYZ)
-        assert_close(angle_axis, expected, atol=atol, rtol=rtol)
-=======
             angle_axis = kornia.quaternion_to_angle_axis(quaternion, order=QuaternionCoeffOrder.XYZW)
         assert_allclose(angle_axis, expected, atol=atol, rtol=rtol)
 
@@ -382,27 +274,12 @@
         expected = torch.tensor((theta, 0.0, 0.0), device=device, dtype=dtype)
         angle_axis = kornia.quaternion_to_angle_axis(quaternion, order=QuaternionCoeffOrder.WXYZ)
         assert_allclose(angle_axis, expected, atol=atol, rtol=rtol)
->>>>>>> 84a47e6b
 
     def test_small_angle_y_xyzw(self, device, dtype, atol, rtol):
         theta = 1.0e-2
         quaternion = torch.tensor((0.0, np.sin(theta / 2), 0.0, np.cos(theta / 2)), device=device, dtype=dtype)
         expected = torch.tensor((0.0, theta, 0.0), device=device, dtype=dtype)
         with pytest.warns(UserWarning):
-<<<<<<< HEAD
-            angle_axis = kornia.quaternion_to_angle_axis(quaternion,
-                                                         order=QuaternionCoeffOrder.XYZW)
-        assert_close(angle_axis, expected, atol=atol, rtol=rtol)
-
-    def test_small_angle_y(self, device, dtype, atol, rtol):
-        theta = 1.e-2
-        quaternion = torch.tensor((np.cos(theta / 2), 0., np.sin(theta / 2), 0.), device=device,
-                                  dtype=dtype)
-        expected = torch.tensor((0., theta, 0.), device=device, dtype=dtype)
-        angle_axis = kornia.quaternion_to_angle_axis(quaternion,
-                                                     order=QuaternionCoeffOrder.WXYZ)
-        assert_close(angle_axis, expected, atol=atol, rtol=rtol)
-=======
             angle_axis = kornia.quaternion_to_angle_axis(quaternion, order=QuaternionCoeffOrder.XYZW)
         assert_allclose(angle_axis, expected, atol=atol, rtol=rtol)
 
@@ -412,27 +289,12 @@
         expected = torch.tensor((0.0, theta, 0.0), device=device, dtype=dtype)
         angle_axis = kornia.quaternion_to_angle_axis(quaternion, order=QuaternionCoeffOrder.WXYZ)
         assert_allclose(angle_axis, expected, atol=atol, rtol=rtol)
->>>>>>> 84a47e6b
 
     def test_small_angle_z_xyzw(self, device, dtype, atol, rtol):
         theta = 1.0e-2
         quaternion = torch.tensor((0.0, 0.0, np.sin(theta / 2), np.cos(theta / 2)), device=device, dtype=dtype)
         expected = torch.tensor((0.0, 0.0, theta), device=device, dtype=dtype)
         with pytest.warns(UserWarning):
-<<<<<<< HEAD
-            angle_axis = kornia.quaternion_to_angle_axis(quaternion,
-                                                         order=QuaternionCoeffOrder.XYZW)
-        assert_close(angle_axis, expected, atol=atol, rtol=rtol)
-
-    def test_small_angle_z(self, device, dtype, atol, rtol):
-        theta = 1.e-2
-        quaternion = torch.tensor((np.cos(theta / 2), 0., 0., np.sin(theta / 2)), device=device,
-                                  dtype=dtype)
-        expected = torch.tensor((0., 0., theta), device=device, dtype=dtype)
-        angle_axis = kornia.quaternion_to_angle_axis(quaternion,
-                                                     order=QuaternionCoeffOrder.WXYZ)
-        assert_close(angle_axis, expected, atol=atol, rtol=rtol)
-=======
             angle_axis = kornia.quaternion_to_angle_axis(quaternion, order=QuaternionCoeffOrder.XYZW)
         assert_allclose(angle_axis, expected, atol=atol, rtol=rtol)
 
@@ -442,7 +304,6 @@
         expected = torch.tensor((0.0, 0.0, theta), device=device, dtype=dtype)
         angle_axis = kornia.quaternion_to_angle_axis(quaternion, order=QuaternionCoeffOrder.WXYZ)
         assert_allclose(angle_axis, expected, atol=atol, rtol=rtol)
->>>>>>> 84a47e6b
 
     def test_gradcheck_xyzw(self, device, dtype):
         eps = torch.finfo(dtype).eps
@@ -486,14 +347,8 @@
         matrix = torch.tensor(((1.0, 0.0, 0.0), (0.0, 1.0, 0.0), (0.0, 0.0, 1.0)), device=device, dtype=dtype)
         expected = torch.tensor((0.0, 0.0, 0.0, 1.0), device=device, dtype=dtype)
         with pytest.warns(UserWarning):
-<<<<<<< HEAD
-            quaternion = kornia.rotation_matrix_to_quaternion(matrix,
-                                                              order=QuaternionCoeffOrder.XYZW)
-        assert_close(quaternion, expected, atol=atol, rtol=rtol)
-=======
             quaternion = kornia.rotation_matrix_to_quaternion(matrix, order=QuaternionCoeffOrder.XYZW)
         assert_allclose(quaternion, expected, atol=atol, rtol=rtol)
->>>>>>> 84a47e6b
 
     def test_identity(self, device, dtype, atol, rtol):
         matrix = torch.tensor(((1.0, 0.0, 0.0), (0.0, 1.0, 0.0), (0.0, 0.0, 1.0)), device=device, dtype=dtype)
@@ -506,14 +361,8 @@
         pi_half2 = torch.cos(kornia.pi / 4.0).to(device=device, dtype=dtype)
         expected = torch.tensor((pi_half2, 0.0, 0.0, pi_half2), device=device, dtype=dtype)
         with pytest.warns(UserWarning):
-<<<<<<< HEAD
-            quaternion = kornia.rotation_matrix_to_quaternion(matrix,
-                                                              order=QuaternionCoeffOrder.XYZW)
-        assert_close(quaternion, expected, atol=atol, rtol=rtol)
-=======
             quaternion = kornia.rotation_matrix_to_quaternion(matrix, order=QuaternionCoeffOrder.XYZW)
         assert_allclose(quaternion, expected, atol=atol, rtol=rtol)
->>>>>>> 84a47e6b
 
     def test_rot_x_45(self, device, dtype, atol, rtol):
         matrix = torch.tensor(((1.0, 0.0, 0.0), (0.0, 0.0, -1.0), (0.0, 1.0, 0.0)), device=device, dtype=dtype)
@@ -526,26 +375,6 @@
         eps = torch.finfo(dtype).eps
         matrix = torch.tensor(((1.0, 0.0, 0.0), (0.0, 0.0, -1.0), (0.0, 1.0, 0.0)), device=device, dtype=dtype)
         with pytest.warns(UserWarning):
-<<<<<<< HEAD
-            quaternion = kornia.rotation_matrix_to_quaternion(matrix, eps=eps,
-                                                              order=QuaternionCoeffOrder.XYZW)
-            matrix_hat = kornia.quaternion_to_rotation_matrix(quaternion,
-                                                              order=QuaternionCoeffOrder.XYZW)
-        assert_close(matrix, matrix_hat, atol=atol, rtol=rtol)
-
-    def test_back_and_forth(self, device, dtype, atol, rtol):
-        eps = torch.finfo(dtype).eps
-        matrix = torch.tensor((
-            (1., 0., 0.),
-            (0., 0., -1.),
-            (0., 1., 0.),
-        ), device=device, dtype=dtype)
-        quaternion = kornia.rotation_matrix_to_quaternion(matrix, eps=eps,
-                                                          order=QuaternionCoeffOrder.WXYZ)
-        matrix_hat = kornia.quaternion_to_rotation_matrix(quaternion,
-                                                          order=QuaternionCoeffOrder.WXYZ)
-        assert_close(matrix, matrix_hat, atol=atol, rtol=rtol)
-=======
             quaternion = kornia.rotation_matrix_to_quaternion(matrix, eps=eps, order=QuaternionCoeffOrder.XYZW)
             matrix_hat = kornia.quaternion_to_rotation_matrix(quaternion, order=QuaternionCoeffOrder.XYZW)
         assert_allclose(matrix, matrix_hat, atol=atol, rtol=rtol)
@@ -556,7 +385,6 @@
         quaternion = kornia.rotation_matrix_to_quaternion(matrix, eps=eps, order=QuaternionCoeffOrder.WXYZ)
         matrix_hat = kornia.quaternion_to_rotation_matrix(quaternion, order=QuaternionCoeffOrder.WXYZ)
         assert_allclose(matrix, matrix_hat, atol=atol, rtol=rtol)
->>>>>>> 84a47e6b
 
     def test_corner_case_xyzw(self, device, dtype, atol, rtol):
         eps = torch.finfo(dtype).eps
@@ -658,14 +486,8 @@
         quaternion = torch.tensor((0.0, 0.0, 0.0, 1.0), device=device, dtype=dtype)
         expected = torch.tensor(((1.0, 0.0, 0.0), (0.0, 1.0, 0.0), (0.0, 0.0, 1.0)), device=device, dtype=dtype)
         with pytest.warns(UserWarning):
-<<<<<<< HEAD
-            matrix = kornia.quaternion_to_rotation_matrix(quaternion,
-                                                          order=QuaternionCoeffOrder.XYZW)
-        assert_close(matrix, expected, atol=atol, rtol=rtol)
-=======
             matrix = kornia.quaternion_to_rotation_matrix(quaternion, order=QuaternionCoeffOrder.XYZW)
         assert_allclose(matrix, expected, atol=atol, rtol=rtol)
->>>>>>> 84a47e6b
 
     def test_unit_quaternion(self, device, dtype, atol, rtol):
         quaternion = torch.tensor((1.0, 0.0, 0.0, 0.0), device=device, dtype=dtype)
@@ -677,14 +499,8 @@
         quaternion = torch.tensor((1.0, 0.0, 0.0, 0.0), device=device, dtype=dtype)
         expected = torch.tensor(((1.0, 0.0, 0.0), (0.0, -1.0, 0.0), (0.0, 0.0, -1.0)), device=device, dtype=dtype)
         with pytest.warns(UserWarning):
-<<<<<<< HEAD
-            matrix = kornia.quaternion_to_rotation_matrix(quaternion,
-                                                          order=QuaternionCoeffOrder.XYZW)
-        assert_close(matrix, expected, atol=atol, rtol=rtol)
-=======
             matrix = kornia.quaternion_to_rotation_matrix(quaternion, order=QuaternionCoeffOrder.XYZW)
         assert_allclose(matrix, expected, atol=atol, rtol=rtol)
->>>>>>> 84a47e6b
 
     def test_x_rotation(self, device, dtype, atol, rtol):
         quaternion = torch.tensor((0.0, 1.0, 0.0, 0.0), device=device, dtype=dtype)
@@ -697,14 +513,8 @@
         expected = torch.tensor(((-1.0, 0.0, 0.0), (0.0, 1.0, 0.0), (0.0, 0.0, -1.0)), device=device, dtype=dtype)
 
         with pytest.warns(UserWarning):
-<<<<<<< HEAD
-            matrix = kornia.quaternion_to_rotation_matrix(quaternion,
-                                                          order=QuaternionCoeffOrder.XYZW)
-        assert_close(matrix, expected, atol=atol, rtol=rtol)
-=======
             matrix = kornia.quaternion_to_rotation_matrix(quaternion, order=QuaternionCoeffOrder.XYZW)
         assert_allclose(matrix, expected, atol=atol, rtol=rtol)
->>>>>>> 84a47e6b
 
     def test_y_rotation(self, device, dtype, atol, rtol):
         quaternion = torch.tensor((0.0, 0.0, 1.0, 0.0), device=device, dtype=dtype)
@@ -716,14 +526,8 @@
         quaternion = torch.tensor((0.0, 0.0, 1.0, 0.0), device=device, dtype=dtype)
         expected = torch.tensor(((-1.0, 0.0, 0.0), (0.0, -1.0, 0.0), (0.0, 0.0, 1.0)), device=device, dtype=dtype)
         with pytest.warns(UserWarning):
-<<<<<<< HEAD
-            matrix = kornia.quaternion_to_rotation_matrix(quaternion,
-                                                          order=QuaternionCoeffOrder.XYZW)
-        assert_close(matrix, expected, atol=atol, rtol=rtol)
-=======
             matrix = kornia.quaternion_to_rotation_matrix(quaternion, order=QuaternionCoeffOrder.XYZW)
         assert_allclose(matrix, expected, atol=atol, rtol=rtol)
->>>>>>> 84a47e6b
 
     def test_z_rotation(self, device, dtype, atol, rtol):
         quaternion = torch.tensor((0.0, 0.0, 0.0, 1.0), device=device, dtype=dtype)
@@ -764,16 +568,10 @@
     def test_jit(self, device, dtype):
         op = kornia.geometry.conversions.quaternion_to_rotation_matrix
         op_jit = torch.jit.script(op)
-<<<<<<< HEAD
-        quaternion = torch.tensor((0., 0., 0., 1.), device=device, dtype=dtype)
-        assert_close(op(quaternion, order=QuaternionCoeffOrder.WXYZ),
-                     op_jit(quaternion, order=QuaternionCoeffOrder.WXYZ))
-=======
         quaternion = torch.tensor((0.0, 0.0, 0.0, 1.0), device=device, dtype=dtype)
         assert_allclose(
             op(quaternion, order=QuaternionCoeffOrder.WXYZ), op_jit(quaternion, order=QuaternionCoeffOrder.WXYZ)
         )
->>>>>>> 84a47e6b
 
 
 class TestQuaternionLogToExp:
@@ -795,19 +593,6 @@
         quaternion_log = torch.tensor((0.0, 0.0, 0.0), device=device, dtype=dtype)
         expected = torch.tensor((0.0, 0.0, 0.0, 1.0), device=device, dtype=dtype)
         with pytest.warns(UserWarning):
-<<<<<<< HEAD
-            quaternion_exp = kornia.quaternion_log_to_exp(quaternion_log, eps=eps,
-                                                          order=QuaternionCoeffOrder.XYZW)
-        assert_close(quaternion_exp, expected, atol=atol, rtol=rtol)
-
-    def test_unit_quaternion(self, device, dtype, atol, rtol):
-        eps = torch.finfo(dtype).eps
-        quaternion_log = torch.tensor((0., 0., 0.), device=device, dtype=dtype)
-        expected = torch.tensor((1., 0., 0., 0.), device=device, dtype=dtype)
-        quaternion_exp = kornia.quaternion_log_to_exp(quaternion_log, eps=eps,
-                                                      order=QuaternionCoeffOrder.WXYZ)
-        assert_close(quaternion_exp, expected, atol=atol, rtol=rtol)
-=======
             quaternion_exp = kornia.quaternion_log_to_exp(quaternion_log, eps=eps, order=QuaternionCoeffOrder.XYZW)
         assert_allclose(quaternion_exp, expected, atol=atol, rtol=rtol)
 
@@ -817,7 +602,6 @@
         expected = torch.tensor((1.0, 0.0, 0.0, 0.0), device=device, dtype=dtype)
         quaternion_exp = kornia.quaternion_log_to_exp(quaternion_log, eps=eps, order=QuaternionCoeffOrder.WXYZ)
         assert_allclose(quaternion_exp, expected, atol=atol, rtol=rtol)
->>>>>>> 84a47e6b
 
     def test_pi_quaternion_x_xyzw(self, device, dtype, atol, rtol):
         eps = torch.finfo(dtype).eps
@@ -825,21 +609,6 @@
         quaternion_log = torch.tensor((1.0, 0.0, 0.0), device=device, dtype=dtype)
         expected = torch.tensor((torch.sin(one), 0.0, 0.0, torch.cos(one)), device=device, dtype=dtype)
         with pytest.warns(UserWarning):
-<<<<<<< HEAD
-            quaternion_exp = kornia.quaternion_log_to_exp(quaternion_log, eps=eps,
-                                                          order=QuaternionCoeffOrder.XYZW)
-        assert_close(quaternion_exp, expected, atol=atol, rtol=rtol)
-
-    def test_pi_quaternion_x(self, device, dtype, atol, rtol):
-        eps = torch.finfo(dtype).eps
-        one = torch.tensor(1., device=device, dtype=dtype)
-        quaternion_log = torch.tensor((1., 0., 0.), device=device, dtype=dtype)
-        expected = torch.tensor((torch.cos(one), torch.sin(one), 0., 0.), device=device,
-                                dtype=dtype)
-        quaternion_exp = kornia.quaternion_log_to_exp(quaternion_log, eps=eps,
-                                                      order=QuaternionCoeffOrder.WXYZ)
-        assert_close(quaternion_exp, expected, atol=atol, rtol=rtol)
-=======
             quaternion_exp = kornia.quaternion_log_to_exp(quaternion_log, eps=eps, order=QuaternionCoeffOrder.XYZW)
         assert_allclose(quaternion_exp, expected, atol=atol, rtol=rtol)
 
@@ -850,7 +619,6 @@
         expected = torch.tensor((torch.cos(one), torch.sin(one), 0.0, 0.0), device=device, dtype=dtype)
         quaternion_exp = kornia.quaternion_log_to_exp(quaternion_log, eps=eps, order=QuaternionCoeffOrder.WXYZ)
         assert_allclose(quaternion_exp, expected, atol=atol, rtol=rtol)
->>>>>>> 84a47e6b
 
     def test_pi_quaternion_y_xyzw(self, device, dtype, atol, rtol):
         eps = torch.finfo(dtype).eps
@@ -858,21 +626,6 @@
         quaternion_log = torch.tensor((0.0, 1.0, 0.0), device=device, dtype=dtype)
         expected = torch.tensor((0.0, torch.sin(one), 0.0, torch.cos(one)), device=device, dtype=dtype)
         with pytest.warns(UserWarning):
-<<<<<<< HEAD
-            quaternion_exp = kornia.quaternion_log_to_exp(quaternion_log, eps=eps,
-                                                          order=QuaternionCoeffOrder.XYZW)
-        assert_close(quaternion_exp, expected, atol=atol, rtol=rtol)
-
-    def test_pi_quaternion_y(self, device, dtype, atol, rtol):
-        eps = torch.finfo(dtype).eps
-        one = torch.tensor(1., device=device, dtype=dtype)
-        quaternion_log = torch.tensor((0., 1., 0.), device=device, dtype=dtype)
-        expected = torch.tensor((torch.cos(one), 0., torch.sin(one), 0.), device=device,
-                                dtype=dtype)
-        quaternion_exp = kornia.quaternion_log_to_exp(quaternion_log, eps=eps,
-                                                      order=QuaternionCoeffOrder.WXYZ)
-        assert_close(quaternion_exp, expected, atol=atol, rtol=rtol)
-=======
             quaternion_exp = kornia.quaternion_log_to_exp(quaternion_log, eps=eps, order=QuaternionCoeffOrder.XYZW)
         assert_allclose(quaternion_exp, expected, atol=atol, rtol=rtol)
 
@@ -883,7 +636,6 @@
         expected = torch.tensor((torch.cos(one), 0.0, torch.sin(one), 0.0), device=device, dtype=dtype)
         quaternion_exp = kornia.quaternion_log_to_exp(quaternion_log, eps=eps, order=QuaternionCoeffOrder.WXYZ)
         assert_allclose(quaternion_exp, expected, atol=atol, rtol=rtol)
->>>>>>> 84a47e6b
 
     def test_pi_quaternion_z_xyzw(self, device, dtype, atol, rtol):
         eps = torch.finfo(dtype).eps
@@ -892,21 +644,6 @@
         expected = torch.tensor((0.0, 0.0, torch.sin(one), torch.cos(one)), device=device, dtype=dtype)
 
         with pytest.warns(UserWarning):
-<<<<<<< HEAD
-            quaternion_exp = kornia.quaternion_log_to_exp(quaternion_log, eps=eps,
-                                                          order=QuaternionCoeffOrder.XYZW)
-        assert_close(quaternion_exp, expected, atol=atol, rtol=rtol)
-
-    def test_pi_quaternion_z(self, device, dtype, atol, rtol):
-        eps = torch.finfo(dtype).eps
-        one = torch.tensor(1., device=device, dtype=dtype)
-        quaternion_log = torch.tensor((0., 0., 1.), device=device, dtype=dtype)
-        expected = torch.tensor((torch.cos(one), 0., 0., torch.sin(one)), device=device,
-                                dtype=dtype)
-        quaternion_exp = kornia.quaternion_log_to_exp(quaternion_log, eps=eps,
-                                                      order=QuaternionCoeffOrder.WXYZ)
-        assert_close(quaternion_exp, expected, atol=atol, rtol=rtol)
-=======
             quaternion_exp = kornia.quaternion_log_to_exp(quaternion_log, eps=eps, order=QuaternionCoeffOrder.XYZW)
         assert_allclose(quaternion_exp, expected, atol=atol, rtol=rtol)
 
@@ -917,7 +654,6 @@
         expected = torch.tensor((torch.cos(one), 0.0, 0.0, torch.sin(one)), device=device, dtype=dtype)
         quaternion_exp = kornia.quaternion_log_to_exp(quaternion_log, eps=eps, order=QuaternionCoeffOrder.WXYZ)
         assert_allclose(quaternion_exp, expected, atol=atol, rtol=rtol)
->>>>>>> 84a47e6b
 
     def test_back_and_forth_xyzw(self, device, dtype, atol, rtol):
         eps = torch.finfo(dtype).eps
@@ -926,30 +662,16 @@
         with pytest.warns(UserWarning):
             quaternion_exp = kornia.quaternion_log_to_exp(quaternion_log, eps=eps, order=QuaternionCoeffOrder.XYZW)
         with pytest.warns(UserWarning):
-<<<<<<< HEAD
-            quaternion_log_hat = kornia.quaternion_exp_to_log(quaternion_exp, eps=eps,
-                                                              order=QuaternionCoeffOrder.XYZW)
-        assert_close(quaternion_log, quaternion_log_hat, atol=atol, rtol=rtol)
-=======
             quaternion_log_hat = kornia.quaternion_exp_to_log(quaternion_exp, eps=eps, order=QuaternionCoeffOrder.XYZW)
         assert_allclose(quaternion_log, quaternion_log_hat, atol=atol, rtol=rtol)
->>>>>>> 84a47e6b
 
     def test_back_and_forth(self, device, dtype, atol, rtol):
         eps = torch.finfo(dtype).eps
         quaternion_log = torch.tensor((1.0, 0.0, 0.0), device=device, dtype=dtype)
 
-<<<<<<< HEAD
-        quaternion_exp = kornia.quaternion_log_to_exp(quaternion_log, eps=eps,
-                                                      order=QuaternionCoeffOrder.WXYZ)
-        quaternion_log_hat = kornia.quaternion_exp_to_log(quaternion_exp, eps=eps,
-                                                          order=QuaternionCoeffOrder.WXYZ)
-        assert_close(quaternion_log, quaternion_log_hat, atol=atol, rtol=rtol)
-=======
         quaternion_exp = kornia.quaternion_log_to_exp(quaternion_log, eps=eps, order=QuaternionCoeffOrder.WXYZ)
         quaternion_log_hat = kornia.quaternion_exp_to_log(quaternion_exp, eps=eps, order=QuaternionCoeffOrder.WXYZ)
         assert_allclose(quaternion_log, quaternion_log_hat, atol=atol, rtol=rtol)
->>>>>>> 84a47e6b
 
     def test_gradcheck_xyzw(self, device, dtype):
         eps = torch.finfo(dtype).eps
@@ -980,29 +702,18 @@
         op_jit = torch.jit.script(op)
         quaternion = torch.tensor((0.0, 0.0, 1.0), device=device, dtype=dtype)
         with pytest.warns(UserWarning):
-<<<<<<< HEAD
-            assert_close(op(quaternion, order=QuaternionCoeffOrder.XYZW),
-                         op_jit(quaternion, order=QuaternionCoeffOrder.XYZW))
-=======
             assert_allclose(
                 op(quaternion, order=QuaternionCoeffOrder.XYZW), op_jit(quaternion, order=QuaternionCoeffOrder.XYZW)
             )
->>>>>>> 84a47e6b
 
     @pytest.mark.skipif(torch.__version__.startswith('1.6'), reason='JIT Enum not handled.')
     def test_jit(self, device, dtype):
         op = kornia.geometry.conversions.quaternion_log_to_exp
         op_jit = torch.jit.script(op)
-<<<<<<< HEAD
-        quaternion = torch.tensor((0., 0., 1.), device=device, dtype=dtype)
-        assert_close(op(quaternion, order=QuaternionCoeffOrder.WXYZ),
-                     op_jit(quaternion, order=QuaternionCoeffOrder.WXYZ))
-=======
         quaternion = torch.tensor((0.0, 0.0, 1.0), device=device, dtype=dtype)
         assert_allclose(
             op(quaternion, order=QuaternionCoeffOrder.WXYZ), op_jit(quaternion, order=QuaternionCoeffOrder.WXYZ)
         )
->>>>>>> 84a47e6b
 
 
 class TestQuaternionExpToLog:
@@ -1026,19 +737,6 @@
         quaternion_exp = torch.tensor((0.0, 0.0, 0.0, 1.0), device=device, dtype=dtype)
         expected = torch.tensor((0.0, 0.0, 0.0), device=device, dtype=dtype)
         with pytest.warns(UserWarning):
-<<<<<<< HEAD
-            quaternion_log = kornia.quaternion_exp_to_log(quaternion_exp, eps=eps,
-                                                          order=QuaternionCoeffOrder.XYZW)
-        assert_close(quaternion_log, expected, atol=atol, rtol=rtol)
-
-    def test_unit_quaternion(self, device, dtype, atol, rtol):
-        eps = torch.finfo(dtype).eps
-        quaternion_exp = torch.tensor((1., 0., 0., 0.), device=device, dtype=dtype)
-        expected = torch.tensor((0., 0., 0.), device=device, dtype=dtype)
-        quaternion_log = kornia.quaternion_exp_to_log(quaternion_exp, eps=eps,
-                                                      order=QuaternionCoeffOrder.WXYZ)
-        assert_close(quaternion_log, expected, atol=atol, rtol=rtol)
-=======
             quaternion_log = kornia.quaternion_exp_to_log(quaternion_exp, eps=eps, order=QuaternionCoeffOrder.XYZW)
         assert_allclose(quaternion_log, expected, atol=atol, rtol=rtol)
 
@@ -1048,26 +746,12 @@
         expected = torch.tensor((0.0, 0.0, 0.0), device=device, dtype=dtype)
         quaternion_log = kornia.quaternion_exp_to_log(quaternion_exp, eps=eps, order=QuaternionCoeffOrder.WXYZ)
         assert_allclose(quaternion_log, expected, atol=atol, rtol=rtol)
->>>>>>> 84a47e6b
 
     def test_pi_quaternion_x_xyzw(self, device, dtype, atol, rtol):
         eps = torch.finfo(dtype).eps
         quaternion_exp = torch.tensor((1.0, 0.0, 0.0, 0.0), device=device, dtype=dtype)
         expected = torch.tensor((kornia.pi / 2.0, 0.0, 0.0), device=device, dtype=dtype)
         with pytest.warns(UserWarning):
-<<<<<<< HEAD
-            quaternion_log = kornia.quaternion_exp_to_log(quaternion_exp, eps=eps,
-                                                          order=QuaternionCoeffOrder.XYZW)
-        assert_close(quaternion_log, expected, atol=atol, rtol=rtol)
-
-    def test_pi_quaternion_x(self, device, dtype, atol, rtol):
-        eps = torch.finfo(dtype).eps
-        quaternion_exp = torch.tensor((0., 1., 0., 0.), device=device, dtype=dtype)
-        expected = torch.tensor((kornia.pi / 2., 0., 0.), device=device, dtype=dtype)
-        quaternion_log = kornia.quaternion_exp_to_log(quaternion_exp, eps=eps,
-                                                      order=QuaternionCoeffOrder.WXYZ)
-        assert_close(quaternion_log, expected, atol=atol, rtol=rtol)
-=======
             quaternion_log = kornia.quaternion_exp_to_log(quaternion_exp, eps=eps, order=QuaternionCoeffOrder.XYZW)
         assert_allclose(quaternion_log, expected, atol=atol, rtol=rtol)
 
@@ -1077,26 +761,12 @@
         expected = torch.tensor((kornia.pi / 2.0, 0.0, 0.0), device=device, dtype=dtype)
         quaternion_log = kornia.quaternion_exp_to_log(quaternion_exp, eps=eps, order=QuaternionCoeffOrder.WXYZ)
         assert_allclose(quaternion_log, expected, atol=atol, rtol=rtol)
->>>>>>> 84a47e6b
 
     def test_pi_quaternion_y_xyzw(self, device, dtype, atol, rtol):
         eps = torch.finfo(dtype).eps
         quaternion_exp = torch.tensor((0.0, 1.0, 0.0, 0.0), device=device, dtype=dtype)
         expected = torch.tensor((0.0, kornia.pi / 2.0, 0.0), device=device, dtype=dtype)
         with pytest.warns(UserWarning):
-<<<<<<< HEAD
-            quaternion_log = kornia.quaternion_exp_to_log(quaternion_exp, eps=eps,
-                                                          order=QuaternionCoeffOrder.XYZW)
-        assert_close(quaternion_log, expected, atol=atol, rtol=rtol)
-
-    def test_pi_quaternion_y(self, device, dtype, atol, rtol):
-        eps = torch.finfo(dtype).eps
-        quaternion_exp = torch.tensor((0., 0., 1., 0.), device=device, dtype=dtype)
-        expected = torch.tensor((0., kornia.pi / 2., 0.), device=device, dtype=dtype)
-        quaternion_log = kornia.quaternion_exp_to_log(quaternion_exp, eps=eps,
-                                                      order=QuaternionCoeffOrder.WXYZ)
-        assert_close(quaternion_log, expected, atol=atol, rtol=rtol)
-=======
             quaternion_log = kornia.quaternion_exp_to_log(quaternion_exp, eps=eps, order=QuaternionCoeffOrder.XYZW)
         assert_allclose(quaternion_log, expected, atol=atol, rtol=rtol)
 
@@ -1106,26 +776,12 @@
         expected = torch.tensor((0.0, kornia.pi / 2.0, 0.0), device=device, dtype=dtype)
         quaternion_log = kornia.quaternion_exp_to_log(quaternion_exp, eps=eps, order=QuaternionCoeffOrder.WXYZ)
         assert_allclose(quaternion_log, expected, atol=atol, rtol=rtol)
->>>>>>> 84a47e6b
 
     def test_pi_quaternion_z_xyzw(self, device, dtype, atol, rtol):
         eps = torch.finfo(dtype).eps
         quaternion_exp = torch.tensor((0.0, 0.0, 1.0, 0.0), device=device, dtype=dtype)
         expected = torch.tensor((0.0, 0.0, kornia.pi / 2.0), device=device, dtype=dtype)
         with pytest.warns(UserWarning):
-<<<<<<< HEAD
-            quaternion_log = kornia.quaternion_exp_to_log(quaternion_exp, eps=eps,
-                                                          order=QuaternionCoeffOrder.XYZW)
-        assert_close(quaternion_log, expected, atol=atol, rtol=rtol)
-
-    def test_pi_quaternion_z(self, device, dtype, atol, rtol):
-        eps = torch.finfo(dtype).eps
-        quaternion_exp = torch.tensor((0., 0., 0., 1.), device=device, dtype=dtype)
-        expected = torch.tensor((0., 0., kornia.pi / 2.), device=device, dtype=dtype)
-        quaternion_log = kornia.quaternion_exp_to_log(quaternion_exp, eps=eps,
-                                                      order=QuaternionCoeffOrder.WXYZ)
-        assert_close(quaternion_log, expected, atol=atol, rtol=rtol)
-=======
             quaternion_log = kornia.quaternion_exp_to_log(quaternion_exp, eps=eps, order=QuaternionCoeffOrder.XYZW)
         assert_allclose(quaternion_log, expected, atol=atol, rtol=rtol)
 
@@ -1135,7 +791,6 @@
         expected = torch.tensor((0.0, 0.0, kornia.pi / 2.0), device=device, dtype=dtype)
         quaternion_log = kornia.quaternion_exp_to_log(quaternion_exp, eps=eps, order=QuaternionCoeffOrder.WXYZ)
         assert_allclose(quaternion_log, expected, atol=atol, rtol=rtol)
->>>>>>> 84a47e6b
 
     def test_back_and_forth_xyzw(self, device, dtype, atol, rtol):
         eps = torch.finfo(dtype).eps
@@ -1144,20 +799,6 @@
         with pytest.warns(UserWarning):
             quaternion_log = kornia.quaternion_exp_to_log(quaternion_exp, eps=eps, order=QuaternionCoeffOrder.XYZW)
         with pytest.warns(UserWarning):
-<<<<<<< HEAD
-            quaternion_exp_hat = kornia.quaternion_log_to_exp(quaternion_log, eps=eps,
-                                                              order=QuaternionCoeffOrder.XYZW)
-        assert_close(quaternion_exp, quaternion_exp_hat, atol=atol, rtol=rtol)
-
-    def test_back_and_forth(self, device, dtype, atol, rtol):
-        eps = torch.finfo(dtype).eps
-        quaternion_exp = torch.tensor((0., 1., 0., 0.), device=device, dtype=dtype)
-        quaternion_log = kornia.quaternion_exp_to_log(quaternion_exp, eps=eps,
-                                                      order=QuaternionCoeffOrder.WXYZ)
-        quaternion_exp_hat = kornia.quaternion_log_to_exp(quaternion_log, eps=eps,
-                                                          order=QuaternionCoeffOrder.WXYZ)
-        assert_close(quaternion_exp, quaternion_exp_hat, atol=atol, rtol=rtol)
-=======
             quaternion_exp_hat = kornia.quaternion_log_to_exp(quaternion_log, eps=eps, order=QuaternionCoeffOrder.XYZW)
         assert_allclose(quaternion_exp, quaternion_exp_hat, atol=atol, rtol=rtol)
 
@@ -1167,7 +808,6 @@
         quaternion_log = kornia.quaternion_exp_to_log(quaternion_exp, eps=eps, order=QuaternionCoeffOrder.WXYZ)
         quaternion_exp_hat = kornia.quaternion_log_to_exp(quaternion_log, eps=eps, order=QuaternionCoeffOrder.WXYZ)
         assert_allclose(quaternion_exp, quaternion_exp_hat, atol=atol, rtol=rtol)
->>>>>>> 84a47e6b
 
     def test_gradcheck_xyzw(self, device, dtype):
         eps = torch.finfo(dtype).eps
@@ -1267,11 +907,7 @@
         eye_batch = create_eye_batch(batch_size, 3, device=device, dtype=dtype)
         rotation_matrix_eye = torch.matmul(rotation_matrix, rotation_matrix.transpose(-2, -1))
         # This didn't pass with atol=0.001, rtol=0.001 for float16 Cuda 11.2 GeForce 1080 Ti
-<<<<<<< HEAD
-        assert_close(rotation_matrix_eye, eye_batch, atol=atol * 10., rtol=rtol * 10.)
-=======
         assert_allclose(rotation_matrix_eye, eye_batch, atol=atol * 10.0, rtol=rtol * 10.0)
->>>>>>> 84a47e6b
 
         # evaluate function gradient
         rotation_matrix = tensor_to_gradcheck_var(rotation_matrix)  # to var
