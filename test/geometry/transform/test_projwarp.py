--- conflicted
+++ resolved
@@ -230,76 +230,40 @@
         angle = torch.zeros(1, 3, device=device, dtype=dtype)
         scales: torch.Tensor = torch.ones_like(angle, device=device, dtype=dtype)
         P = proj.get_projective_transform(center, angle, scales)
-<<<<<<< HEAD
-        P_expected = torch.tensor([
-            [1., 0., 0., 0.],
-            [0., 1., 0., 0.],
-            [0., 0., 1., 0.],
-        ], device=device, dtype=dtype).unsqueeze(0)
-        assert_close(P, P_expected, atol=1e-4, rtol=1e-4)
-=======
         P_expected = torch.tensor(
             [[1.0, 0.0, 0.0, 0.0], [0.0, 1.0, 0.0, 0.0], [0.0, 0.0, 1.0, 0.0]], device=device, dtype=dtype
         ).unsqueeze(0)
         assert_allclose(P, P_expected, atol=1e-4, rtol=1e-4)
->>>>>>> 84a47e6b
 
     def test_rot90x(self, device, dtype):
         center = torch.zeros(1, 3, device=device, dtype=dtype)
         angle = torch.tensor([[90.0, 0.0, 0.0]], device=device, dtype=dtype)
         scales: torch.Tensor = torch.ones_like(angle, device=device, dtype=dtype)
         P = proj.get_projective_transform(center, angle, scales)
-<<<<<<< HEAD
-        P_expected = torch.tensor([
-            [1., 0., 0., 0.],
-            [0., 0., -1., 0.],
-            [0., 1., 0., 0.],
-        ], device=device, dtype=dtype).unsqueeze(0)
-        assert_close(P, P_expected, atol=1e-4, rtol=1e-4)
-=======
         P_expected = torch.tensor(
             [[1.0, 0.0, 0.0, 0.0], [0.0, 0.0, -1.0, 0.0], [0.0, 1.0, 0.0, 0.0]], device=device, dtype=dtype
         ).unsqueeze(0)
         assert_allclose(P, P_expected, atol=1e-4, rtol=1e-4)
->>>>>>> 84a47e6b
 
     def test_rot90y(self, device, dtype):
         center = torch.zeros(1, 3, device=device, dtype=dtype)
         angle = torch.tensor([[0.0, 90.0, 0.0]], device=device, dtype=dtype)
         scales: torch.Tensor = torch.ones_like(angle, device=device, dtype=dtype)
         P = proj.get_projective_transform(center, angle, scales)
-<<<<<<< HEAD
-        P_expected = torch.tensor([
-            [0., 0., 1., 0.],
-            [0., 1., 0., 0.],
-            [-1., 0., 0., 0.],
-        ], device=device, dtype=dtype).unsqueeze(0)
-        assert_close(P, P_expected, atol=1e-4, rtol=1e-4)
-=======
         P_expected = torch.tensor(
             [[0.0, 0.0, 1.0, 0.0], [0.0, 1.0, 0.0, 0.0], [-1.0, 0.0, 0.0, 0.0]], device=device, dtype=dtype
         ).unsqueeze(0)
         assert_allclose(P, P_expected, atol=1e-4, rtol=1e-4)
->>>>>>> 84a47e6b
 
     def test_rot90z(self, device, dtype):
         center = torch.zeros(1, 3, device=device, dtype=dtype)
         angle = torch.tensor([[0.0, 0.0, 90.0]], device=device, dtype=dtype)
         scales: torch.Tensor = torch.ones_like(angle, device=device, dtype=dtype)
         P = proj.get_projective_transform(center, angle, scales)
-<<<<<<< HEAD
-        P_expected = torch.tensor([
-            [0., -1., 0., 0.],
-            [1., 0., 0., 0.],
-            [0., 0., 1., 0.],
-        ], device=device, dtype=dtype).unsqueeze(0)
-        assert_close(P, P_expected, atol=1e-4, rtol=1e-4)
-=======
         P_expected = torch.tensor(
             [[0.0, -1.0, 0.0, 0.0], [1.0, 0.0, 0.0, 0.0], [0.0, 0.0, 1.0, 0.0]], device=device, dtype=dtype
         ).unsqueeze(0)
         assert_allclose(P, P_expected, atol=1e-4, rtol=1e-4)
->>>>>>> 84a47e6b
 
     def test_gradcheck(self, device, dtype):
         # generate input data
@@ -328,12 +292,7 @@
 
         # TODO: get_perspective_transform3d seems to be correct since it would result in the
         # expected output for cropping volumes. Not sure what is going on here.
-<<<<<<< HEAD
-        assert_close(
-            kornia.transform_points(dst_homo_src, points_src), points_dst, rtol=1e-4, atol=1e-4)
-=======
         assert_allclose(kornia.transform_points(dst_homo_src, points_src), points_dst, rtol=1e-4, atol=1e-4)
->>>>>>> 84a47e6b
 
         # compute gradient check
         points_src = utils.tensor_to_gradcheck_var(points_src)  # to var
