--- conflicted
+++ resolved
@@ -197,15 +197,6 @@
         inp = inp_x[None].T @ inp_x[None]
         inp = inp[None, None]
         out = kornia.rescale(inp, (0.25, 0.25), antialias=False)
-<<<<<<< HEAD
-        expected = torch.tensor([[[[0.0056, 0.0206, 0.0356, 0.0506, 0.0656],
-                                   [0.0206, 0.0756, 0.1306, 0.1856, 0.2406],
-                                   [0.0356, 0.1306, 0.2256, 0.3206, 0.4156],
-                                   [0.0506, 0.1856, 0.3206, 0.4556, 0.5906],
-                                   [0.0656, 0.2406, 0.4156, 0.5906, 0.7656]]]],
-                                device=device, dtype=dtype)
-        assert_close(out, expected, atol=1e-3, rtol=1e-3)
-=======
         expected = torch.tensor(
             [
                 [
@@ -222,22 +213,12 @@
             dtype=dtype,
         )
         assert_allclose(out, expected, atol=1e-3, rtol=1e-3)
->>>>>>> 84a47e6b
 
     def test_downscale_values_AA(self, device, dtype):
         inp_x = torch.arange(20, device=device, dtype=dtype) / 20.0
         inp = inp_x[None].T @ inp_x[None]
         inp = inp[None, None]
         out = kornia.rescale(inp, (0.25, 0.25), antialias=True)
-<<<<<<< HEAD
-        expected = torch.tensor([[[[0.0255, 0.0453, 0.0759, 0.1065, 0.1263],
-                                   [0.0453, 0.0804, 0.1347, 0.1890, 0.2240],
-                                   [0.0759, 0.1347, 0.2256, 0.3166, 0.3753],
-                                   [0.1065, 0.1890, 0.3166, 0.4442, 0.5266],
-                                   [0.1263, 0.2240, 0.3753, 0.5266, 0.6244]]]],
-                                device=device, dtype=dtype)
-        assert_close(out, expected, atol=1e-3, rtol=1e-3)
-=======
         expected = torch.tensor(
             [
                 [
@@ -254,7 +235,6 @@
             dtype=dtype,
         )
         assert_allclose(out, expected, atol=1e-3, rtol=1e-3)
->>>>>>> 84a47e6b
 
     def test_one_param(self, device, dtype):
         input = torch.rand(1, 3, 3, 4, device=device, dtype=dtype)
