--- conflicted
+++ resolved
@@ -38,21 +38,11 @@
         assert (norm_homo == dst_homo_src).all()
 
         # change output scale
-<<<<<<< HEAD
-        norm_homo = kornia.normalize_homography(dst_homo_src,
-                                                (height, width),
-                                                (height * 2, width // 2))
-        res = torch.tensor([[[4.0, 0.0, 3.0],
-                             [0.0, 1 / 3, -2 / 3],
-                             [0.0, 0.0, 1.0]]], device=device, dtype=dtype).repeat(batch_size, 1, 1)
-        assert_close(norm_homo, res, atol=1e-4, rtol=1e-4)
-=======
         norm_homo = kornia.normalize_homography(dst_homo_src, (height, width), (height * 2, width // 2))
         res = torch.tensor(
             [[[4.0, 0.0, 3.0], [0.0, 1 / 3, -2 / 3], [0.0, 0.0, 1.0]]], device=device, dtype=dtype
         ).repeat(batch_size, 1, 1)
         assert_allclose(norm_homo, res, atol=1e-4, rtol=1e-4)
->>>>>>> 84a47e6b
 
     @pytest.mark.parametrize("batch_size", [1, 3])
     def test_denormalize_homography_identity(self, batch_size, device, dtype):
@@ -133,15 +123,8 @@
 
         # the grid the src plus the offset should be equal to the flow
         # on the x-axis, y-axis remains the same.
-<<<<<<< HEAD
-        assert_close(
-            grid[..., 0].to(device=device, dtype=dtype) + offset, flow[..., 0])
-        assert_close(
-            grid[..., 1].to(device=device, dtype=dtype), flow[..., 1])
-=======
         assert_allclose(grid[..., 0].to(device=device, dtype=dtype) + offset, flow[..., 0])
         assert_allclose(grid[..., 1].to(device=device, dtype=dtype), flow[..., 1])
->>>>>>> 84a47e6b
 
     @pytest.mark.parametrize("batch_shape", [(1, 1, 4, 5), (2, 2, 4, 6), (3, 1, 5, 7)])
     def test_identity_resize(self, batch_shape, device, dtype):
@@ -155,26 +138,12 @@
         patch_dst = warper(patch_src, dst_homo_src)
 
         # check the corners
-<<<<<<< HEAD
-        assert_close(
-            patch_src[..., 0, 0], patch_dst[..., 0, 0], atol=1e-4, rtol=1e-4)
-        assert_close(
-            patch_src[..., 0, -1], patch_dst[..., 0, -1], atol=1e-4, rtol=1e-4)
-        assert_close(
-            patch_src[..., -1, 0], patch_dst[..., -1, 0], atol=1e-4, rtol=1e-4)
-        assert_close(
-            patch_src[..., -1, -1], patch_dst[..., -1, -1], atol=1e-4, rtol=1e-4)
-
-    @pytest.mark.parametrize("shape", [
-        (4, 5), (2, 6), (4, 3), (5, 7), ])
-=======
         assert_allclose(patch_src[..., 0, 0], patch_dst[..., 0, 0], atol=1e-4, rtol=1e-4)
         assert_allclose(patch_src[..., 0, -1], patch_dst[..., 0, -1], atol=1e-4, rtol=1e-4)
         assert_allclose(patch_src[..., -1, 0], patch_dst[..., -1, 0], atol=1e-4, rtol=1e-4)
         assert_allclose(patch_src[..., -1, -1], patch_dst[..., -1, -1], atol=1e-4, rtol=1e-4)
 
     @pytest.mark.parametrize("shape", [(4, 5), (2, 6), (4, 3), (5, 7)])
->>>>>>> 84a47e6b
     def test_translation(self, shape, device, dtype):
         # create input data
         offset = 2.0  # in pixel
@@ -206,21 +175,10 @@
         patch_dst = warper(patch_src, dst_homo_src)
 
         # check the corners
-<<<<<<< HEAD
-        assert_close(
-            patch_src[..., 0, 0], patch_dst[..., 0, -1], atol=1e-4, rtol=1e-4)
-        assert_close(
-            patch_src[..., 0, -1], patch_dst[..., -1, -1], atol=1e-4, rtol=1e-4)
-        assert_close(
-            patch_src[..., -1, 0], patch_dst[..., 0, 0], atol=1e-4, rtol=1e-4)
-        assert_close(
-            patch_src[..., -1, -1], patch_dst[..., -1, 0], atol=1e-4, rtol=1e-4)
-=======
         assert_allclose(patch_src[..., 0, 0], patch_dst[..., 0, -1], atol=1e-4, rtol=1e-4)
         assert_allclose(patch_src[..., 0, -1], patch_dst[..., -1, -1], atol=1e-4, rtol=1e-4)
         assert_allclose(patch_src[..., -1, 0], patch_dst[..., 0, 0], atol=1e-4, rtol=1e-4)
         assert_allclose(patch_src[..., -1, -1], patch_dst[..., -1, 0], atol=1e-4, rtol=1e-4)
->>>>>>> 84a47e6b
 
     @pytest.mark.parametrize("batch_size", [1, 2, 3])
     def test_homography_warper(self, batch_size, device, dtype):
@@ -261,12 +219,7 @@
                 patch_dst, _torch_inverse_cast(dst_homo_src_i), (height, width), align_corners=True
             )
 
-<<<<<<< HEAD
-            assert_close(
-                patch_dst_to_src, patch_dst_to_src_functional, atol=1e-4, rtol=1e-4)
-=======
             assert_allclose(patch_dst_to_src, patch_dst_to_src_functional, atol=1e-4, rtol=1e-4)
->>>>>>> 84a47e6b
 
     @pytest.mark.parametrize("batch_shape", [(1, 1, 7, 5), (2, 3, 8, 5), (1, 1, 7, 16)])
     def test_gradcheck(self, batch_shape, device, dtype):
@@ -390,23 +343,6 @@
         input_shape = (4, 8, 5)
         dst_homo_src = utils.create_eye_batch(batch_size=batch_size, eye_size=4).to(device=device, dtype=dtype)
 
-<<<<<<< HEAD
-        res = torch.tensor([[[0.5000, 0.0, 0.0, -1.0],
-                             [0.0, 0.2857, 0.0, -1.0],
-                             [0.0, 0.0, 0.6667, -1.0],
-                             [0.0, 0.0, 0.0, 1.0]]], device=device, dtype=dtype)
-        norm = kornia.normal_transform_pixel3d(
-            input_shape[0], input_shape[1], input_shape[2]).to(device=device, dtype=dtype)
-        assert_close(norm, res, rtol=1e-4, atol=1e-4)
-
-        norm_homo = kornia.normalize_homography3d(
-            dst_homo_src, input_shape, input_shape).to(device=device, dtype=dtype)
-        assert_close(norm_homo, dst_homo_src, rtol=1e-4, atol=1e-4)
-
-        norm_homo = kornia.normalize_homography3d(
-            dst_homo_src, input_shape, input_shape).to(device=device, dtype=dtype)
-        assert_close(norm_homo, dst_homo_src, rtol=1e-4, atol=1e-4)
-=======
         res = torch.tensor(
             [[[0.5000, 0.0, 0.0, -1.0], [0.0, 0.2857, 0.0, -1.0], [0.0, 0.0, 0.6667, -1.0], [0.0, 0.0, 0.0, 1.0]]],
             device=device,
@@ -422,26 +358,17 @@
 
         norm_homo = kornia.normalize_homography3d(dst_homo_src, input_shape, input_shape).to(device=device, dtype=dtype)
         assert_allclose(norm_homo, dst_homo_src, rtol=1e-4, atol=1e-4)
->>>>>>> 84a47e6b
 
         # change output scale
         norm_homo = kornia.normalize_homography3d(
             dst_homo_src, input_shape, (input_shape[0] // 2, input_shape[1] * 2, input_shape[2] // 2)
         ).to(device=device, dtype=dtype)
-<<<<<<< HEAD
-        res = torch.tensor([[[4.0, 0.0, 0.0, 3.0],
-                             [0.0, 0.4667, 0.0, -0.5333],
-                             [0.0, 0.0, 3.0, 2.0],
-                             [0.0, 0.0, 0.0, 1.0]]], device=device, dtype=dtype).repeat(batch_size, 1, 1)
-        assert_close(norm_homo, res, rtol=1e-4, atol=1e-4)
-=======
         res = torch.tensor(
             [[[4.0, 0.0, 0.0, 3.0], [0.0, 0.4667, 0.0, -0.5333], [0.0, 0.0, 3.0, 2.0], [0.0, 0.0, 0.0, 1.0]]],
             device=device,
             dtype=dtype,
         ).repeat(batch_size, 1, 1)
         assert_allclose(norm_homo, res, rtol=1e-4, atol=1e-4)
->>>>>>> 84a47e6b
 
     @pytest.mark.parametrize("batch_size", [1, 3])
     def test_normalize_homography_general(self, batch_size, device, dtype):
@@ -475,15 +402,6 @@
 
         # the grid the src plus the offset should be equal to the flow
         # on the x-axis, y-axis remains the same.
-<<<<<<< HEAD
-        assert_close(
-            grid[..., 0].to(device=device, dtype=dtype) + offset, flow[..., 0], atol=1e-4, rtol=1e-4)
-        assert_close(
-            grid[..., 1].to(device=device, dtype=dtype), flow[..., 1], atol=1e-4, rtol=1e-4)
-        assert_close(
-            grid[..., 2].to(device=device, dtype=dtype), flow[..., 2], atol=1e-4, rtol=1e-4)
-=======
         assert_allclose(grid[..., 0].to(device=device, dtype=dtype) + offset, flow[..., 0], atol=1e-4, rtol=1e-4)
         assert_allclose(grid[..., 1].to(device=device, dtype=dtype), flow[..., 1], atol=1e-4, rtol=1e-4)
-        assert_allclose(grid[..., 2].to(device=device, dtype=dtype), flow[..., 2], atol=1e-4, rtol=1e-4)
->>>>>>> 84a47e6b
+        assert_allclose(grid[..., 2].to(device=device, dtype=dtype), flow[..., 2], atol=1e-4, rtol=1e-4)