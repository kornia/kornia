--- conflicted
+++ resolved
@@ -6,42 +6,6 @@
 from kornia.testing import assert_close
 
 
-<<<<<<< HEAD
-=======
-class TestBoundingBoxInferring:
-    def test_bounding_boxes_dim_inferring(self, device, dtype):
-        boxes = torch.tensor([[[1.0, 1.0], [3.0, 1.0], [3.0, 2.0], [1.0, 2.0]]], device=device, dtype=dtype)
-
-        h, w = kornia.geometry.transform.crop.infer_box_shape(boxes)
-        assert (h, w) == (2, 3)
-
-    def test_bounding_boxes_dim_inferring_batch(self, device, dtype):
-        boxes = torch.tensor(
-            [[[1.0, 1.0], [3.0, 1.0], [3.0, 2.0], [1.0, 2.0]], [[2.0, 2.0], [4.0, 2.0], [4.0, 3.0], [2.0, 3.0]]],
-            device=device,
-            dtype=dtype,
-        )
-        h, w = kornia.geometry.transform.crop.infer_box_shape(boxes)
-        assert (h.unique().item(), w.unique().item()) == (2, 3)
-
-    def test_gradcheck(self, device, dtype):
-        boxes = torch.tensor([[[1.0, 1.0], [3.0, 1.0], [3.0, 2.0], [1.0, 2.0]]], device=device, dtype=dtype)
-        boxes = utils.tensor_to_gradcheck_var(boxes)
-        assert gradcheck(kornia.kornia.geometry.transform.crop.infer_box_shape, (boxes,), raise_exception=True)
-
-    def test_jit(self, device, dtype):
-        # Define script
-        op = kornia.geometry.transform.crop.infer_box_shape
-        op_script = torch.jit.script(op)
-        # Define input
-        boxes = torch.tensor([[[1.0, 1.0], [3.0, 1.0], [3.0, 2.0], [1.0, 2.0]]], device=device, dtype=dtype)
-
-        actual = op_script(boxes)
-        expected = op(boxes)
-        assert_close(actual, expected)
-
-
->>>>>>> a9971af2
 class TestCropAndResize:
     def test_align_corners_true(self, device, dtype):
         inp = torch.tensor(
