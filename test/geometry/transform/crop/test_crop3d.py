import pytest
import torch
from torch.autograd import gradcheck

import kornia
import kornia.testing as utils  # test utils
from kornia.testing import assert_close


<<<<<<< HEAD
=======
class TestBoundingBoxInferring3D:
    def test_bounding_boxes_dim_inferring(self, device, dtype):
        boxes = torch.tensor(
            [
                [[0, 1, 2], [10, 1, 2], [10, 21, 2], [0, 21, 2], [0, 1, 32], [10, 1, 32], [10, 21, 32], [0, 21, 32]],
                [[3, 4, 5], [43, 4, 5], [43, 54, 5], [3, 54, 5], [3, 4, 65], [43, 4, 65], [43, 54, 65], [3, 54, 65]],
            ],
            device=device,
            dtype=dtype,
        )  # 2x8x3
        d, h, w = kornia.geometry.transform.crop.infer_box_shape3d(boxes)

        assert_close(d, torch.tensor([31.0, 61.0], device=device, dtype=dtype))
        assert_close(h, torch.tensor([21.0, 51.0], device=device, dtype=dtype))
        assert_close(w, torch.tensor([11.0, 41.0], device=device, dtype=dtype))

    def test_gradcheck(self, device, dtype):
        boxes = torch.tensor(
            [[[0, 1, 2], [10, 1, 2], [10, 21, 2], [0, 21, 2], [0, 1, 32], [10, 1, 32], [10, 21, 32], [0, 21, 32]]],
            device=device,
            dtype=dtype,
        )
        boxes = utils.tensor_to_gradcheck_var(boxes)
        assert gradcheck(kornia.kornia.geometry.transform.crop.infer_box_shape3d, (boxes,), raise_exception=True)

    def test_jit(self, device, dtype):
        # Define script
        op = kornia.infer_box_shape3d
        op_script = torch.jit.script(op)

        boxes = torch.tensor(
            [[[0, 0, 1], [3, 0, 1], [3, 2, 1], [0, 2, 1], [0, 0, 3], [3, 0, 3], [3, 2, 3], [0, 2, 3]]],
            device=device,
            dtype=dtype,
        )  # 1x8x3

        actual = op_script(boxes)
        expected = op(boxes)
        assert_close(actual, expected)


>>>>>>> a9971af2
class TestCropAndResize3D:
    def test_crop(self, device, dtype):
        inp = torch.arange(0.0, 64.0, device=device, dtype=dtype).view(1, 1, 4, 4, 4)

        depth, height, width = 2, 2, 2
        expected = torch.tensor(
            [[[[[25.1667, 27.1667], [30.5000, 32.5000]], [[46.5000, 48.5000], [51.8333, 53.8333]]]]],
            device=device,
            dtype=dtype,
        )

        boxes = torch.tensor(
            [[[0, 0, 1], [3, 0, 1], [3, 2, 1], [0, 2, 1], [0, 0, 3], [3, 0, 3], [3, 2, 3], [0, 2, 3]]],
            device=device,
            dtype=dtype,
        )  # 1x8x3

        patches = kornia.crop_and_resize3d(inp, boxes, (depth, height, width))
        assert_close(patches, expected)

    def test_crop_batch(self, device, dtype):
        inp = torch.cat(
            [
                torch.arange(0.0, 64.0, device=device, dtype=dtype).view(1, 1, 4, 4, 4),
                torch.arange(0.0, 128.0, step=2, device=device, dtype=dtype).view(1, 1, 4, 4, 4),
            ],
            dim=0,
        )

        depth, height, width = 2, 2, 2
        expected = torch.tensor(
            [
                [[[[16.0000, 19.0000], [24.0000, 27.0000]], [[48.0000, 51.0000], [56.0000, 59.0000]]]],
                [[[[0.0000, 6.0000], [16.0000, 22.0000]], [[64.0000, 70.0000], [80.0000, 86.0000]]]],
            ],
            device=device,
            dtype=dtype,
        )

        boxes = torch.tensor(
            [
                [[0, 0, 1], [3, 0, 1], [3, 2, 1], [0, 2, 1], [0, 0, 3], [3, 0, 3], [3, 2, 3], [0, 2, 3]],
                [[0, 0, 0], [3, 0, 0], [3, 2, 0], [0, 2, 0], [0, 0, 2], [3, 0, 2], [3, 2, 2], [0, 2, 2]],
            ],
            device=device,
            dtype=dtype,
        )  # 2x8x3

        patches = kornia.crop_and_resize3d(inp, boxes, (depth, height, width), align_corners=True)
        assert_close(patches, expected)

    def test_gradcheck(self, device, dtype):
        img = torch.arange(0.0, 64.0, device=device, dtype=dtype).view(1, 1, 4, 4, 4)
        img = utils.tensor_to_gradcheck_var(img)  # to var

        boxes = torch.tensor(
            [[[0, 0, 1], [3, 0, 1], [3, 2, 1], [0, 2, 1], [0, 0, 3], [3, 0, 3], [3, 2, 3], [0, 2, 3]]],
            device=device,
            dtype=dtype,
        )  # 1x8x3
        boxes = utils.tensor_to_gradcheck_var(boxes, requires_grad=False)  # to var

        assert gradcheck(kornia.crop_and_resize3d, (img, boxes, (4, 3, 2)), raise_exception=True)

    def test_jit(self, device, dtype):
        # Define script
        op = kornia.crop_and_resize3d
        op_script = torch.jit.script(op)

        img = torch.arange(0.0, 64.0, device=device, dtype=dtype).view(1, 1, 4, 4, 4)

        boxes = torch.tensor(
            [[[0, 0, 1], [3, 0, 1], [3, 2, 1], [0, 2, 1], [0, 0, 3], [3, 0, 3], [3, 2, 3], [0, 2, 3]]],
            device=device,
            dtype=dtype,
        )  # 1x8x3

        actual = op_script(img, boxes, (4, 3, 2))
        expected = op(img, boxes, (4, 3, 2))
        assert_close(actual, expected)


class TestCenterCrop3D:
    @pytest.mark.parametrize("crop_size", [(3, 5, 7), (5, 3, 7), (7, 3, 5)])
    def test_center_crop_357(self, crop_size, device, dtype):
        inp = torch.arange(0.0, 343.0, device=device, dtype=dtype).view(1, 1, 7, 7, 7)
        expected = inp[
            :,
            :,
            (inp.size(2) // 2 - crop_size[0] // 2) : (inp.size(2) // 2 + crop_size[0] // 2 + 1),
            (inp.size(3) // 2 - crop_size[1] // 2) : (inp.size(3) // 2 + crop_size[1] // 2 + 1),
            (inp.size(4) // 2 - crop_size[2] // 2) : (inp.size(4) // 2 + crop_size[2] // 2 + 1),
        ]
        out_crop = kornia.center_crop3d(inp, crop_size, align_corners=True)
        assert_close(out_crop, expected, rtol=1e-4, atol=1e-4)

    @pytest.mark.parametrize("crop_size", [(3, 5, 7), (5, 3, 7), (7, 3, 5)])
    def test_center_crop_357_batch(self, crop_size, device, dtype):
        inp = torch.cat(
            [
                torch.arange(0.0, 343.0, device=device, dtype=dtype).view(1, 1, 7, 7, 7),
                torch.arange(343.0, 686.0, device=device, dtype=dtype).view(1, 1, 7, 7, 7),
            ]
        )
        expected = inp[
            :,
            :,
            (inp.size(2) // 2 - crop_size[0] // 2) : (inp.size(2) // 2 + crop_size[0] // 2 + 1),
            (inp.size(3) // 2 - crop_size[1] // 2) : (inp.size(3) // 2 + crop_size[1] // 2 + 1),
            (inp.size(4) // 2 - crop_size[2] // 2) : (inp.size(4) // 2 + crop_size[2] // 2 + 1),
        ]
        out_crop = kornia.center_crop3d(inp, crop_size, align_corners=True)
        assert_close(out_crop, expected, rtol=1e-4, atol=1e-4)

    def test_gradcheck(self, device, dtype):
        img = torch.arange(0.0, 343.0, device=device, dtype=dtype).view(1, 1, 7, 7, 7)
        img = utils.tensor_to_gradcheck_var(img)  # to var

        assert gradcheck(kornia.center_crop3d, (img, (3, 5, 7)), raise_exception=True)

    def test_jit(self, device, dtype):
        # Define script
        op = kornia.center_crop3d
        op_script = torch.jit.script(op)
        img = torch.ones(4, 3, 5, 6, 7, device=device, dtype=dtype)

        actual = op_script(img, (4, 3, 2))
        expected = kornia.center_crop3d(img, (4, 3, 2))
        assert_close(actual, expected, rtol=1e-4, atol=1e-4)


class TestCropByBoxes3D:
    def test_crop_by_boxes_no_resizing(self, device, dtype):
        inp = torch.arange(0.0, 343.0, device=device, dtype=dtype).view(1, 1, 7, 7, 7)
        src_box = torch.tensor(
            [
                [
                    [1.0, 1.0, 1.0],
                    [3.0, 1.0, 1.0],
                    [3.0, 3.0, 1.0],
                    [1.0, 3.0, 1.0],
                    [1.0, 1.0, 2.0],
                    [3.0, 1.0, 2.0],
                    [3.0, 3.0, 2.0],
                    [1.0, 3.0, 2.0],
                ]
            ],
            device=device,
            dtype=dtype,
        )  # 1x8x3
        dst_box = torch.tensor(
            [
                [
                    [0.0, 0.0, 0.0],
                    [2.0, 0.0, 0.0],
                    [2.0, 2.0, 0.0],
                    [0.0, 2.0, 0.0],
                    [0.0, 0.0, 1.0],
                    [2.0, 0.0, 1.0],
                    [2.0, 2.0, 1.0],
                    [0.0, 2.0, 1.0],
                ]
            ],
            device=device,
            dtype=dtype,
        )  # 1x8x3

        expected = inp[:, :, 1:3, 1:4, 1:4]

        patches = kornia.geometry.transform.crop.crop_by_boxes3d(inp, src_box, dst_box, align_corners=True)
        assert_close(patches, expected, rtol=1e-4, atol=1e-4)

    def test_crop_by_boxes_resizing(self, device, dtype):
        inp = torch.arange(0.0, 343.0, device=device, dtype=dtype).view(1, 1, 7, 7, 7)
        src_box = torch.tensor(
            [
                [
                    [1.0, 1.0, 1.0],
                    [3.0, 1.0, 1.0],
                    [3.0, 3.0, 1.0],
                    [1.0, 3.0, 1.0],
                    [1.0, 1.0, 2.0],
                    [3.0, 1.0, 2.0],
                    [3.0, 3.0, 2.0],
                    [1.0, 3.0, 2.0],
                ]
            ],
            device=device,
            dtype=dtype,
        )  # 1x8x3
        dst_box = torch.tensor(
            [
                [
                    [0.0, 0.0, 0.0],
                    [1.0, 0.0, 0.0],
                    [1.0, 1.0, 0.0],
                    [0.0, 1.0, 0.0],
                    [0.0, 0.0, 1.0],
                    [1.0, 0.0, 1.0],
                    [1.0, 1.0, 1.0],
                    [0.0, 1.0, 1.0],
                ]
            ],
            device=device,
            dtype=dtype,
        )  # 1x8x3

        expected = torch.tensor(
            [[[[[57.0000, 59.0000], [71.0000, 73.0000]], [[106.0000, 108.0000], [120.0000, 122.0000]]]]],
            device=device,
            dtype=dtype,
        )

        patches = kornia.geometry.transform.crop.crop_by_boxes3d(inp, src_box, dst_box, align_corners=True)
        assert_close(patches, expected, rtol=1e-4, atol=1e-4)

    def test_jit(self, device, dtype):
        # Define script
        op = kornia.geometry.transform.crop.crop_by_boxes3d
        op_script = torch.jit.script(op)
        # Define input
        inp = torch.randn((1, 1, 7, 7, 7), device=device, dtype=dtype)
        src_box = torch.tensor(
            [
                [
                    [1.0, 1.0, 1.0],
                    [3.0, 1.0, 1.0],
                    [3.0, 3.0, 1.0],
                    [1.0, 3.0, 1.0],
                    [1.0, 1.0, 2.0],
                    [3.0, 1.0, 2.0],
                    [3.0, 3.0, 2.0],
                    [1.0, 3.0, 2.0],
                ]
            ],
            device=device,
            dtype=dtype,
        )  # 1x8x3
        dst_box = torch.tensor(
            [
                [
                    [0.0, 0.0, 0.0],
                    [1.0, 0.0, 0.0],
                    [1.0, 1.0, 0.0],
                    [0.0, 1.0, 0.0],
                    [0.0, 0.0, 1.0],
                    [1.0, 0.0, 1.0],
                    [1.0, 1.0, 1.0],
                    [0.0, 1.0, 1.0],
                ]
            ],
            device=device,
            dtype=dtype,
        )  # 1x8x3

        actual = op_script(inp, src_box, dst_box, align_corners=True)
        expected = op(inp, src_box, dst_box, align_corners=True)
        assert_close(actual, expected, rtol=1e-4, atol=1e-4)

    def test_gradcheck(self, device, dtype):
        inp = torch.randn((1, 1, 7, 7, 7), device=device, dtype=dtype)
        src_box = torch.tensor(
            [
                [
                    [1.0, 1.0, 1.0],
                    [3.0, 1.0, 1.0],
                    [3.0, 3.0, 1.0],
                    [1.0, 3.0, 1.0],
                    [1.0, 1.0, 2.0],
                    [3.0, 1.0, 2.0],
                    [3.0, 3.0, 2.0],
                    [1.0, 3.0, 2.0],
                ]
            ],
            device=device,
            dtype=dtype,
        )  # 1x8x3
        dst_box = torch.tensor(
            [
                [
                    [0.0, 0.0, 0.0],
                    [1.0, 0.0, 0.0],
                    [1.0, 1.0, 0.0],
                    [0.0, 1.0, 0.0],
                    [0.0, 0.0, 1.0],
                    [1.0, 0.0, 1.0],
                    [1.0, 1.0, 1.0],
                    [0.0, 1.0, 1.0],
                ]
            ],
            device=device,
            dtype=dtype,
        )  # 1x8x3

        inp = utils.tensor_to_gradcheck_var(inp, requires_grad=True)  # to var

        assert gradcheck(kornia.geometry.transform.crop.crop_by_boxes3d, (inp, src_box, dst_box), raise_exception=True)<|MERGE_RESOLUTION|>--- conflicted
+++ resolved
@@ -7,50 +7,6 @@
 from kornia.testing import assert_close
 
 
-<<<<<<< HEAD
-=======
-class TestBoundingBoxInferring3D:
-    def test_bounding_boxes_dim_inferring(self, device, dtype):
-        boxes = torch.tensor(
-            [
-                [[0, 1, 2], [10, 1, 2], [10, 21, 2], [0, 21, 2], [0, 1, 32], [10, 1, 32], [10, 21, 32], [0, 21, 32]],
-                [[3, 4, 5], [43, 4, 5], [43, 54, 5], [3, 54, 5], [3, 4, 65], [43, 4, 65], [43, 54, 65], [3, 54, 65]],
-            ],
-            device=device,
-            dtype=dtype,
-        )  # 2x8x3
-        d, h, w = kornia.geometry.transform.crop.infer_box_shape3d(boxes)
-
-        assert_close(d, torch.tensor([31.0, 61.0], device=device, dtype=dtype))
-        assert_close(h, torch.tensor([21.0, 51.0], device=device, dtype=dtype))
-        assert_close(w, torch.tensor([11.0, 41.0], device=device, dtype=dtype))
-
-    def test_gradcheck(self, device, dtype):
-        boxes = torch.tensor(
-            [[[0, 1, 2], [10, 1, 2], [10, 21, 2], [0, 21, 2], [0, 1, 32], [10, 1, 32], [10, 21, 32], [0, 21, 32]]],
-            device=device,
-            dtype=dtype,
-        )
-        boxes = utils.tensor_to_gradcheck_var(boxes)
-        assert gradcheck(kornia.kornia.geometry.transform.crop.infer_box_shape3d, (boxes,), raise_exception=True)
-
-    def test_jit(self, device, dtype):
-        # Define script
-        op = kornia.infer_box_shape3d
-        op_script = torch.jit.script(op)
-
-        boxes = torch.tensor(
-            [[[0, 0, 1], [3, 0, 1], [3, 2, 1], [0, 2, 1], [0, 0, 3], [3, 0, 3], [3, 2, 3], [0, 2, 3]]],
-            device=device,
-            dtype=dtype,
-        )  # 1x8x3
-
-        actual = op_script(boxes)
-        expected = op(boxes)
-        assert_close(actual, expected)
-
-
->>>>>>> a9971af2
 class TestCropAndResize3D:
     def test_crop(self, device, dtype):
         inp = torch.arange(0.0, 64.0, device=device, dtype=dtype).view(1, 1, 4, 4, 4)
