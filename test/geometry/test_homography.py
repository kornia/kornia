import pytest
import random

import torch
from torch.autograd import gradcheck
from torch.testing import assert_allclose

import kornia
import kornia.testing as utils  # test utils
from kornia.geometry.homography import find_homography_dlt, find_homography_dlt_iterated


class TestFindHomographyDLT:
    def test_smoke(self, device, dtype):
        points1 = torch.rand(1, 4, 2, device=device, dtype=dtype)
        points2 = torch.rand(1, 4, 2, device=device, dtype=dtype)
        weights = torch.ones(1, 4, device=device, dtype=dtype)
        H = find_homography_dlt(points1, points2, weights)
        assert H.shape == (1, 3, 3)

    @pytest.mark.parametrize(
        "batch_size, num_points", [(1, 4), (2, 5), (3, 6)],
    )
    def test_shape(self, batch_size, num_points, device, dtype):
        B, N = batch_size, num_points
        points1 = torch.rand(B, N, 2, device=device, dtype=dtype)
        points2 = torch.rand(B, N, 2, device=device, dtype=dtype)
        weights = torch.ones(B, N, device=device, dtype=dtype)
        H = find_homography_dlt(points1, points2, weights)
        assert H.shape == (B, 3, 3)

    @pytest.mark.parametrize("batch_size, num_points", [(1, 4), (2, 5), (3, 6)],)
    def test_shape_noweights(self, batch_size, num_points, device, dtype):
        B, N = batch_size, num_points
        points1 = torch.rand(B, N, 2, device=device, dtype=dtype)
        points2 = torch.rand(B, N, 2, device=device, dtype=dtype)
        H = find_homography_dlt(points1, points2, None)
        assert H.shape == (B, 3, 3)

    @pytest.mark.parametrize("batch_size, num_points", [(1, 4), (2, 5), (3, 6)], )
    def test_points_noweights(self, batch_size, num_points, device, dtype):
        B, N = batch_size, num_points
        points1 = torch.rand(B, N, 2, device=device, dtype=dtype)
        points2 = torch.rand(B, N, 2, device=device, dtype=dtype)
        weights = torch.ones(B, N, device=device, dtype=dtype)
        H_noweights = find_homography_dlt(points1, points2, None)
        H_withweights = find_homography_dlt(points1, points2, weights)
        assert H_noweights.shape == (B, 3, 3) and H_withweights.shape == (B, 3, 3)
        assert_allclose(H_noweights, H_withweights, rtol=1e-3, atol=1e-4)

    @pytest.mark.parametrize("batch_size", [1, 2, 5])
    def test_clean_points(self, batch_size, device, dtype):
        # generate input data
        points_src = torch.rand(batch_size, 10, 2, device=device, dtype=dtype)
        H = kornia.eye_like(3, points_src)
        H = H * 0.3 * torch.rand_like(H)
        H = H / H[:, 2:3, 2:3]

        points_dst = kornia.transform_points(H, points_src)
        weights = torch.ones(batch_size, 10, device=device, dtype=dtype)

        # compute transform from source to target
        dst_homo_src = find_homography_dlt(points_src, points_dst, weights)

        assert_allclose(
            kornia.transform_points(dst_homo_src, points_src), points_dst, rtol=1e-3, atol=1e-4)

    @pytest.mark.grad
    def test_gradcheck(self, device):

<<<<<<< HEAD
        # Test omitted if torch version < 1.7
        if tuple([int(s) for s in torch.__version__.split('.')[:2]]) < (1, 7):
            return

=======
>>>>>>> 2f710201
        # Save initial seed
        initial_seed = torch.random.initial_seed()
        max_number_of_checks = 10

        # Test gradients for a max_number_of_checks times
        current_seed = initial_seed
        for i in range(max_number_of_checks):
            torch.manual_seed(current_seed)
            points_src = torch.rand(1, 10, 2, device=device, dtype=torch.float64, requires_grad=True)
            points_dst = torch.rand_like(points_src)
            weights = torch.ones_like(points_src)[..., 0]
            try:
                gradcheck(find_homography_dlt, (points_src, points_dst, weights), rtol=1e-6, atol=1e-6,
                          raise_exception=True)

            # Gradcheck failed
            except RuntimeError:

                # All iterations failed
                if i == max_number_of_checks - 1:
                    assert gradcheck(find_homography_dlt, (points_src, points_dst, weights), rtol=1e-6, atol=1e-6,
                                     raise_exception=True)
                # Next iteration
                else:
                    current_seed = random.randrange(0xffffffffffffffff)
                    continue

            # Gradcheck succeed
            torch.manual_seed(initial_seed)
            return


class TestFindHomographyDLTIter:
    def test_smoke(self, device, dtype):
        points1 = torch.rand(1, 4, 2, device=device, dtype=dtype)
        points2 = torch.rand(1, 4, 2, device=device, dtype=dtype)
        weights = torch.ones(1, 4, device=device, dtype=dtype)
        H = find_homography_dlt_iterated(points1, points2, weights, 5)
        assert H.shape == (1, 3, 3)

    @pytest.mark.parametrize(
        "batch_size, num_points", [(1, 4), (2, 5), (3, 6)],
    )
    def test_shape(self, batch_size, num_points, device, dtype):
        B, N = batch_size, num_points
        points1 = torch.rand(B, N, 2, device=device, dtype=dtype)
        points2 = torch.rand(B, N, 2, device=device, dtype=dtype)
        weights = torch.ones(B, N, device=device, dtype=dtype)
        H = find_homography_dlt_iterated(points1, points2, weights, 5)
        assert H.shape == (B, 3, 3)

    @pytest.mark.parametrize("batch_size", [1, 2])
    def test_clean_points(self, batch_size, device, dtype):
        # generate input data
        points_src = torch.rand(batch_size, 10, 2, device=device, dtype=dtype)
        H = kornia.eye_like(3, points_src)
        H = H * 0.3 * torch.rand_like(H)
        H = H / H[:, 2:3, 2:3]

        points_dst = kornia.transform_points(H, points_src)
        weights = torch.ones(batch_size, 10, device=device, dtype=dtype)

        # compute transform from source to target
        dst_homo_src = find_homography_dlt_iterated(points_src, points_dst, weights, 10)

        assert_allclose(
            kornia.transform_points(dst_homo_src, points_src), points_dst, rtol=1e-3, atol=1e-4)

    @pytest.mark.grad
    def test_gradcheck(self, device):

<<<<<<< HEAD
        # Test omitted if torch version < 1.7
        if tuple([int(s) for s in torch.__version__.split('.')[:2]]) < (1, 7):
            return

=======
>>>>>>> 2f710201
        # Save initial seed
        initial_seed = torch.random.initial_seed()
        max_number_of_checks = 10

        # Test gradients for a max_number_of_checks times
        current_seed = initial_seed
        for i in range(max_number_of_checks):
            torch.manual_seed(current_seed)
            points_src = torch.rand(1, 10, 2, device=device, dtype=torch.float64, requires_grad=True)
            points_dst = torch.rand_like(points_src)
            weights = torch.ones_like(points_src)[..., 0]
            try:
                gradcheck(find_homography_dlt_iterated, (points_src, points_dst, weights), rtol=1e-6, atol=1e-6,
                          raise_exception=True)

            # Gradcheck failed
            except RuntimeError:

                # All iterations failed
                if i == max_number_of_checks - 1:
                    assert gradcheck(find_homography_dlt_iterated, (points_src, points_dst, weights), rtol=1e-6,
                                     atol=1e-6, raise_exception=True)
                # Next iteration
                else:
                    current_seed = random.randrange(0xffffffffffffffff)
                    continue

            # Gradcheck succeed
            torch.manual_seed(initial_seed)
            return

    @pytest.mark.grad
    @pytest.mark.parametrize("batch_size", [1, 2])
    def test_dirty_points_and_gradcheck(self, batch_size, device, dtype):
        # generate input data
        points_src = torch.rand(batch_size, 10, 2, device=device, dtype=dtype)
        H = kornia.eye_like(3, points_src)
        H = H * 0.3 * torch.rand_like(H)
        H = H / H[:, 2:3, 2:3]

        points_src = 100. * torch.rand(batch_size, 20, 2, device=device, dtype=dtype)
        points_dst = kornia.transform_points(H, points_src)

        # making last point an outlier
        points_dst[:, -1, :] += 20

        weights = torch.ones(batch_size, 20, device=device, dtype=dtype)

        # compute transform from source to target
        dst_homo_src = find_homography_dlt_iterated(points_src, points_dst, weights, 0.5, 10)

        assert_allclose(
            kornia.transform_points(dst_homo_src, points_src[:, :-1]),
            points_dst[:, :-1], rtol=1e-3, atol=1e-3)<|MERGE_RESOLUTION|>--- conflicted
+++ resolved
@@ -68,13 +68,10 @@
     @pytest.mark.grad
     def test_gradcheck(self, device):
 
-<<<<<<< HEAD
         # Test omitted if torch version < 1.7
         if tuple([int(s) for s in torch.__version__.split('.')[:2]]) < (1, 7):
             return
-
-=======
->>>>>>> 2f710201
+ 
         # Save initial seed
         initial_seed = torch.random.initial_seed()
         max_number_of_checks = 10
@@ -146,13 +143,10 @@
     @pytest.mark.grad
     def test_gradcheck(self, device):
 
-<<<<<<< HEAD
         # Test omitted if torch version < 1.7
         if tuple([int(s) for s in torch.__version__.split('.')[:2]]) < (1, 7):
             return
 
-=======
->>>>>>> 2f710201
         # Save initial seed
         initial_seed = torch.random.initial_seed()
         max_number_of_checks = 10
