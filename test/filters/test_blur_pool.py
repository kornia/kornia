import pytest
import torch
from torch.autograd import gradcheck
from torch.testing import assert_allclose

import kornia
import kornia.testing as utils  # test utils

<<<<<<< HEAD
import torch
from test.utils import assert_close
from torch.autograd import gradcheck

=======
>>>>>>> 84a47e6b

class TestMaxBlurPool:
    @pytest.mark.parametrize("ceil_mode", [True, False])
    def test_shape(self, ceil_mode, device, dtype):
        inp = torch.zeros(1, 4, 4, 8, device=device, dtype=dtype)
        blur = kornia.filters.MaxBlurPool2D(3, ceil_mode=ceil_mode)
        assert blur(inp).shape == (1, 4, 2, 4)

    @pytest.mark.parametrize("ceil_mode", [True, False])
    def test_shape_batch(self, ceil_mode, device, dtype):
        inp = torch.zeros(2, 4, 4, 8, device=device, dtype=dtype)
        blur = kornia.filters.MaxBlurPool2D(3, ceil_mode=ceil_mode)
        assert blur(inp).shape == (2, 4, 2, 4)

    def test_noncontiguous(self, device, dtype):
        batch_size = 3
        inp = torch.rand(3, 5, 5, device=device, dtype=dtype).expand(batch_size, -1, -1, -1)

        kernel_size = 3
        actual = kornia.filters.max_blur_pool2d(inp, kernel_size)
        expected = actual
        assert_close(actual, actual)

    def test_gradcheck(self, device, dtype):
        batch_size, channels, height, width = 1, 2, 5, 4
        img = torch.rand(batch_size, channels, height, width, device=device, dtype=dtype)
        img = utils.tensor_to_gradcheck_var(img)  # to var
        assert gradcheck(kornia.filters.max_blur_pool2d, (img, 3), raise_exception=True)

    def test_jit(self, device, dtype):
        op = kornia.filters.max_blur_pool2d
        op_script = torch.jit.script(op)

        kernel_size = 3
        img = torch.rand(2, 3, 4, 5, device=device, dtype=dtype)
        actual = op_script(img, kernel_size)
        expected = op(img, kernel_size)
        assert_close(actual, expected)

    def test_module(self, device, dtype):
        op = kornia.filters.max_blur_pool2d
        op_module = kornia.filters.MaxBlurPool2D

        kernel_size = 3
        img = torch.rand(2, 3, 4, 5, device=device, dtype=dtype)
        actual = op_module(kernel_size)(img)
        expected = op(img, kernel_size)
        assert_close(actual, expected)


class TestBlurPool:
    def test_shape(self, device, dtype):
        inp = torch.zeros(1, 4, 4, 8, device=device, dtype=dtype)
        blur = kornia.filters.BlurPool2D(3, stride=1)
        assert blur(inp).shape == (1, 4, 4, 8)
        blur = kornia.filters.BlurPool2D(3)
        assert blur(inp).shape == (1, 4, 2, 4)

    def test_shape_batch(self, device, dtype):
        inp = torch.zeros(2, 4, 4, 8, device=device, dtype=dtype)
        blur = kornia.filters.BlurPool2D(3, stride=1)
        assert blur(inp).shape == (2, 4, 4, 8)
        blur = kornia.filters.BlurPool2D(3)
        assert blur(inp).shape == (2, 4, 2, 4)

    def test_noncontiguous(self, device, dtype):
        batch_size = 3
        inp = torch.rand(3, 5, 5, device=device, dtype=dtype).expand(batch_size, -1, -1, -1)

        kernel_size = 3
        actual = kornia.filters.blur_pool2d(inp, kernel_size)
        expected = actual
        assert_close(actual, actual)

    def test_gradcheck(self, device, dtype):
        batch_size, channels, height, width = 1, 2, 5, 4
        img = torch.rand(batch_size, channels, height, width, device=device, dtype=dtype)
        img = utils.tensor_to_gradcheck_var(img)  # to var
        assert gradcheck(kornia.filters.blur_pool2d, (img, 3), raise_exception=True)

    def test_jit(self, device, dtype):
        op = kornia.filters.blur_pool2d
        op_script = torch.jit.script(op)

        kernel_size = 3
        img = torch.rand(2, 3, 4, 5, device=device, dtype=dtype)
        actual = op_script(img, kernel_size)
        expected = op(img, kernel_size)
        assert_close(actual, expected)

    def test_module(self, device, dtype):
        op = kornia.filters.blur_pool2d
        op_module = kornia.filters.BlurPool2D

        kernel_size = 3
        img = torch.rand(2, 3, 4, 5, device=device, dtype=dtype)
        actual = op_module(kernel_size)(img)
        expected = op(img, kernel_size)
        assert_close(actual, expected)<|MERGE_RESOLUTION|>--- conflicted
+++ resolved
@@ -6,13 +6,6 @@
 import kornia
 import kornia.testing as utils  # test utils
 
-<<<<<<< HEAD
-import torch
-from test.utils import assert_close
-from torch.autograd import gradcheck
-
-=======
->>>>>>> 84a47e6b
 
 class TestMaxBlurPool:
     @pytest.mark.parametrize("ceil_mode", [True, False])
