import pytest
import torch
from torch.autograd import gradcheck
from test.utils import assert_close

import kornia
import kornia.testing as utils  # test utils


class TestFilter2D:
    def test_smoke(self, device, dtype):
        kernel = torch.rand(1, 3, 3, device=device, dtype=dtype)
        input = torch.ones(1, 1, 7, 8, device=device, dtype=dtype)
        assert kornia.filter2d(input, kernel).shape == input.shape

    @pytest.mark.parametrize("batch_size", [2, 3, 6, 8])
    def test_batch(self, batch_size, device, dtype):
        B: int = batch_size
        kernel = torch.rand(1, 3, 3, device=device, dtype=dtype)
        input = torch.ones(B, 3, 7, 8, device=device, dtype=dtype)
        assert kornia.filter2d(input, kernel).shape == input.shape

    def test_mean_filter(self, device, dtype):
        kernel = torch.ones(1, 3, 3, device=device, dtype=dtype)
<<<<<<< HEAD
        input = torch.tensor([[[
            [0., 0., 0., 0., 0.],
            [0., 0., 0., 0., 0.],
            [0., 0., 5., 0., 0.],
            [0., 0., 0., 0., 0.],
            [0., 0., 0., 0., 0.],
        ]]], device=device, dtype=dtype)
        expected = torch.tensor([[[
            [0., 0., 0., 0., 0.],
            [0., 5., 5., 5., 0.],
            [0., 5., 5., 5., 0.],
            [0., 5., 5., 5., 0.],
            [0., 0., 0., 0., 0.],
        ]]], device=device, dtype=dtype)

        actual = kornia.filter2D(input, kernel)
        assert_close(actual, expected)

    def test_mean_filter_2batch_2ch(self, device, dtype):
        kernel = torch.ones(1, 3, 3, device=device, dtype=dtype)
        input = torch.tensor([[[
            [0., 0., 0., 0., 0.],
            [0., 0., 0., 0., 0.],
            [0., 0., 5., 0., 0.],
            [0., 0., 0., 0., 0.],
            [0., 0., 0., 0., 0.],
        ]]], device=device, dtype=dtype).expand(2, 2, -1, -1)

        expected = torch.tensor([[[
            [0., 0., 0., 0., 0.],
            [0., 5., 5., 5., 0.],
            [0., 5., 5., 5., 0.],
            [0., 5., 5., 5., 0.],
            [0., 0., 0., 0., 0.],
        ]]], device=device, dtype=dtype).expand(2, 2, -1, -1)

        actual = kornia.filter2D(input, kernel)
        assert_close(actual, expected)
=======
        input = torch.tensor(
            [
                [
                    [
                        [0.0, 0.0, 0.0, 0.0, 0.0],
                        [0.0, 0.0, 0.0, 0.0, 0.0],
                        [0.0, 0.0, 5.0, 0.0, 0.0],
                        [0.0, 0.0, 0.0, 0.0, 0.0],
                        [0.0, 0.0, 0.0, 0.0, 0.0],
                    ]
                ]
            ],
            device=device,
            dtype=dtype,
        )
        expected = torch.tensor(
            [
                [
                    [
                        [0.0, 0.0, 0.0, 0.0, 0.0],
                        [0.0, 5.0, 5.0, 5.0, 0.0],
                        [0.0, 5.0, 5.0, 5.0, 0.0],
                        [0.0, 5.0, 5.0, 5.0, 0.0],
                        [0.0, 0.0, 0.0, 0.0, 0.0],
                    ]
                ]
            ],
            device=device,
            dtype=dtype,
        )

        actual = kornia.filter2d(input, kernel)
        assert_allclose(actual, expected)

    def test_mean_filter_2batch_2ch(self, device, dtype):
        kernel = torch.ones(1, 3, 3, device=device, dtype=dtype)
        input = torch.tensor(
            [
                [
                    [
                        [0.0, 0.0, 0.0, 0.0, 0.0],
                        [0.0, 0.0, 0.0, 0.0, 0.0],
                        [0.0, 0.0, 5.0, 0.0, 0.0],
                        [0.0, 0.0, 0.0, 0.0, 0.0],
                        [0.0, 0.0, 0.0, 0.0, 0.0],
                    ]
                ]
            ],
            device=device,
            dtype=dtype,
        ).expand(2, 2, -1, -1)

        expected = torch.tensor(
            [
                [
                    [
                        [0.0, 0.0, 0.0, 0.0, 0.0],
                        [0.0, 5.0, 5.0, 5.0, 0.0],
                        [0.0, 5.0, 5.0, 5.0, 0.0],
                        [0.0, 5.0, 5.0, 5.0, 0.0],
                        [0.0, 0.0, 0.0, 0.0, 0.0],
                    ]
                ]
            ],
            device=device,
            dtype=dtype,
        ).expand(2, 2, -1, -1)

        actual = kornia.filter2d(input, kernel)
        assert_allclose(actual, expected)
>>>>>>> 84a47e6b

    def test_normalized_mean_filter(self, device, dtype):
        kernel = torch.ones(1, 3, 3).to(device)
        input = torch.tensor(
            [
                [
                    [
                        [0.0, 0.0, 0.0, 0.0, 0.0],
                        [0.0, 0.0, 0.0, 0.0, 0.0],
                        [0.0, 0.0, 5.0, 0.0, 0.0],
                        [0.0, 0.0, 0.0, 0.0, 0.0],
                        [0.0, 0.0, 0.0, 0.0, 0.0],
                    ]
                ]
            ],
            device=device,
            dtype=dtype,
        ).expand(2, 2, -1, -1)

        nv: float = 5.0 / 9  # normalization value
        expected = torch.tensor(
            [
                [
                    [
                        [0.0, 0.0, 0.0, 0.0, 0.0],
                        [0.0, nv, nv, nv, 0.0],
                        [0.0, nv, nv, nv, 0.0],
                        [0.0, nv, nv, nv, 0.0],
                        [0.0, 0.0, 0.0, 0.0, 0.0],
                    ]
                ]
            ],
            device=device,
            dtype=dtype,
        ).expand(2, 2, -1, -1)

        actual = kornia.filter2d(input, kernel, normalized=True)

        tol_val: float = utils._get_precision_by_name(device, 'xla', 1e-1, 1e-4)
        assert_close(actual, expected, rtol=tol_val, atol=tol_val)

    def test_even_sized_filter(self, device, dtype):
        kernel = torch.ones(1, 2, 2, device=device, dtype=dtype)
<<<<<<< HEAD
        input = torch.tensor([[[
            [0., 0., 0., 0., 0.],
            [0., 0., 0., 0., 0.],
            [0., 0., 5., 0., 0.],
            [0., 0., 0., 0., 0.],
            [0., 0., 0., 0., 0.],
        ]]], device=device, dtype=dtype)

        expected = torch.tensor([[[
            [0., 0., 0., 0., 0.],
            [0., 5., 5., 0., 0.],
            [0., 5., 5., 0., 0.],
            [0., 0., 0., 0., 0.],
            [0., 0., 0., 0., 0.],
        ]]], device=device, dtype=dtype)

        actual = kornia.filter2D(input, kernel)
        assert_close(actual, expected)
=======
        input = torch.tensor(
            [
                [
                    [
                        [0.0, 0.0, 0.0, 0.0, 0.0],
                        [0.0, 0.0, 0.0, 0.0, 0.0],
                        [0.0, 0.0, 5.0, 0.0, 0.0],
                        [0.0, 0.0, 0.0, 0.0, 0.0],
                        [0.0, 0.0, 0.0, 0.0, 0.0],
                    ]
                ]
            ],
            device=device,
            dtype=dtype,
        )

        expected = torch.tensor(
            [
                [
                    [
                        [0.0, 0.0, 0.0, 0.0, 0.0],
                        [0.0, 5.0, 5.0, 0.0, 0.0],
                        [0.0, 5.0, 5.0, 0.0, 0.0],
                        [0.0, 0.0, 0.0, 0.0, 0.0],
                        [0.0, 0.0, 0.0, 0.0, 0.0],
                    ]
                ]
            ],
            device=device,
            dtype=dtype,
        )

        actual = kornia.filter2d(input, kernel)
        assert_allclose(actual, expected)
>>>>>>> 84a47e6b

    def test_noncontiguous(self, device, dtype):
        batch_size = 3
        inp = torch.rand(3, 5, 5, device=device, dtype=dtype).expand(batch_size, -1, -1, -1)
        kernel = torch.ones(1, 2, 2, device=device, dtype=dtype)

        actual = kornia.filter2d(inp, kernel)
        expected = actual
        assert_close(actual, actual)

    def test_gradcheck(self, device):
        kernel = torch.rand(1, 3, 3, device=device)
        input = torch.ones(1, 1, 7, 8, device=device)

        # evaluate function gradient
        input = utils.tensor_to_gradcheck_var(input)  # to var
        kernel = utils.tensor_to_gradcheck_var(kernel)  # to var
        assert gradcheck(kornia.filter2d, (input, kernel), raise_exception=True)

    def test_jit(self, device, dtype):
        op = kornia.filter2d
        op_script = torch.jit.script(op)

        kernel = torch.rand(1, 3, 3, device=device, dtype=dtype)
        input = torch.ones(1, 1, 7, 8, device=device, dtype=dtype)
        expected = op(input, kernel)
        actual = op_script(input, kernel)
        assert_close(actual, expected)


class TestFilter3D:
    def test_smoke(self, device, dtype):
        kernel = torch.rand(1, 3, 3, 3).to(device)
        input = torch.ones(1, 1, 6, 7, 8).to(device)
        assert kornia.filter3d(input, kernel).shape == input.shape

    @pytest.mark.parametrize("batch_size", [2, 3, 6, 8])
    def test_batch(self, batch_size, device, dtype):
        B: int = batch_size
        kernel = torch.rand(1, 3, 3, 3, device=device, dtype=dtype)
        input = torch.ones(B, 3, 6, 7, 8, device=device, dtype=dtype)
        assert kornia.filter3d(input, kernel).shape == input.shape

    def test_mean_filter(self, device, dtype):
        kernel = torch.ones(1, 3, 3, 3, device=device, dtype=dtype)
<<<<<<< HEAD
        input = torch.tensor([[[[
            [0., 0., 0., 0., 0.],
            [0., 0., 0., 0., 0.],
            [0., 0., 0., 0., 0.],
            [0., 0., 0., 0., 0.],
            [0., 0., 0., 0., 0.],
        ], [
            [0., 0., 0., 0., 0.],
            [0., 0., 0., 0., 0.],
            [0., 0., 5., 0., 0.],
            [0., 0., 0., 0., 0.],
            [0., 0., 0., 0., 0.],
        ], [
            [0., 0., 0., 0., 0.],
            [0., 0., 0., 0., 0.],
            [0., 0., 0., 0., 0.],
            [0., 0., 0., 0., 0.],
            [0., 0., 0., 0., 0.],
        ]]]], device=device, dtype=dtype)

        expected = torch.tensor([[[[
            [0., 0., 0., 0., 0.],
            [0., 5., 5., 5., 0.],
            [0., 5., 5., 5., 0.],
            [0., 5., 5., 5., 0.],
            [0., 0., 0., 0., 0.],
        ], [
            [0., 0., 0., 0., 0.],
            [0., 5., 5., 5., 0.],
            [0., 5., 5., 5., 0.],
            [0., 5., 5., 5., 0.],
            [0., 0., 0., 0., 0.],
        ], [
            [0., 0., 0., 0., 0.],
            [0., 5., 5., 5., 0.],
            [0., 5., 5., 5., 0.],
            [0., 5., 5., 5., 0.],
            [0., 0., 0., 0., 0.],
        ]]]], device=device, dtype=dtype)

        actual = kornia.filter3D(input, kernel)
        assert_close(actual, expected)
=======
        input = torch.tensor(
            [
                [
                    [
                        [
                            [0.0, 0.0, 0.0, 0.0, 0.0],
                            [0.0, 0.0, 0.0, 0.0, 0.0],
                            [0.0, 0.0, 0.0, 0.0, 0.0],
                            [0.0, 0.0, 0.0, 0.0, 0.0],
                            [0.0, 0.0, 0.0, 0.0, 0.0],
                        ],
                        [
                            [0.0, 0.0, 0.0, 0.0, 0.0],
                            [0.0, 0.0, 0.0, 0.0, 0.0],
                            [0.0, 0.0, 5.0, 0.0, 0.0],
                            [0.0, 0.0, 0.0, 0.0, 0.0],
                            [0.0, 0.0, 0.0, 0.0, 0.0],
                        ],
                        [
                            [0.0, 0.0, 0.0, 0.0, 0.0],
                            [0.0, 0.0, 0.0, 0.0, 0.0],
                            [0.0, 0.0, 0.0, 0.0, 0.0],
                            [0.0, 0.0, 0.0, 0.0, 0.0],
                            [0.0, 0.0, 0.0, 0.0, 0.0],
                        ],
                    ]
                ]
            ],
            device=device,
            dtype=dtype,
        )

        expected = torch.tensor(
            [
                [
                    [
                        [
                            [0.0, 0.0, 0.0, 0.0, 0.0],
                            [0.0, 5.0, 5.0, 5.0, 0.0],
                            [0.0, 5.0, 5.0, 5.0, 0.0],
                            [0.0, 5.0, 5.0, 5.0, 0.0],
                            [0.0, 0.0, 0.0, 0.0, 0.0],
                        ],
                        [
                            [0.0, 0.0, 0.0, 0.0, 0.0],
                            [0.0, 5.0, 5.0, 5.0, 0.0],
                            [0.0, 5.0, 5.0, 5.0, 0.0],
                            [0.0, 5.0, 5.0, 5.0, 0.0],
                            [0.0, 0.0, 0.0, 0.0, 0.0],
                        ],
                        [
                            [0.0, 0.0, 0.0, 0.0, 0.0],
                            [0.0, 5.0, 5.0, 5.0, 0.0],
                            [0.0, 5.0, 5.0, 5.0, 0.0],
                            [0.0, 5.0, 5.0, 5.0, 0.0],
                            [0.0, 0.0, 0.0, 0.0, 0.0],
                        ],
                    ]
                ]
            ],
            device=device,
            dtype=dtype,
        )

        actual = kornia.filter3d(input, kernel)
        assert_allclose(actual, expected)
>>>>>>> 84a47e6b

    def test_mean_filter_2batch_2ch(self, device, dtype):
        kernel = torch.ones(1, 3, 3, 3, device=device, dtype=dtype)
        input = torch.tensor(
            [
                [
                    [
                        [
                            [0.0, 0.0, 0.0, 0.0, 0.0],
                            [0.0, 0.0, 0.0, 0.0, 0.0],
                            [0.0, 0.0, 0.0, 0.0, 0.0],
                            [0.0, 0.0, 0.0, 0.0, 0.0],
                            [0.0, 0.0, 0.0, 0.0, 0.0],
                        ],
                        [
                            [0.0, 0.0, 0.0, 0.0, 0.0],
                            [0.0, 0.0, 0.0, 0.0, 0.0],
                            [0.0, 0.0, 5.0, 0.0, 0.0],
                            [0.0, 0.0, 0.0, 0.0, 0.0],
                            [0.0, 0.0, 0.0, 0.0, 0.0],
                        ],
                        [
                            [0.0, 0.0, 0.0, 0.0, 0.0],
                            [0.0, 0.0, 0.0, 0.0, 0.0],
                            [0.0, 0.0, 0.0, 0.0, 0.0],
                            [0.0, 0.0, 0.0, 0.0, 0.0],
                            [0.0, 0.0, 0.0, 0.0, 0.0],
                        ],
                    ]
                ]
            ],
            device=device,
            dtype=dtype,
        )
        input = input.expand(2, 2, -1, -1, -1)

        expected = torch.tensor(
            [
                [
                    [
                        [
                            [0.0, 0.0, 0.0, 0.0, 0.0],
                            [0.0, 5.0, 5.0, 5.0, 0.0],
                            [0.0, 5.0, 5.0, 5.0, 0.0],
                            [0.0, 5.0, 5.0, 5.0, 0.0],
                            [0.0, 0.0, 0.0, 0.0, 0.0],
                        ],
                        [
                            [0.0, 0.0, 0.0, 0.0, 0.0],
                            [0.0, 5.0, 5.0, 5.0, 0.0],
                            [0.0, 5.0, 5.0, 5.0, 0.0],
                            [0.0, 5.0, 5.0, 5.0, 0.0],
                            [0.0, 0.0, 0.0, 0.0, 0.0],
                        ],
                        [
                            [0.0, 0.0, 0.0, 0.0, 0.0],
                            [0.0, 5.0, 5.0, 5.0, 0.0],
                            [0.0, 5.0, 5.0, 5.0, 0.0],
                            [0.0, 5.0, 5.0, 5.0, 0.0],
                            [0.0, 0.0, 0.0, 0.0, 0.0],
                        ],
                    ]
                ]
            ],
            device=device,
            dtype=dtype,
        )
        expected = expected.expand(2, 2, -1, -1, -1)

<<<<<<< HEAD
        actual = kornia.filter3D(input, kernel)
        assert_close(actual, expected)
=======
        actual = kornia.filter3d(input, kernel)
        assert_allclose(actual, expected)
>>>>>>> 84a47e6b

    def test_normalized_mean_filter(self, device, dtype):
        kernel = torch.ones(1, 3, 3, 3, device=device, dtype=dtype)
        input = torch.tensor(
            [
                [
                    [
                        [
                            [0.0, 0.0, 0.0, 0.0, 0.0],
                            [0.0, 0.0, 0.0, 0.0, 0.0],
                            [0.0, 0.0, 0.0, 0.0, 0.0],
                            [0.0, 0.0, 0.0, 0.0, 0.0],
                            [0.0, 0.0, 0.0, 0.0, 0.0],
                        ],
                        [
                            [0.0, 0.0, 0.0, 0.0, 0.0],
                            [0.0, 0.0, 0.0, 0.0, 0.0],
                            [0.0, 0.0, 5.0, 0.0, 0.0],
                            [0.0, 0.0, 0.0, 0.0, 0.0],
                            [0.0, 0.0, 0.0, 0.0, 0.0],
                        ],
                        [
                            [0.0, 0.0, 0.0, 0.0, 0.0],
                            [0.0, 0.0, 0.0, 0.0, 0.0],
                            [0.0, 0.0, 0.0, 0.0, 0.0],
                            [0.0, 0.0, 0.0, 0.0, 0.0],
                            [0.0, 0.0, 0.0, 0.0, 0.0],
                        ],
                    ]
                ]
            ],
            device=device,
            dtype=dtype,
        )
        input = input.expand(2, 2, -1, -1, -1)

        nv = 5.0 / 27  # normalization value
        expected = torch.tensor(
            [
                [
                    [
                        [
                            [0.0, 0.0, 0.0, 0.0, 0.0],
                            [0.0, nv, nv, nv, 0.0],
                            [0.0, nv, nv, nv, 0.0],
                            [0.0, nv, nv, nv, 0.0],
                            [0.0, 0.0, 0.0, 0.0, 0.0],
                        ],
                        [
                            [0.0, 0.0, 0.0, 0.0, 0.0],
                            [0.0, nv, nv, nv, 0.0],
                            [0.0, nv, nv, nv, 0.0],
                            [0.0, nv, nv, nv, 0.0],
                            [0.0, 0.0, 0.0, 0.0, 0.0],
                        ],
                        [
                            [0.0, 0.0, 0.0, 0.0, 0.0],
                            [0.0, nv, nv, nv, 0.0],
                            [0.0, nv, nv, nv, 0.0],
                            [0.0, nv, nv, nv, 0.0],
                            [0.0, 0.0, 0.0, 0.0, 0.0],
                        ],
                    ]
                ]
            ],
            device=device,
            dtype=dtype,
        )
        expected = expected.expand(2, 2, -1, -1, -1)

        actual = kornia.filter3d(input, kernel, normalized=True)

        tol_val: float = utils._get_precision_by_name(device, 'xla', 1e-1, 1e-4)
        assert_close(actual, expected, rtol=tol_val, atol=tol_val)

    def test_even_sized_filter(self, device, dtype):
        kernel = torch.ones(1, 2, 2, 2, device=device, dtype=dtype)
<<<<<<< HEAD
        input = torch.tensor([[[[
            [0., 0., 0., 0., 0.],
            [0., 0., 0., 0., 0.],
            [0., 0., 0., 0., 0.],
            [0., 0., 0., 0., 0.],
            [0., 0., 0., 0., 0.],
        ], [
            [0., 0., 0., 0., 0.],
            [0., 0., 0., 0., 0.],
            [0., 0., 5., 0., 0.],
            [0., 0., 0., 0., 0.],
            [0., 0., 0., 0., 0.],
        ], [
            [0., 0., 0., 0., 0.],
            [0., 0., 0., 0., 0.],
            [0., 0., 0., 0., 0.],
            [0., 0., 0., 0., 0.],
            [0., 0., 0., 0., 0.],
        ]]]], device=device, dtype=dtype)

        expected = torch.tensor([[[[
            [0., 0., 0., 0., 0.],
            [0., 5., 5., 0., 0.],
            [0., 5., 5., 0., 0.],
            [0., 0., 0., 0., 0.],
            [0., 0., 0., 0., 0.],
        ], [
            [0., 0., 0., 0., 0.],
            [0., 5., 5., 0., 0.],
            [0., 5., 5., 0., 0.],
            [0., 0., 0., 0., 0.],
            [0., 0., 0., 0., 0.],
        ], [
            [0., 0., 0., 0., 0.],
            [0., 0., 0., 0., 0.],
            [0., 0., 0., 0., 0.],
            [0., 0., 0., 0., 0.],
            [0., 0., 0., 0., 0.],
        ]]]], device=device, dtype=dtype)

        actual = kornia.filter3D(input, kernel)
        assert_close(actual, expected)
=======
        input = torch.tensor(
            [
                [
                    [
                        [
                            [0.0, 0.0, 0.0, 0.0, 0.0],
                            [0.0, 0.0, 0.0, 0.0, 0.0],
                            [0.0, 0.0, 0.0, 0.0, 0.0],
                            [0.0, 0.0, 0.0, 0.0, 0.0],
                            [0.0, 0.0, 0.0, 0.0, 0.0],
                        ],
                        [
                            [0.0, 0.0, 0.0, 0.0, 0.0],
                            [0.0, 0.0, 0.0, 0.0, 0.0],
                            [0.0, 0.0, 5.0, 0.0, 0.0],
                            [0.0, 0.0, 0.0, 0.0, 0.0],
                            [0.0, 0.0, 0.0, 0.0, 0.0],
                        ],
                        [
                            [0.0, 0.0, 0.0, 0.0, 0.0],
                            [0.0, 0.0, 0.0, 0.0, 0.0],
                            [0.0, 0.0, 0.0, 0.0, 0.0],
                            [0.0, 0.0, 0.0, 0.0, 0.0],
                            [0.0, 0.0, 0.0, 0.0, 0.0],
                        ],
                    ]
                ]
            ],
            device=device,
            dtype=dtype,
        )

        expected = torch.tensor(
            [
                [
                    [
                        [
                            [0.0, 0.0, 0.0, 0.0, 0.0],
                            [0.0, 5.0, 5.0, 0.0, 0.0],
                            [0.0, 5.0, 5.0, 0.0, 0.0],
                            [0.0, 0.0, 0.0, 0.0, 0.0],
                            [0.0, 0.0, 0.0, 0.0, 0.0],
                        ],
                        [
                            [0.0, 0.0, 0.0, 0.0, 0.0],
                            [0.0, 5.0, 5.0, 0.0, 0.0],
                            [0.0, 5.0, 5.0, 0.0, 0.0],
                            [0.0, 0.0, 0.0, 0.0, 0.0],
                            [0.0, 0.0, 0.0, 0.0, 0.0],
                        ],
                        [
                            [0.0, 0.0, 0.0, 0.0, 0.0],
                            [0.0, 0.0, 0.0, 0.0, 0.0],
                            [0.0, 0.0, 0.0, 0.0, 0.0],
                            [0.0, 0.0, 0.0, 0.0, 0.0],
                            [0.0, 0.0, 0.0, 0.0, 0.0],
                        ],
                    ]
                ]
            ],
            device=device,
            dtype=dtype,
        )

        actual = kornia.filter3d(input, kernel)
        assert_allclose(actual, expected)
>>>>>>> 84a47e6b

    def test_noncontiguous(self, device, dtype):
        batch_size = 3
        inp = torch.rand(3, 5, 5, 5, device=device, dtype=dtype).expand(batch_size, -1, -1, -1, -1)
        kernel = torch.ones(1, 2, 2, 2, device=device, dtype=dtype)

        actual = kornia.filter3d(inp, kernel)
        expected = actual
        assert_close(actual, expected)

    def test_gradcheck(self, device):
        kernel = torch.rand(1, 3, 3, 3, device=device)
        input = torch.ones(1, 1, 6, 7, 8, device=device)

        # evaluate function gradient
        input = utils.tensor_to_gradcheck_var(input)  # to var
        kernel = utils.tensor_to_gradcheck_var(kernel)  # to var
        assert gradcheck(kornia.filter3d, (input, kernel), raise_exception=True)

    def test_jit(self, device, dtype):
        op = kornia.filter3d
        op_script = torch.jit.script(op)

        kernel = torch.rand(1, 1, 3, 3, device=device, dtype=dtype)
        input = torch.ones(1, 1, 2, 7, 8, device=device, dtype=dtype)
        expected = op(input, kernel)
        actual = op_script(input, kernel)
        assert_close(actual, expected)<|MERGE_RESOLUTION|>--- conflicted
+++ resolved
@@ -22,46 +22,6 @@
 
     def test_mean_filter(self, device, dtype):
         kernel = torch.ones(1, 3, 3, device=device, dtype=dtype)
-<<<<<<< HEAD
-        input = torch.tensor([[[
-            [0., 0., 0., 0., 0.],
-            [0., 0., 0., 0., 0.],
-            [0., 0., 5., 0., 0.],
-            [0., 0., 0., 0., 0.],
-            [0., 0., 0., 0., 0.],
-        ]]], device=device, dtype=dtype)
-        expected = torch.tensor([[[
-            [0., 0., 0., 0., 0.],
-            [0., 5., 5., 5., 0.],
-            [0., 5., 5., 5., 0.],
-            [0., 5., 5., 5., 0.],
-            [0., 0., 0., 0., 0.],
-        ]]], device=device, dtype=dtype)
-
-        actual = kornia.filter2D(input, kernel)
-        assert_close(actual, expected)
-
-    def test_mean_filter_2batch_2ch(self, device, dtype):
-        kernel = torch.ones(1, 3, 3, device=device, dtype=dtype)
-        input = torch.tensor([[[
-            [0., 0., 0., 0., 0.],
-            [0., 0., 0., 0., 0.],
-            [0., 0., 5., 0., 0.],
-            [0., 0., 0., 0., 0.],
-            [0., 0., 0., 0., 0.],
-        ]]], device=device, dtype=dtype).expand(2, 2, -1, -1)
-
-        expected = torch.tensor([[[
-            [0., 0., 0., 0., 0.],
-            [0., 5., 5., 5., 0.],
-            [0., 5., 5., 5., 0.],
-            [0., 5., 5., 5., 0.],
-            [0., 0., 0., 0., 0.],
-        ]]], device=device, dtype=dtype).expand(2, 2, -1, -1)
-
-        actual = kornia.filter2D(input, kernel)
-        assert_close(actual, expected)
-=======
         input = torch.tensor(
             [
                 [
@@ -132,7 +92,6 @@
 
         actual = kornia.filter2d(input, kernel)
         assert_allclose(actual, expected)
->>>>>>> 84a47e6b
 
     def test_normalized_mean_filter(self, device, dtype):
         kernel = torch.ones(1, 3, 3).to(device)
@@ -176,26 +135,6 @@
 
     def test_even_sized_filter(self, device, dtype):
         kernel = torch.ones(1, 2, 2, device=device, dtype=dtype)
-<<<<<<< HEAD
-        input = torch.tensor([[[
-            [0., 0., 0., 0., 0.],
-            [0., 0., 0., 0., 0.],
-            [0., 0., 5., 0., 0.],
-            [0., 0., 0., 0., 0.],
-            [0., 0., 0., 0., 0.],
-        ]]], device=device, dtype=dtype)
-
-        expected = torch.tensor([[[
-            [0., 0., 0., 0., 0.],
-            [0., 5., 5., 0., 0.],
-            [0., 5., 5., 0., 0.],
-            [0., 0., 0., 0., 0.],
-            [0., 0., 0., 0., 0.],
-        ]]], device=device, dtype=dtype)
-
-        actual = kornia.filter2D(input, kernel)
-        assert_close(actual, expected)
-=======
         input = torch.tensor(
             [
                 [
@@ -230,7 +169,6 @@
 
         actual = kornia.filter2d(input, kernel)
         assert_allclose(actual, expected)
->>>>>>> 84a47e6b
 
     def test_noncontiguous(self, device, dtype):
         batch_size = 3
@@ -276,50 +214,6 @@
 
     def test_mean_filter(self, device, dtype):
         kernel = torch.ones(1, 3, 3, 3, device=device, dtype=dtype)
-<<<<<<< HEAD
-        input = torch.tensor([[[[
-            [0., 0., 0., 0., 0.],
-            [0., 0., 0., 0., 0.],
-            [0., 0., 0., 0., 0.],
-            [0., 0., 0., 0., 0.],
-            [0., 0., 0., 0., 0.],
-        ], [
-            [0., 0., 0., 0., 0.],
-            [0., 0., 0., 0., 0.],
-            [0., 0., 5., 0., 0.],
-            [0., 0., 0., 0., 0.],
-            [0., 0., 0., 0., 0.],
-        ], [
-            [0., 0., 0., 0., 0.],
-            [0., 0., 0., 0., 0.],
-            [0., 0., 0., 0., 0.],
-            [0., 0., 0., 0., 0.],
-            [0., 0., 0., 0., 0.],
-        ]]]], device=device, dtype=dtype)
-
-        expected = torch.tensor([[[[
-            [0., 0., 0., 0., 0.],
-            [0., 5., 5., 5., 0.],
-            [0., 5., 5., 5., 0.],
-            [0., 5., 5., 5., 0.],
-            [0., 0., 0., 0., 0.],
-        ], [
-            [0., 0., 0., 0., 0.],
-            [0., 5., 5., 5., 0.],
-            [0., 5., 5., 5., 0.],
-            [0., 5., 5., 5., 0.],
-            [0., 0., 0., 0., 0.],
-        ], [
-            [0., 0., 0., 0., 0.],
-            [0., 5., 5., 5., 0.],
-            [0., 5., 5., 5., 0.],
-            [0., 5., 5., 5., 0.],
-            [0., 0., 0., 0., 0.],
-        ]]]], device=device, dtype=dtype)
-
-        actual = kornia.filter3D(input, kernel)
-        assert_close(actual, expected)
-=======
         input = torch.tensor(
             [
                 [
@@ -386,7 +280,6 @@
 
         actual = kornia.filter3d(input, kernel)
         assert_allclose(actual, expected)
->>>>>>> 84a47e6b
 
     def test_mean_filter_2batch_2ch(self, device, dtype):
         kernel = torch.ones(1, 3, 3, 3, device=device, dtype=dtype)
@@ -456,13 +349,8 @@
         )
         expected = expected.expand(2, 2, -1, -1, -1)
 
-<<<<<<< HEAD
-        actual = kornia.filter3D(input, kernel)
-        assert_close(actual, expected)
-=======
         actual = kornia.filter3d(input, kernel)
         assert_allclose(actual, expected)
->>>>>>> 84a47e6b
 
     def test_normalized_mean_filter(self, device, dtype):
         kernel = torch.ones(1, 3, 3, 3, device=device, dtype=dtype)
@@ -540,50 +428,6 @@
 
     def test_even_sized_filter(self, device, dtype):
         kernel = torch.ones(1, 2, 2, 2, device=device, dtype=dtype)
-<<<<<<< HEAD
-        input = torch.tensor([[[[
-            [0., 0., 0., 0., 0.],
-            [0., 0., 0., 0., 0.],
-            [0., 0., 0., 0., 0.],
-            [0., 0., 0., 0., 0.],
-            [0., 0., 0., 0., 0.],
-        ], [
-            [0., 0., 0., 0., 0.],
-            [0., 0., 0., 0., 0.],
-            [0., 0., 5., 0., 0.],
-            [0., 0., 0., 0., 0.],
-            [0., 0., 0., 0., 0.],
-        ], [
-            [0., 0., 0., 0., 0.],
-            [0., 0., 0., 0., 0.],
-            [0., 0., 0., 0., 0.],
-            [0., 0., 0., 0., 0.],
-            [0., 0., 0., 0., 0.],
-        ]]]], device=device, dtype=dtype)
-
-        expected = torch.tensor([[[[
-            [0., 0., 0., 0., 0.],
-            [0., 5., 5., 0., 0.],
-            [0., 5., 5., 0., 0.],
-            [0., 0., 0., 0., 0.],
-            [0., 0., 0., 0., 0.],
-        ], [
-            [0., 0., 0., 0., 0.],
-            [0., 5., 5., 0., 0.],
-            [0., 5., 5., 0., 0.],
-            [0., 0., 0., 0., 0.],
-            [0., 0., 0., 0., 0.],
-        ], [
-            [0., 0., 0., 0., 0.],
-            [0., 0., 0., 0., 0.],
-            [0., 0., 0., 0., 0.],
-            [0., 0., 0., 0., 0.],
-            [0., 0., 0., 0., 0.],
-        ]]]], device=device, dtype=dtype)
-
-        actual = kornia.filter3D(input, kernel)
-        assert_close(actual, expected)
-=======
         input = torch.tensor(
             [
                 [
@@ -650,7 +494,6 @@
 
         actual = kornia.filter3d(input, kernel)
         assert_allclose(actual, expected)
->>>>>>> 84a47e6b
 
     def test_noncontiguous(self, device, dtype):
         batch_size = 3
