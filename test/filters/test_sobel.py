import pytest
import torch
<<<<<<< HEAD
from test.utils import assert_close
=======
>>>>>>> 84a47e6b
from torch.autograd import gradcheck
from torch.testing import assert_allclose

import kornia
import kornia.testing as utils  # test utils


class TestSpatialGradient:
    def test_shape(self, device, dtype):
        inp = torch.zeros(1, 3, 4, 4, device=device, dtype=dtype)
        sobel = kornia.filters.SpatialGradient()
        assert sobel(inp).shape == (1, 3, 2, 4, 4)

    def test_shape_batch(self, device, dtype):
        inp = torch.zeros(2, 6, 4, 4, device=device, dtype=dtype)
        sobel = kornia.filters.SpatialGradient()
        assert sobel(inp).shape == (2, 6, 2, 4, 4)

    def test_edges(self, device, dtype):
        inp = torch.tensor(
            [
                [
                    [
                        [0.0, 0.0, 0.0, 0.0, 0.0],
                        [0.0, 0.0, 1.0, 0.0, 0.0],
                        [0.0, 1.0, 1.0, 1.0, 0.0],
                        [0.0, 0.0, 1.0, 0.0, 0.0],
                        [0.0, 0.0, 0.0, 0.0, 0.0],
                    ]
                ]
            ],
            device=device,
            dtype=dtype,
        )

        expected = torch.tensor(
            [
                [
                    [
                        [
                            [0.0, 1.0, 0.0, -1.0, 0.0],
                            [1.0, 3.0, 0.0, -3.0, -1.0],
                            [2.0, 4.0, 0.0, -4.0, -2.0],
                            [1.0, 3.0, 0.0, -3.0, -1.0],
                            [0.0, 1.0, 0.0, -1.0, 0.0],
                        ],
                        [
                            [0.0, 1.0, 2.0, 1.0, 0.0],
                            [1.0, 3.0, 4.0, 3.0, 1.0],
                            [0.0, 0.0, 0.0, 0.0, 0],
                            [-1.0, -3.0, -4.0, -3.0, -1],
                            [0.0, -1.0, -2.0, -1.0, 0.0],
                        ],
                    ]
                ]
            ],
            device=device,
            dtype=dtype,
        )

        edges = kornia.filters.spatial_gradient(inp, normalized=False)
        assert_close(edges, expected)

    def test_edges_norm(self, device, dtype):
        inp = torch.tensor(
            [
                [
                    [
                        [0.0, 0.0, 0.0, 0.0, 0.0],
                        [0.0, 0.0, 1.0, 0.0, 0.0],
                        [0.0, 1.0, 1.0, 1.0, 0.0],
                        [0.0, 0.0, 1.0, 0.0, 0.0],
                        [0.0, 0.0, 0.0, 0.0, 0.0],
                    ]
                ]
            ],
            device=device,
            dtype=dtype,
        )

        expected = (
            torch.tensor(
                [
                    [
                        [
                            [
                                [0.0, 1.0, 0.0, -1.0, 0.0],
                                [1.0, 3.0, 0.0, -3.0, -1.0],
                                [2.0, 4.0, 0.0, -4.0, -2.0],
                                [1.0, 3.0, 0.0, -3.0, -1.0],
                                [0.0, 1.0, 0.0, -1.0, 0.0],
                            ],
                            [
                                [0.0, 1.0, 2.0, 1.0, 0.0],
                                [1.0, 3.0, 4.0, 3.0, 1.0],
                                [0.0, 0.0, 0.0, 0.0, 0],
                                [-1.0, -3.0, -4.0, -3.0, -1],
                                [0.0, -1.0, -2.0, -1.0, 0.0],
                            ],
                        ]
                    ]
                ],
                device=device,
                dtype=dtype,
            )
            / 8.0
        )

        edges = kornia.filters.spatial_gradient(inp, normalized=True)
        assert_close(edges, expected)

    def test_edges_sep(self, device, dtype):
<<<<<<< HEAD
        inp = torch.tensor([[[
            [0., 0., 0., 0., 0.],
            [0., 0., 1., 0., 0.],
            [0., 1., 1., 1., 0.],
            [0., 0., 1., 0., 0.],
            [0., 0., 0., 0., 0.],
        ]]], device=device, dtype=dtype)

        expected = torch.tensor([[[[
            [0., 0., 0., 0., 0.],
            [0., 1., 0., -1., 0.],
            [1., 1., 0., -1., -1.],
            [0., 1., 0., -1., 0.],
            [0., 0., 0., 0., 0.]
        ], [
            [0., 0., 1., 0., 0.],
            [0., 1., 1., 1., 0.],
            [0., 0., 0., 0., 0.],
            [0., -1., -1., -1., 0.],
            [0., 0., -1., 0., 0.]
        ]]]], device=device, dtype=dtype)

        edges = kornia.filters.spatial_gradient(inp, 'diff',
                                                normalized=False)
        assert_close(edges, expected)

    def test_edges_sep_norm(self, device, dtype):
        inp = torch.tensor([[[
            [0., 0., 0., 0., 0.],
            [0., 0., 1., 0., 0.],
            [0., 1., 1., 1., 0.],
            [0., 0., 1., 0., 0.],
            [0., 0., 0., 0., 0.],
        ]]], device=device, dtype=dtype)

        expected = torch.tensor([[[[
            [0., 0., 0., 0., 0.],
            [0., 1., 0., -1., 0.],
            [1., 1., 0., -1., -1.],
            [0., 1., 0., -1., 0.],
            [0., 0., 0., 0., 0.]
        ], [
            [0., 0., 1., 0., 0.],
            [0., 1., 1., 1., 0.],
            [0., 0., 0., 0., 0.],
            [0., -1., -1., -1., 0.],
            [0., 0., -1., 0., 0.]
        ]]]], device=device, dtype=dtype) / 2.0

        edges = kornia.filters.spatial_gradient(inp, 'diff',
                                                normalized=True)
        assert_close(edges, expected)
=======
        inp = torch.tensor(
            [
                [
                    [
                        [0.0, 0.0, 0.0, 0.0, 0.0],
                        [0.0, 0.0, 1.0, 0.0, 0.0],
                        [0.0, 1.0, 1.0, 1.0, 0.0],
                        [0.0, 0.0, 1.0, 0.0, 0.0],
                        [0.0, 0.0, 0.0, 0.0, 0.0],
                    ]
                ]
            ],
            device=device,
            dtype=dtype,
        )

        expected = torch.tensor(
            [
                [
                    [
                        [
                            [0.0, 0.0, 0.0, 0.0, 0.0],
                            [0.0, 1.0, 0.0, -1.0, 0.0],
                            [1.0, 1.0, 0.0, -1.0, -1.0],
                            [0.0, 1.0, 0.0, -1.0, 0.0],
                            [0.0, 0.0, 0.0, 0.0, 0.0],
                        ],
                        [
                            [0.0, 0.0, 1.0, 0.0, 0.0],
                            [0.0, 1.0, 1.0, 1.0, 0.0],
                            [0.0, 0.0, 0.0, 0.0, 0.0],
                            [0.0, -1.0, -1.0, -1.0, 0.0],
                            [0.0, 0.0, -1.0, 0.0, 0.0],
                        ],
                    ]
                ]
            ],
            device=device,
            dtype=dtype,
        )

        edges = kornia.filters.spatial_gradient(inp, 'diff', normalized=False)
        assert_allclose(edges, expected)

    def test_edges_sep_norm(self, device, dtype):
        inp = torch.tensor(
            [
                [
                    [
                        [0.0, 0.0, 0.0, 0.0, 0.0],
                        [0.0, 0.0, 1.0, 0.0, 0.0],
                        [0.0, 1.0, 1.0, 1.0, 0.0],
                        [0.0, 0.0, 1.0, 0.0, 0.0],
                        [0.0, 0.0, 0.0, 0.0, 0.0],
                    ]
                ]
            ],
            device=device,
            dtype=dtype,
        )

        expected = (
            torch.tensor(
                [
                    [
                        [
                            [
                                [0.0, 0.0, 0.0, 0.0, 0.0],
                                [0.0, 1.0, 0.0, -1.0, 0.0],
                                [1.0, 1.0, 0.0, -1.0, -1.0],
                                [0.0, 1.0, 0.0, -1.0, 0.0],
                                [0.0, 0.0, 0.0, 0.0, 0.0],
                            ],
                            [
                                [0.0, 0.0, 1.0, 0.0, 0.0],
                                [0.0, 1.0, 1.0, 1.0, 0.0],
                                [0.0, 0.0, 0.0, 0.0, 0.0],
                                [0.0, -1.0, -1.0, -1.0, 0.0],
                                [0.0, 0.0, -1.0, 0.0, 0.0],
                            ],
                        ]
                    ]
                ],
                device=device,
                dtype=dtype,
            )
            / 2.0
        )

        edges = kornia.filters.spatial_gradient(inp, 'diff', normalized=True)
        assert_allclose(edges, expected)
>>>>>>> 84a47e6b

    def test_noncontiguous(self, device, dtype):
        batch_size = 3
        inp = torch.rand(3, 5, 5, device=device, dtype=dtype).expand(batch_size, -1, -1, -1)

        actual = kornia.filters.spatial_gradient(inp)

        assert inp.is_contiguous() is False
        assert actual.is_contiguous()
        assert actual.shape == (3, 3, 2, 5, 5)

    def test_gradcheck(self, device, dtype):
        batch_size, channels, height, width = 1, 1, 3, 4
        img = torch.rand(batch_size, channels, height, width, device=device, dtype=dtype)
        img = utils.tensor_to_gradcheck_var(img)  # to var
        assert gradcheck(kornia.filters.spatial_gradient, (img,), raise_exception=True)

    def test_jit(self, device, dtype):
        img = torch.rand(2, 3, 4, 5, device=device, dtype=dtype)
        op = kornia.filters.spatial_gradient
        op_script = torch.jit.script(op)
        actual = op_script(img)
        expected = op(img)
        assert_close(actual, expected)

    def test_module(self, device, dtype):
        img = torch.rand(2, 3, 4, 5, device=device, dtype=dtype)
        op = kornia.filters.spatial_gradient
        op_module = kornia.filters.SpatialGradient()
        expected = op(img)
        actual = op_module(img)
        assert_close(actual, expected)


class TestSpatialGradient3d:
    def test_shape(self, device, dtype):
        inp = torch.zeros(1, 2, 4, 5, 6, device=device, dtype=dtype)
        sobel = kornia.filters.SpatialGradient3d()
        assert sobel(inp).shape == (1, 2, 3, 4, 5, 6)

    def test_shape_batch(self, device, dtype):
        inp = torch.zeros(7, 2, 4, 5, 6, device=device, dtype=dtype)
        sobel = kornia.filters.SpatialGradient3d()
        assert sobel(inp).shape == (7, 2, 3, 4, 5, 6)

    @pytest.mark.skip("fix due to bug in kernel_flip")
    def test_edges(self, device, dtype):
        inp = torch.tensor(
            [
                [
                    [
                        [
                            [0.0, 0.0, 0.0, 0.0, 0.0],
                            [0.0, 0.0, 0.0, 0.0, 0.0],
                            [0.0, 0.0, 1.0, 0.0, 0.0],
                            [0.0, 0.0, 0.0, 0.0, 0.0],
                            [0.0, 0.0, 0.0, 0.0, 0.0],
                        ],
                        [
                            [0.0, 0.0, 0.0, 0.0, 0.0],
                            [0.0, 0.0, 1.0, 0.0, 0.0],
                            [0.0, 1.0, 1.0, 1.0, 0.0],
                            [0.0, 0.0, 1.0, 0.0, 0.0],
                            [0.0, 0.0, 0.0, 0.0, 0.0],
                        ],
                        [
                            [0.0, 0.0, 0.0, 0.0, 0.0],
                            [0.0, 0.0, 0.0, 0.0, 0.0],
                            [0.0, 0.0, 1.0, 0.0, 0.0],
                            [0.0, 0.0, 0.0, 0.0, 0.0],
                            [0.0, 0.0, 0.0, 0.0, 0.0],
                        ],
                    ]
                ]
            ],
            device=device,
            dtype=dtype,
        )

        expected = torch.tensor(
            [
                [
                    [
                        [
                            [
                                [0.0000, 0.0000, 0.0000, 0.0000, 0.0000],
                                [0.0000, 0.0000, 0.0000, 0.0000, 0.0000],
                                [0.0000, 0.5000, 0.0000, -0.5000, 0.0000],
                                [0.0000, 0.0000, 0.0000, 0.0000, 0.0000],
                                [0.0000, 0.0000, 0.0000, 0.0000, 0.0000],
                            ],
                            [
                                [0.0000, 0.0000, 0.0000, 0.0000, 0.0000],
                                [0.0000, 0.5000, 0.0000, -0.5000, 0.0000],
                                [0.5000, 0.5000, 0.0000, -0.5000, -0.5000],
                                [0.0000, 0.5000, 0.0000, -0.5000, 0.0000],
                                [0.0000, 0.0000, 0.0000, 0.0000, 0.0000],
                            ],
                            [
                                [0.0000, 0.0000, 0.0000, 0.0000, 0.0000],
                                [0.0000, 0.0000, 0.0000, 0.0000, 0.0000],
                                [0.0000, 0.5000, 0.0000, -0.5000, 0.0000],
                                [0.0000, 0.0000, 0.0000, 0.0000, 0.0000],
                                [0.0000, 0.0000, 0.0000, 0.0000, 0.0000],
                            ],
                        ],
                        [
                            [
                                [0.0000, 0.0000, 0.0000, 0.0000, 0.0000],
                                [0.0000, 0.0000, 0.5000, 0.0000, 0.0000],
                                [0.0000, 0.0000, 0.0000, 0.0000, 0.0000],
                                [0.0000, 0.0000, -0.5000, 0.0000, 0.0000],
                                [0.0000, 0.0000, 0.0000, 0.0000, 0.0000],
                            ],
                            [
                                [0.0000, 0.0000, 0.5000, 0.0000, 0.0000],
                                [0.0000, 0.5000, 0.5000, 0.5000, 0.0000],
                                [0.0000, 0.0000, 0.0000, 0.0000, 0.0000],
                                [0.0000, -0.5000, -0.5000, -0.5000, 0.0000],
                                [0.0000, 0.0000, -0.5000, 0.0000, 0.0000],
                            ],
                            [
                                [0.0000, 0.0000, 0.0000, 0.0000, 0.0000],
                                [0.0000, 0.0000, 0.5000, 0.0000, 0.0000],
                                [0.0000, 0.0000, 0.0000, 0.0000, 0.0000],
                                [0.0000, 0.0000, -0.5000, 0.0000, 0.0000],
                                [0.0000, 0.0000, 0.0000, 0.0000, 0.0000],
                            ],
                        ],
                        [
                            [
                                [0.0000, 0.0000, 0.0000, 0.0000, 0.0000],
                                [0.0000, 0.0000, 0.5000, 0.0000, 0.0000],
                                [0.0000, 0.5000, 0.0000, 0.5000, 0.0000],
                                [0.0000, 0.0000, 0.5000, 0.0000, 0.0000],
                                [0.0000, 0.0000, 0.0000, 0.0000, 0.0000],
                            ],
                            [
                                [0.0000, 0.0000, 0.0000, 0.0000, 0.0000],
                                [0.0000, 0.0000, 0.0000, 0.0000, 0.0000],
                                [0.0000, 0.0000, 0.0000, 0.0000, 0.0000],
                                [0.0000, 0.0000, 0.0000, 0.0000, 0.0000],
                                [0.0000, 0.0000, 0.0000, 0.0000, 0.0000],
                            ],
                            [
                                [0.0000, 0.0000, 0.0000, 0.0000, 0.0000],
                                [0.0000, 0.0000, -0.5000, 0.0000, 0.0000],
                                [0.0000, -0.5000, 0.0000, -0.5000, 0.0000],
                                [0.0000, 0.0000, -0.5000, 0.0000, 0.0000],
                                [0.0000, 0.0000, 0.0000, 0.0000, 0.0000],
                            ],
                        ],
                    ]
                ]
            ],
            device=device,
            dtype=dtype,
        )

        edges = kornia.filters.spatial_gradient3d(inp)
        assert_close(edges, expected)

    def test_gradcheck(self, device, dtype):
        img = torch.rand(1, 1, 1, 3, 4, device=device, dtype=dtype)
        img = utils.tensor_to_gradcheck_var(img)  # to var
        assert gradcheck(kornia.filters.spatial_gradient3d, (img,), raise_exception=True)

    @pytest.mark.skip("issue with device in kernel generation")
    def test_jit(self, device, dtype):
        img = torch.rand(2, 3, 1, 4, 5, device=device, dtype=dtype)
        op = kornia.filters.spatial_gradient3d
        op_script = torch.jit.script(op)
        expected = op(img)
        actual = op_script(img)
        assert_close(actual, expected)

    def test_module(self, device, dtype):
        img = torch.rand(2, 3, 1, 4, 5, device=device, dtype=dtype)
        op = kornia.filters.spatial_gradient3d
        op_module = kornia.filters.SpatialGradient3d()
        expected = op(img)
        actual = op_module(img)
        assert_close(actual, expected)


class TestSobel:
    def test_shape(self, device, dtype):
        inp = torch.zeros(1, 3, 4, 4, device=device, dtype=dtype)
        sobel = kornia.filters.Sobel()
        assert sobel(inp).shape == (1, 3, 4, 4)

    def test_shape_batch(self, device, dtype):
        inp = torch.zeros(3, 2, 4, 4, device=device, dtype=dtype)
        sobel = kornia.filters.Sobel()
        assert sobel(inp).shape == (3, 2, 4, 4)

    def test_magnitude(self, device, dtype):
<<<<<<< HEAD
        inp = torch.tensor([[[
            [0., 0., 0., 0., 0.],
            [0., 0., 1., 0., 0.],
            [0., 1., 1., 1., 0.],
            [0., 0., 1., 0., 0.],
            [0., 0., 0., 0., 0.],
        ]]], device=device, dtype=dtype)

        expected = torch.tensor([[[
            [0., 1.4142, 2.0, 1.4142, 0.],
            [1.4142, 4.2426, 4.00, 4.2426, 1.4142],
            [2.0, 4.0000, 0.00, 4.0000, 2.0],
            [1.4142, 4.2426, 4.00, 4.2426, 1.4142],
            [0., 1.4142, 2.0, 1.4142, 0.],
        ]]], device=device, dtype=dtype)

        edges = kornia.filters.sobel(inp, normalized=False, eps=0.)
        assert_close(edges, expected)
=======
        inp = torch.tensor(
            [
                [
                    [
                        [0.0, 0.0, 0.0, 0.0, 0.0],
                        [0.0, 0.0, 1.0, 0.0, 0.0],
                        [0.0, 1.0, 1.0, 1.0, 0.0],
                        [0.0, 0.0, 1.0, 0.0, 0.0],
                        [0.0, 0.0, 0.0, 0.0, 0.0],
                    ]
                ]
            ],
            device=device,
            dtype=dtype,
        )

        expected = torch.tensor(
            [
                [
                    [
                        [0.0, 1.4142, 2.0, 1.4142, 0.0],
                        [1.4142, 4.2426, 4.00, 4.2426, 1.4142],
                        [2.0, 4.0000, 0.00, 4.0000, 2.0],
                        [1.4142, 4.2426, 4.00, 4.2426, 1.4142],
                        [0.0, 1.4142, 2.0, 1.4142, 0.0],
                    ]
                ]
            ],
            device=device,
            dtype=dtype,
        )

        edges = kornia.filters.sobel(inp, normalized=False, eps=0.0)
        assert_allclose(edges, expected)
>>>>>>> 84a47e6b

    def test_noncontiguous(self, device, dtype):
        batch_size = 3
        inp = torch.rand(3, 5, 5, device=device, dtype=dtype).expand(batch_size, -1, -1, -1)

        sobel = kornia.filters.Sobel()
        actual = sobel(inp)

        assert inp.is_contiguous() is False
        assert actual.is_contiguous()
        assert actual.shape == (3, 3, 5, 5)

    def test_gradcheck_unnorm(self, device, dtype):
        if "cuda" in str(device):
            pytest.skip("RuntimeError: Backward is not reentrant, i.e., running backward,")
        batch_size, channels, height, width = 1, 1, 3, 4
        img = torch.rand(batch_size, channels, height, width, device=device, dtype=dtype)
        img = utils.tensor_to_gradcheck_var(img)  # to var
        assert gradcheck(kornia.filters.sobel, (img, False), raise_exception=True)

    def test_gradcheck(self, device, dtype):
        if "cuda" in str(device):
            pytest.skip("RuntimeError: Backward is not reentrant, i.e., running backward,")
        batch_size, channels, height, width = 1, 1, 3, 4
        img = torch.rand(batch_size, channels, height, width, device=device, dtype=dtype)
        img = utils.tensor_to_gradcheck_var(img)  # to var
        assert gradcheck(kornia.filters.sobel, (img, True), raise_exception=True)

    def test_jit(self, device, dtype):
        img = torch.rand(2, 3, 4, 5, device=device, dtype=dtype)
        op = kornia.filters.sobel
        op_script = torch.jit.script(op)
        expected = op(img)
        actual = op_script(img)
        assert_close(actual, expected)

    def test_module(self, device, dtype):
        img = torch.rand(2, 3, 4, 5, device=device, dtype=dtype)
        op = kornia.filters.sobel
        op_module = kornia.filters.Sobel()
        expected = op(img)
        actual = op_module(img)
        assert_close(actual, expected)<|MERGE_RESOLUTION|>--- conflicted
+++ resolved
@@ -1,9 +1,5 @@
 import pytest
 import torch
-<<<<<<< HEAD
-from test.utils import assert_close
-=======
->>>>>>> 84a47e6b
 from torch.autograd import gradcheck
 from torch.testing import assert_allclose
 
@@ -116,60 +112,6 @@
         assert_close(edges, expected)
 
     def test_edges_sep(self, device, dtype):
-<<<<<<< HEAD
-        inp = torch.tensor([[[
-            [0., 0., 0., 0., 0.],
-            [0., 0., 1., 0., 0.],
-            [0., 1., 1., 1., 0.],
-            [0., 0., 1., 0., 0.],
-            [0., 0., 0., 0., 0.],
-        ]]], device=device, dtype=dtype)
-
-        expected = torch.tensor([[[[
-            [0., 0., 0., 0., 0.],
-            [0., 1., 0., -1., 0.],
-            [1., 1., 0., -1., -1.],
-            [0., 1., 0., -1., 0.],
-            [0., 0., 0., 0., 0.]
-        ], [
-            [0., 0., 1., 0., 0.],
-            [0., 1., 1., 1., 0.],
-            [0., 0., 0., 0., 0.],
-            [0., -1., -1., -1., 0.],
-            [0., 0., -1., 0., 0.]
-        ]]]], device=device, dtype=dtype)
-
-        edges = kornia.filters.spatial_gradient(inp, 'diff',
-                                                normalized=False)
-        assert_close(edges, expected)
-
-    def test_edges_sep_norm(self, device, dtype):
-        inp = torch.tensor([[[
-            [0., 0., 0., 0., 0.],
-            [0., 0., 1., 0., 0.],
-            [0., 1., 1., 1., 0.],
-            [0., 0., 1., 0., 0.],
-            [0., 0., 0., 0., 0.],
-        ]]], device=device, dtype=dtype)
-
-        expected = torch.tensor([[[[
-            [0., 0., 0., 0., 0.],
-            [0., 1., 0., -1., 0.],
-            [1., 1., 0., -1., -1.],
-            [0., 1., 0., -1., 0.],
-            [0., 0., 0., 0., 0.]
-        ], [
-            [0., 0., 1., 0., 0.],
-            [0., 1., 1., 1., 0.],
-            [0., 0., 0., 0., 0.],
-            [0., -1., -1., -1., 0.],
-            [0., 0., -1., 0., 0.]
-        ]]]], device=device, dtype=dtype) / 2.0
-
-        edges = kornia.filters.spatial_gradient(inp, 'diff',
-                                                normalized=True)
-        assert_close(edges, expected)
-=======
         inp = torch.tensor(
             [
                 [
@@ -261,7 +203,6 @@
 
         edges = kornia.filters.spatial_gradient(inp, 'diff', normalized=True)
         assert_allclose(edges, expected)
->>>>>>> 84a47e6b
 
     def test_noncontiguous(self, device, dtype):
         batch_size = 3
@@ -459,26 +400,6 @@
         assert sobel(inp).shape == (3, 2, 4, 4)
 
     def test_magnitude(self, device, dtype):
-<<<<<<< HEAD
-        inp = torch.tensor([[[
-            [0., 0., 0., 0., 0.],
-            [0., 0., 1., 0., 0.],
-            [0., 1., 1., 1., 0.],
-            [0., 0., 1., 0., 0.],
-            [0., 0., 0., 0., 0.],
-        ]]], device=device, dtype=dtype)
-
-        expected = torch.tensor([[[
-            [0., 1.4142, 2.0, 1.4142, 0.],
-            [1.4142, 4.2426, 4.00, 4.2426, 1.4142],
-            [2.0, 4.0000, 0.00, 4.0000, 2.0],
-            [1.4142, 4.2426, 4.00, 4.2426, 1.4142],
-            [0., 1.4142, 2.0, 1.4142, 0.],
-        ]]], device=device, dtype=dtype)
-
-        edges = kornia.filters.sobel(inp, normalized=False, eps=0.)
-        assert_close(edges, expected)
-=======
         inp = torch.tensor(
             [
                 [
@@ -513,7 +434,6 @@
 
         edges = kornia.filters.sobel(inp, normalized=False, eps=0.0)
         assert_allclose(edges, expected)
->>>>>>> 84a47e6b
 
     def test_noncontiguous(self, device, dtype):
         batch_size = 3
