--- conflicted
+++ resolved
@@ -7,13 +7,6 @@
 import kornia.testing as utils  # test utils
 from kornia.testing import BaseTester
 
-<<<<<<< HEAD
-import torch
-from torch.autograd import gradcheck
-from test.utils import assert_close
-
-=======
->>>>>>> 84a47e6b
 
 class TestNormalize:
     def test_smoke(self, device, dtype):
@@ -270,22 +263,6 @@
         assert_close(out.max().item(), max_val)
 
     def test_values(self, device, dtype):
-<<<<<<< HEAD
-        x = torch.tensor([[[
-            [0., 1., 3.],
-            [-1., 4., 3.],
-            [9., 5., 2.],
-        ]]], device=device, dtype=dtype)
-
-        expected = torch.tensor([[[
-            [-0.8, -0.6, -0.2],
-            [-1., 0., -0.2],
-            [1., 0.2, -0.4],
-        ]]], device=device, dtype=dtype)
-
-        actual = kornia.normalize_min_max(x, min_val=-1., max_val=1.)
-        assert_close(actual, expected, atol=1e-6, rtol=1e-6)
-=======
         x = torch.tensor([[[[0.0, 1.0, 3.0], [-1.0, 4.0, 3.0], [9.0, 5.0, 2.0]]]], device=device, dtype=dtype)
 
         expected = torch.tensor(
@@ -294,7 +271,6 @@
 
         actual = kornia.normalize_min_max(x, min_val=-1.0, max_val=1.0)
         assert_allclose(actual, expected, atol=1e-6, rtol=1e-6)
->>>>>>> 84a47e6b
 
     @pytest.mark.jit
     def test_jit(self, device, dtype):
