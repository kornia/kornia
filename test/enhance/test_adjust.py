import pytest

import kornia
from kornia.testing import tensor_to_gradcheck_var, BaseTester
import kornia.testing as utils
from kornia.constants import pi

import torch
from torch.autograd import gradcheck
from torch.testing import assert_allclose


class TestAdjustSaturation:
    def test_saturation_one(self, device, dtype):
        data = torch.tensor([[[.5, .5],
                              [.5, .5]],

                             [[.5, .5],
                              [.5, .5]],

                             [[.25, .25],
<<<<<<< HEAD
                              [.25, .25]]], device=device, dtype=dtype)  # 3x2x2

        expected = data.clone()
=======
                              [.25, .25]]], device=device)  # 3x2x2

        expected = data
>>>>>>> ee45c6c2

        f = kornia.enhance.AdjustSaturation(1.)
        assert_allclose(f(data), expected)

    def test_saturation_one_batch(self, device, dtype):
        data = torch.tensor([[[[.5, .5],
                               [.5, .5]],

                              [[.5, .5],
                               [.5, .5]],

                              [[.25, .25],
                               [.25, .25]]],

                             [[[.5, .5],
                               [.5, .5]],

                              [[.5, .5],
                               [.5, .5]],

                              [[.25, .25],
<<<<<<< HEAD
                               [.25, .25]]]], device=device, dtype=dtype)  # 2x3x2x2
=======
                               [.25, .25]]]], device=device)  # 2x3x2x2
>>>>>>> ee45c6c2

        expected = data
        f = kornia.enhance.AdjustSaturation(torch.ones(2))
        assert_allclose(f(data), expected)

<<<<<<< HEAD
    def test_gradcheck(self, device, dtype):
=======
    def test_gradcheck(self, device):
>>>>>>> ee45c6c2
        batch_size, channels, height, width = 2, 3, 4, 5
        img = torch.rand(batch_size, channels, height, width, device=device, dtype=dtype)
        img = tensor_to_gradcheck_var(img)  # to var
        assert gradcheck(kornia.adjust_saturation, (img, 2.),
                         raise_exception=True)


class TestAdjustHue:
    def test_hue_one(self, device, dtype):
        data = torch.tensor([[[.5, .5],
                              [.5, .5]],

                             [[.5, .5],
                              [.5, .5]],

                             [[.25, .25],
                              [.25, .25]]], device=device, dtype=dtype)  # 3x2x2

        expected = data.clone()

        f = kornia.enhance.AdjustHue(0.)
        assert_allclose(f(data), expected)

    def test_hue_one_batch(self, device, dtype):
        data = torch.tensor([[[[.5, .5],
                               [.5, .5]],

                              [[.5, .5],
                               [.5, .5]],

                              [[.25, .25],
                               [.25, .25]]],

                             [[[.5, .5],
                               [.5, .5]],

                              [[.5, .5],
                               [.5, .5]],

                              [[.25, .25],
                               [.25, .25]]]], device=device, dtype=dtype)  # 2x3x2x2

        expected = data
        f = kornia.enhance.AdjustHue(torch.tensor([0, 0]))
        assert_allclose(f(data), expected)

    def test_hue_flip_batch(self, device, dtype):
        data = torch.tensor([[[[.5, .5],
                               [.5, .5]],

                              [[.5, .5],
                               [.5, .5]],

                              [[.25, .25],
                               [.25, .25]]],

                             [[[.5, .5],
                               [.5, .5]],

                              [[.5, .5],
                               [.5, .5]],

                              [[.25, .25],
                               [.25, .25]]]], device=device, dtype=dtype)  # 2x3x2x2

        pi_t = torch.tensor([-pi, pi], device=device, dtype=dtype)
        f = kornia.enhance.AdjustHue(pi_t)

        result = f(data)
        assert_allclose(result, result.flip(0))

    def test_gradcheck(self, device, dtype):
        batch_size, channels, height, width = 2, 3, 4, 5
        img = torch.rand(batch_size, channels, height, width, device=device, dtype=dtype)
        img = tensor_to_gradcheck_var(img)  # to var
        assert gradcheck(kornia.adjust_hue, (img, 2.),
                         raise_exception=True)


class TestAdjustGamma:
    def test_gamma_zero(self, device, dtype):
        data = torch.tensor([[[1., 1.],
                              [1., 1.]],

                             [[.5, .5],
                              [.5, .5]],

                             [[.25, .25],
                              [.25, .25]]], device=device, dtype=dtype)  # 3x2x2

        expected = torch.ones_like(data)

        f = kornia.enhance.AdjustGamma(0.)
        assert_allclose(f(data), expected)

    def test_gamma_one(self, device, dtype):
        data = torch.tensor([[[1., 1.],
                              [1., 1.]],

                             [[.5, .5],
                              [.5, .5]],

                             [[.25, .25],
                              [.25, .25]]], device=device, dtype=dtype)  # 3x2x2

        expected = data.clone()

        f = kornia.enhance.AdjustGamma(1.)
        assert_allclose(f(data), expected)

    def test_gamma_one_gain_two(self, device, dtype):
        data = torch.tensor([[[1., 1.],
                              [1., 1.]],

                             [[.5, .5],
                              [.5, .5]],

                             [[.25, .25],
                              [.25, .25]]], device=device, dtype=dtype)  # 3x2x2

        expected = torch.tensor([[[1., 1.],
                                  [1., 1.]],

                                 [[1., 1.],
                                  [1., 1.]],

                                 [[.5, .5],
                                  [.5, .5]]], device=device, dtype=dtype)  # 3x2x2

        f = kornia.enhance.AdjustGamma(1., 2.)
        assert_allclose(f(data), expected)

    def test_gamma_two(self, device, dtype):
        data = torch.tensor([[[1., 1.],
                              [1., 1.]],

                             [[.5, .5],
                              [.5, .5]],

                             [[.25, .25],
                              [.25, .25]]], device=device, dtype=dtype)  # 3x2x2

        expected = torch.tensor([[[1., 1.],
                                  [1., 1.]],

                                 [[.25, .25],
                                  [.25, .25]],

                                 [[.0625, .0625],
                                  [.0625, .0625]]], device=device, dtype=dtype)  # 3x2x2

        f = kornia.enhance.AdjustGamma(2.)
        assert_allclose(f(data), expected)

    def test_gamma_two_batch(self, device, dtype):
        data = torch.tensor([[[[1., 1.],
                               [1., 1.]],

                              [[.5, .5],
                               [.5, .5]],

                              [[.25, .25],
                               [.25, .25]]],

                             [[[1., 1.],
                               [1., 1.]],

                              [[.5, .5],
                               [.5, .5]],

                              [[.25, .25],
                               [.25, .25]]]], device=device, dtype=dtype)  # 2x3x2x2

        expected = torch.tensor([[[[1., 1.],
                                   [1., 1.]],

                                  [[.25, .25],
                                   [.25, .25]],

                                  [[.0625, .0625],
                                   [.0625, .0625]]],

                                 [[[1., 1.],
                                   [1., 1.]],

                                  [[.25, .25],
                                   [.25, .25]],

                                  [[.0625, .0625],
                                   [.0625, .0625]]]], device=device, dtype=dtype)  # 2x3x2x2

        p1 = torch.tensor([2., 2.], device=device, dtype=dtype)
        p2 = torch.ones(2, device=device, dtype=dtype)

        f = kornia.enhance.AdjustGamma(p1, gain=p2)
        assert_allclose(f(data), expected)

    def test_gradcheck(self, device, dtype):
        batch_size, channels, height, width = 2, 3, 4, 5
        img = torch.ones(batch_size, channels, height, width, device=device, dtype=dtype)
        img = tensor_to_gradcheck_var(img)  # to var
        assert gradcheck(kornia.adjust_gamma, (img, 1., 2.),
                         raise_exception=True)


class TestAdjustContrast:
    def test_factor_zero(self, device, dtype):
        # prepare input data
        data = torch.tensor([[[1., 1.],
                              [1., 1.]],

                             [[.5, .5],
                              [.5, .5]],

                             [[.25, .25],
                              [.25, .25]]], device=device, dtype=dtype)  # 3x2x2

        expected = torch.zeros_like(data)

        f = kornia.enhance.AdjustContrast(0.)
        assert_allclose(f(data), expected)

    def test_factor_one(self, device, dtype):
        # prepare input data
        data = torch.tensor([[[1., 1.],
                              [1., 1.]],

                             [[.5, .5],
                              [.5, .5]],

                             [[.25, .25],
                              [.25, .25]]], device=device, dtype=dtype)  # 3x2x2

        expected = data.clone()

        f = kornia.enhance.AdjustContrast(1.)
        assert_allclose(f(data), expected)

    def test_factor_two(self, device, dtype):
        # prepare input data
        data = torch.tensor([[[1., 1.],
                              [1., 1.]],

                             [[.5, .5],
                              [.5, .5]],

                             [[.25, .25],
                              [.25, .25]]], device=device, dtype=dtype)  # 3x2x2

        expected = torch.tensor([[[1., 1.],
                                  [1., 1.]],

                                 [[1., 1.],
                                  [1., 1.]],

                                 [[.5, .5],
                                  [.5, .5]]], device=device, dtype=dtype)  # 3x2x2

        f = kornia.enhance.AdjustContrast(2.)
        assert_allclose(f(data), expected)

    def test_factor_tensor(self, device, dtype):
        # prepare input data
        data = torch.tensor([[[1., 1.],
                              [1., 1.]],

                             [[.5, .5],
                              [.5, .5]],

                             [[.25, .25],
                              [.25, .25]],

                             [[.5, .5],
                              [.5, .5]]], device=device, dtype=dtype)  # 4x2x2

        expected = torch.tensor([[[0., 0.],
                                  [0., 0.]],

                                 [[.5, .5],
                                  [.5, .5]],

                                 [[.375, .375],
                                  [.375, .375]],

                                 [[1., 1.],
                                  [1., 1.]]], device=device, dtype=dtype)  # 4x2x2

        factor = torch.tensor([0, 1, 1.5, 2], device=device, dtype=dtype)

        f = kornia.enhance.AdjustContrast(factor)
        assert_allclose(f(data), expected)

    def test_factor_tensor_color(self, device, dtype):
        # prepare input data
        data = torch.tensor([[[[1., 1.],
                               [1., 1.]],

                              [[.5, .5],
                               [.5, .5]],

                              [[.25, .25],
                               [.25, .25]]],

                             [[[0., 0.],
                               [0., 0.]],

                              [[.3, .3],
                               [.3, .3]],

                              [[.6, .6],
                               [.6, .6]]]], device=device, dtype=dtype)  # 2x3x2x2

        expected = torch.tensor([[[[1., 1.],
                                   [1., 1.]],

                                  [[.5, .5],
                                   [.5, .5]],

                                  [[.25, .25],
                                   [.25, .25]]],

                                 [[[0., 0.],
                                   [0., 0.]],

                                  [[.6, .6],
                                   [.6, .6]],

                                  [[1., 1.],
                                   [1., 1.]]]], device=device, dtype=dtype)  # 2x3x2x2

        factor = torch.tensor([1, 2], device=device, dtype=dtype)

        f = kornia.enhance.AdjustContrast(factor)
        assert_allclose(f(data), expected)

    def test_factor_tensor_shape(self, device, dtype):
        # prepare input data
        data = torch.tensor([[[[1., 1., .5],
                               [1., 1., .5]],

                              [[.5, .5, .25],
                               [.5, .5, .25]],

                              [[.25, .25, .25],
                               [.6, .6, .3]]],

                             [[[0., 0., 1.],
                               [0., 0., .25]],

                              [[.3, .3, .4],
                               [.3, .3, .4]],

                              [[.6, .6, 0.],
                               [.3, .2, .1]]]], device=device, dtype=dtype)  # 2x3x2x3

        expected = torch.tensor([[[[1., 1., .75],
                                   [1., 1., .75]],

                                  [[.75, .75, .375],
                                   [.75, .75, .375]],

                                  [[.375, .375, .375],
                                   [.9, .9, .45]]],

                                 [[[0., 0., 1.],
                                   [0., 0., .5]],

                                  [[.6, .6, .8],
                                   [.6, .6, .8]],

                                  [[1., 1., 0.],
                                   [.6, .4, .2]]]], device=device, dtype=dtype)  # 2x3x2x3

        factor = torch.tensor([1.5, 2.], device=device, dtype=dtype)

        f = kornia.enhance.AdjustContrast(factor)
        assert_allclose(f(data), expected)

    def test_gradcheck(self, device, dtype):
        batch_size, channels, height, width = 2, 3, 4, 5
        img = torch.ones(batch_size, channels, height, width, device=device, dtype=dtype)
        img = tensor_to_gradcheck_var(img)  # to var
        assert gradcheck(kornia.adjust_contrast, (img, 2.),
                         raise_exception=True)


class TestAdjustBrightness:
    def test_factor_zero(self, device, dtype):
        # prepare input data
        data = torch.tensor([[[1., 1.],
                              [1., 1.]],

                             [[.5, .5],
                              [.5, .5]],

                             [[.25, .25],
                              [.25, .25]]], device=device, dtype=dtype)  # 3x2x2

        expected = data.clone()

        f = kornia.enhance.AdjustBrightness(0.)
        assert_allclose(f(data), expected)

    def test_factor_one(self, device, dtype):
        # prepare input data
        data = torch.tensor([[[1., 1.],
                              [1., 1.]],

                             [[.5, .5],
                              [.5, .5]],

                             [[.25, .25],
                              [.25, .25]]], device=device, dtype=dtype)  # 3x2x2

        expected = torch.ones_like(data)

        f = kornia.enhance.AdjustBrightness(1.)
        assert_allclose(f(data), expected)

    def test_factor_minus(self, device, dtype):
        # prepare input data
        data = torch.tensor([[[1., 1.],
                              [1., 1.]],

                             [[.75, .75],
                              [.75, .75]],

                             [[.25, .25],
                              [.25, .25]]], device=device, dtype=dtype)  # 3x2x2

        expected = torch.tensor([[[.5, .5],
                                  [.5, .5]],

                                 [[.25, .25],
                                  [.25, .25]],

                                 [[0., 0.],
                                  [0., 0.]]], device=device, dtype=dtype)  # 3x2x2

        f = kornia.enhance.AdjustBrightness(-0.5)
        assert_allclose(f(data), expected)

    def test_factor_tensor(self, device, dtype):
        # prepare input data
        data = torch.tensor([[[1., 1.],
                              [1., 1.]],

                             [[.5, .5],
                              [.5, .5]],

                             [[.25, .25],
                              [.25, .25]],

                             [[.5, .5],
                              [.5, .5]]], device=device, dtype=dtype)  # 4x2x2

        factor = torch.tensor([0, 0.5, 0.75, 2], device=device, dtype=dtype)

        expected = torch.ones_like(data)

        f = kornia.enhance.AdjustBrightness(factor)
        assert_allclose(f(data), expected)

    def test_factor_tensor_color(self, device, dtype):
        # prepare input data
        data = torch.tensor([[[[1., 1.],
                               [1., 1.]],

                              [[.5, .5],
                               [.5, .5]],

                              [[.25, .25],
                               [.25, .25]]],

                             [[[0., 0.],
                               [0., 0.]],

                              [[.3, .3],
                               [.3, .3]],

                              [[.6, .6],
                               [.6, .6]]]], device=device, dtype=dtype)  # 2x3x2x2

        expected = torch.tensor([[[[1., 1.],
                                   [1., 1.]],

                                  [[.75, .75],
                                   [.75, .75]],

                                  [[.5, .5],
                                   [.5, .5]]],

                                 [[[.1, .1],
                                   [.1, .1]],

                                  [[.4, .4],
                                   [.4, .4]],

                                  [[.7, .7],
                                   [.7, .7]]]], device=device, dtype=dtype)  # 2x3x2x2

        factor = torch.tensor([0.25, 0.1], device=device, dtype=dtype)

        f = kornia.enhance.AdjustBrightness(factor)
        assert_allclose(f(data), expected)

    def test_gradcheck(self, device, dtype):
        batch_size, channels, height, width = 2, 3, 4, 5
        img = torch.ones(batch_size, channels, height, width, device=device, dtype=dtype)
        img = tensor_to_gradcheck_var(img)  # to var
        assert gradcheck(kornia.adjust_brightness, (img, 2.),
                         raise_exception=True)


class TestEqualize:
    def test_shape_equalize(self, device, dtype):
        bs, channels, height, width = 1, 3, 4, 5

        inputs = torch.ones(channels, height, width, device=device, dtype=dtype)
        f = kornia.enhance.equalize

        assert f(inputs).shape == torch.Size([bs, channels, height, width])

    def test_shape_equalize_batch(self, device, dtype):
        bs, channels, height, width = 2, 3, 4, 5

        inputs = torch.ones(bs, channels, height, width, device=device, dtype=dtype)
        f = kornia.enhance.equalize

        assert f(inputs).shape == torch.Size([bs, channels, height, width])

    def test_equalize(self, device, dtype):
        bs, channels, height, width = 1, 3, 20, 20

        inputs = self.build_input(bs, channels, height, width, device=device, dtype=dtype)

        row_expected = torch.tensor([
            0.0000, 0.07843, 0.15686, 0.2353, 0.3137, 0.3922, 0.4706, 0.5490, 0.6275,
            0.7059, 0.7843, 0.8627, 0.9412, 1.0000, 1.0000, 1.0000, 1.0000, 1.0000,
            1.0000, 1.0000
        ], device=device, dtype=dtype)

        expected = self.build_input(bs, channels, height, width,
                                    device=device, dtype=dtype, row=row_expected)

        f = kornia.enhance.equalize

        assert_allclose(f(inputs), expected, rtol=1e-4, atol=1e-4)

    def test_equalize_batch(self, device, dtype):
        bs, channels, height, width = 2, 3, 20, 20

        inputs = self.build_input(bs, channels, height, width, device=device, dtype=dtype)

        row_expected = torch.tensor([
            0.0000, 0.07843, 0.15686, 0.2353, 0.3137, 0.3922, 0.4706, 0.5490, 0.6275,
            0.7059, 0.7843, 0.8627, 0.9412, 1.0000, 1.0000, 1.0000, 1.0000, 1.0000,
            1.0000, 1.0000
        ], device=device, dtype=dtype)

        expected = self.build_input(bs, channels, height, width,
                                    device=device, dtype=dtype, row=row_expected)

        f = kornia.enhance.equalize

        assert_allclose(f(inputs), expected, atol=1e-4, rtol=1e-4)

    def test_gradcheck(self, device, dtype):
        bs, channels, height, width = 1, 2, 3, 3
        inputs = torch.ones(bs, channels, height, width, device=device, dtype=dtype)
        inputs = tensor_to_gradcheck_var(inputs)
        assert gradcheck(kornia.enhance.equalize, (inputs,),
                         raise_exception=True)

    def test_jit(self, device, dtype):
        batch_size, channels, height, width = 1, 2, 3, 3
        inp = torch.ones(batch_size, channels, height, width, device=device, dtype=dtype)

        op = kornia.enhance.equalize
        op_script = torch.jit.script(op)

        assert_allclose(op(inp), op_script(inp))

    @staticmethod
    def build_input(batch_size, channels, height, width, device, dtype, row=None):
        if row is None:
            row = torch.arange(width) / float(width)

        channel = torch.stack([row] * height).to(device, dtype)
        image = torch.stack([channel] * channels).to(device, dtype)
        batch = torch.stack([image] * batch_size).to(device, dtype)

        return batch


class TestEqualize3D:
    def test_shape_equalize3d(self, device, dtype):
        bs, channels, depth, height, width = 1, 3, 6, 10, 10

        inputs3d = torch.ones(channels, depth, height, width, device=device, dtype=dtype)
        f = kornia.enhance.equalize3d

        assert f(inputs3d).shape == torch.Size([bs, channels, depth, height, width])

    def test_shape_equalize3d_batch(self, device, dtype):
        bs, channels, depth, height, width = 2, 3, 6, 10, 10

        inputs3d = torch.ones(bs, channels, depth, height, width, device=device, dtype=dtype)
        f = kornia.enhance.equalize3d

        assert f(inputs3d).shape == torch.Size([bs, channels, depth, height, width])

    def test_equalize3d(self, device, dtype):
        bs, channels, depth, height, width = 1, 3, 6, 10, 10

        inputs3d = self.build_input(bs, channels, depth, height, width, device, dtype)

        row_expected = torch.tensor([
            0.0000, 0.11764, 0.2353, 0.3529, 0.4706, 0.5882, 0.7059, 0.8235, 0.9412, 1.0000
        ], device=device, dtype=dtype)

        expected = self.build_input(
            bs, channels, depth, height, width, device, dtype, row=row_expected)

        f = kornia.enhance.equalize3d

        assert_allclose(f(inputs3d), expected, atol=1e-4, rtol=1e-4)

    def test_equalize3d_batch(self, device, dtype):
        bs, channels, depth, height, width = 2, 3, 6, 10, 10

        inputs3d = self.build_input(
            bs, channels, depth, height, width, device, dtype)

        row_expected = torch.tensor([
            0.0000, 0.11764, 0.2353, 0.3529, 0.4706, 0.5882, 0.7059, 0.8235, 0.9412, 1.0000
        ], device=device, dtype=dtype)

        expected = self.build_input(
            bs, channels, depth, height, width, device, dtype, row=row_expected)

        f = kornia.enhance.equalize3d

        assert_allclose(f(inputs3d), expected, atol=1e-4, rtol=1e-4)

    def test_gradcheck(self, device, dtype):
        bs, channels, depth, height, width = 1, 2, 3, 4, 5
        inputs3d = torch.ones(bs, channels, depth, height, width, device=device, dtype=dtype)
        inputs3d = tensor_to_gradcheck_var(inputs3d)
        assert gradcheck(kornia.enhance.equalize3d, (inputs3d,),
                         raise_exception=True)

    def test_jit(self, device, dtype):
        batch_size, channels, depth, height, width = 1, 2, 1, 3, 3
        inp = torch.ones(batch_size, channels, depth, height, width, device=device, dtype=dtype)

        op = kornia.enhance.equalize3d
        op_script = torch.jit.script(op)

        assert_allclose(op(inp), op_script(inp))

    @staticmethod
    def build_input(batch_size, channels, depth, height, width, device, dtype, row=None):
        if row is None:
            row = torch.arange(width) / float(width)

        channel = torch.stack([row] * height).to(device, dtype)
        image = torch.stack([channel] * channels).to(device, dtype)
        image3d = torch.stack([image] * depth).transpose(0, 1).to(device, dtype)
        batch = torch.stack([image3d] * batch_size).to(device, dtype)

        return batch


class TestSharpness(BaseTester):

    f = kornia.enhance.sharpness

    def test_smoke(self, device, dtype):
        B, C, H, W = 2, 3, 4, 5
        img = torch.rand(B, C, H, W, device=device, dtype=dtype)
        assert isinstance(TestSharpness.f(img, 0.8), torch.Tensor)

    @pytest.mark.parametrize("batch_size, height, width, factor", [
        (1, 4, 5, 0.8), (2, 4, 5, 0.8),
        (1, 4, 5, torch.tensor(0.8)), (2, 4, 5, torch.tensor(0.8)),
        (2, 4, 5, torch.tensor([0.8, 0.7]))])
    @pytest.mark.parametrize("channels", [1, 3, 5])
    def test_cardinality(self, batch_size, channels, height, width, factor, device, dtype):
        inputs = torch.ones(batch_size, channels, height, width, device=device, dtype=dtype)
        assert TestSharpness.f(inputs, factor).shape == torch.Size([batch_size, channels, height, width])

    def test_exception(self, device, dtype):
        img = torch.ones(2, 3, 4, 5, device=device, dtype=dtype)
        with pytest.raises(AssertionError):
            assert TestSharpness.f(img, [0.8, 0.9, 0.6])
        with pytest.raises(AssertionError):
            assert TestSharpness.f(img, torch.tensor([0.8, 0.9, 0.6]))
        with pytest.raises(AssertionError):
            assert TestSharpness.f(img, torch.tensor([0.8]))

    def test_value(self, device, dtype):
        torch.manual_seed(0)

        inputs = torch.rand(1, 1, 3, 3).to(device=device, dtype=dtype)

        # Output generated is similar (1e-2 due to the uint8 conversions) to the below output:
        # img = PIL.Image.fromarray(arr)
        # en = ImageEnhance.Sharpness(img).enhance(0.8)
        # np.array(en) / 255.
        expected = torch.tensor([
            [[[0.4963, 0.7682, 0.0885],
              [0.1320, 0.3305, 0.6341],
              [0.4901, 0.8964, 0.4556]]]], device=device, dtype=dtype)

        # If factor == 1, shall return original
        assert_allclose(TestSharpness.f(inputs, 1), inputs, rtol=1e-4, atol=1e-4)
        assert_allclose(TestSharpness.f(inputs, 0.8), expected, rtol=1e-4, atol=1e-4)

    def test_value_batch(self, device, dtype):
        torch.manual_seed(0)

        inputs = torch.rand(2, 1, 3, 3).to(device=device, dtype=dtype)

        # Output generated is similar (1e-2 due to the uint8 conversions) to the below output:
        # img = PIL.Image.fromarray(arr)
        # en = ImageEnhance.Sharpness(img).enhance(0.8)
        # np.array(en) / 255.
        expected_08 = torch.tensor([
            [[[0.4963, 0.7682, 0.0885],
              [0.1320, 0.3305, 0.6341],
              [0.4901, 0.8964, 0.4556]]],
            [[[0.6323, 0.3489, 0.4017],
              [0.0223, 0.2052, 0.2939],
              [0.5185, 0.6977, 0.8000]]]], device=device, dtype=dtype)

        expected_08_13 = torch.tensor([
            [[[0.4963, 0.7682, 0.0885],
              [0.1320, 0.3305, 0.6341],
              [0.4901, 0.8964, 0.4556]]],
            [[[0.6323, 0.3489, 0.4017],
              [0.0223, 0.1143, 0.2939],
              [0.5185, 0.6977, 0.8000]]]], device=device, dtype=dtype)

        # If factor == 1, shall return original
        tol_val: float = utils._get_precision(device, dtype)
        assert_allclose(TestSharpness.f(inputs, 1), inputs, rtol=tol_val, atol=tol_val)
        assert_allclose(TestSharpness.f(inputs, torch.tensor([1., 1.])), inputs, rtol=tol_val, atol=tol_val)
        assert_allclose(TestSharpness.f(inputs, 0.8), expected_08, rtol=tol_val, atol=tol_val)
        assert_allclose(TestSharpness.f(inputs, torch.tensor([0.8, 1.3])), expected_08_13, rtol=tol_val, atol=tol_val)

    @pytest.mark.grad
    def test_gradcheck(self, device, dtype):
        bs, channels, height, width = 2, 3, 4, 5
        inputs = torch.rand(bs, channels, height, width, device=device, dtype=dtype)
        inputs = tensor_to_gradcheck_var(inputs)
        assert gradcheck(TestSharpness.f, (inputs, 0.8), raise_exception=True)

    @pytest.mark.skip(reason="union type input")
    @pytest.mark.jit
    def test_jit(self, device, dtype):
        op = torch.jit.script(kornia.enhance.adjust.sharpness)
        inputs = torch.rand(2, 1, 3, 3).to(device=device, dtype=dtype)
        expected = op(input, 0.8)
        actual = op_script(input, 0.8)
        assert_allclose(actual, expected)

    @pytest.mark.skip(reason="Not having it yet.")
    @pytest.mark.nn
    def test_module(self, device, dtype):
        img = torch.ones(2, 3, 4, 4, device=device, dtype=dtype)
        # gray_ops = kornia.enhance.sharpness().to(device, dtype)
        # assert_allclose(gray_ops(img), f(img))<|MERGE_RESOLUTION|>--- conflicted
+++ resolved
@@ -19,15 +19,9 @@
                               [.5, .5]],
 
                              [[.25, .25],
-<<<<<<< HEAD
                               [.25, .25]]], device=device, dtype=dtype)  # 3x2x2
 
         expected = data.clone()
-=======
-                              [.25, .25]]], device=device)  # 3x2x2
-
-        expected = data
->>>>>>> ee45c6c2
 
         f = kornia.enhance.AdjustSaturation(1.)
         assert_allclose(f(data), expected)
@@ -49,21 +43,13 @@
                                [.5, .5]],
 
                               [[.25, .25],
-<<<<<<< HEAD
                                [.25, .25]]]], device=device, dtype=dtype)  # 2x3x2x2
-=======
-                               [.25, .25]]]], device=device)  # 2x3x2x2
->>>>>>> ee45c6c2
 
         expected = data
         f = kornia.enhance.AdjustSaturation(torch.ones(2))
         assert_allclose(f(data), expected)
 
-<<<<<<< HEAD
-    def test_gradcheck(self, device, dtype):
-=======
     def test_gradcheck(self, device):
->>>>>>> ee45c6c2
         batch_size, channels, height, width = 2, 3, 4, 5
         img = torch.rand(batch_size, channels, height, width, device=device, dtype=dtype)
         img = tensor_to_gradcheck_var(img)  # to var
