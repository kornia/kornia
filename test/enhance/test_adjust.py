import pytest
import torch
from torch.autograd import gradcheck
from torch.testing import assert_allclose

import kornia
import kornia.testing as utils
from kornia.constants import pi
<<<<<<< HEAD

import torch
from torch.autograd import gradcheck
from test.utils import assert_close
=======
from kornia.testing import BaseTester, tensor_to_gradcheck_var
>>>>>>> 84a47e6b


class TestInvert:
    def test_smoke(self, device, dtype):
        img = torch.rand(1, 3, 4, 4, device=device, dtype=dtype)
        assert kornia.enhance.invert(img) is not None

    @pytest.mark.parametrize("shape", [(3, 4, 4), (2, 4, 3, 3), (1, 3, 2, 1, 1)])
    def test_cardinality(self, device, dtype, shape):
        img = torch.rand(shape, device=device, dtype=dtype)
        out = kornia.enhance.invert(img, torch.tensor(1.0))
        assert out.shape == shape

    def test_max_val_1(self, device, dtype):
        img = torch.ones(1, 3, 4, 4, device=device, dtype=dtype)
        out = kornia.enhance.invert(img, torch.tensor(1.0))
        assert_close(out, torch.zeros_like(out))

    def test_max_val_255(self, device, dtype):
<<<<<<< HEAD
        img = 255. * torch.ones(1, 3, 4, 4, device=device, dtype=dtype)
        out = kornia.enhance.invert(img, torch.tensor(255.))
        assert_close(out, torch.zeros_like(out))
=======
        img = 255.0 * torch.ones(1, 3, 4, 4, device=device, dtype=dtype)
        out = kornia.enhance.invert(img, torch.tensor(255.0))
        assert_allclose(out, torch.zeros_like(out))
>>>>>>> 84a47e6b

    @pytest.mark.grad
    def test_gradcheck(self, device, dtype):
        B, C, H, W = 1, 3, 4, 4
        img = torch.ones(B, C, H, W, device=device, dtype=torch.float64, requires_grad=True)
        max_val = torch.tensor(1.0, device=device, dtype=torch.float64, requires_grad=True)
        assert gradcheck(kornia.enhance.invert, (img, max_val), raise_exception=True)

    @pytest.mark.jit
    def test_jit(self, device, dtype):
        B, C, H, W = 2, 3, 4, 4
        img = torch.ones(B, C, H, W, device=device, dtype=dtype)
        op = kornia.enhance.invert
        op_jit = torch.jit.script(op)
        assert_close(op(img), op_jit(img))

    @pytest.mark.nn
    def test_module(self, device, dtype):
        B, C, H, W = 2, 3, 4, 4
        img = torch.ones(B, C, H, W, device=device, dtype=dtype)
        op = kornia.enhance.invert
        op_mod = kornia.enhance.Invert()
        assert_close(op(img), op_mod(img))


class TestAdjustSaturation:
    def test_saturation_one(self, device, dtype):
        data = torch.tensor(
            [[[0.5, 0.5], [0.5, 0.5]], [[0.5, 0.5], [0.5, 0.5]], [[0.25, 0.25], [0.25, 0.25]]],
            device=device,
            dtype=dtype,
        )  # 3x2x2

        expected = data.clone()

<<<<<<< HEAD
        f = kornia.enhance.AdjustSaturation(1.)
        assert_close(f(data), expected)
=======
        f = kornia.enhance.AdjustSaturation(1.0)
        assert_allclose(f(data), expected)
>>>>>>> 84a47e6b

    def test_saturation_one_batch(self, device, dtype):
        data = torch.tensor(
            [
                [[[0.5, 0.5], [0.5, 0.5]], [[0.5, 0.5], [0.5, 0.5]], [[0.25, 0.25], [0.25, 0.25]]],
                [[[0.5, 0.5], [0.5, 0.5]], [[0.5, 0.5], [0.5, 0.5]], [[0.25, 0.25], [0.25, 0.25]]],
            ],
            device=device,
            dtype=dtype,
        )  # 2x3x2x2

        expected = data
        f = kornia.enhance.AdjustSaturation(torch.ones(2))
        assert_close(f(data), expected)

    def test_gradcheck(self, device, dtype):
        batch_size, channels, height, width = 2, 3, 4, 5
        img = torch.rand(batch_size, channels, height, width, device=device, dtype=dtype)
        img = tensor_to_gradcheck_var(img)  # to var
        assert gradcheck(kornia.adjust_saturation, (img, 2.0), raise_exception=True)


class TestAdjustHue:
    def test_hue_one(self, device, dtype):
        data = torch.tensor(
            [[[0.5, 0.5], [0.5, 0.5]], [[0.5, 0.5], [0.5, 0.5]], [[0.25, 0.25], [0.25, 0.25]]],
            device=device,
            dtype=dtype,
        )  # 3x2x2

        expected = data.clone()

<<<<<<< HEAD
        f = kornia.enhance.AdjustHue(0.)
        assert_close(f(data), expected)
=======
        f = kornia.enhance.AdjustHue(0.0)
        assert_allclose(f(data), expected)
>>>>>>> 84a47e6b

    def test_hue_one_batch(self, device, dtype):
        data = torch.tensor(
            [
                [[[0.5, 0.5], [0.5, 0.5]], [[0.5, 0.5], [0.5, 0.5]], [[0.25, 0.25], [0.25, 0.25]]],
                [[[0.5, 0.5], [0.5, 0.5]], [[0.5, 0.5], [0.5, 0.5]], [[0.25, 0.25], [0.25, 0.25]]],
            ],
            device=device,
            dtype=dtype,
        )  # 2x3x2x2

        expected = data
        f = kornia.enhance.AdjustHue(torch.tensor([0, 0]))
        assert_close(f(data), expected)

    def test_hue_flip_batch(self, device, dtype):
        data = torch.tensor(
            [
                [[[0.5, 0.5], [0.5, 0.5]], [[0.5, 0.5], [0.5, 0.5]], [[0.25, 0.25], [0.25, 0.25]]],
                [[[0.5, 0.5], [0.5, 0.5]], [[0.5, 0.5], [0.5, 0.5]], [[0.25, 0.25], [0.25, 0.25]]],
            ],
            device=device,
            dtype=dtype,
        )  # 2x3x2x2

        pi_t = torch.tensor([-pi, pi], device=device, dtype=dtype)
        f = kornia.enhance.AdjustHue(pi_t)

        result = f(data)
        assert_close(result, result.flip(0))

    def test_gradcheck(self, device, dtype):
        batch_size, channels, height, width = 2, 3, 4, 5
        img = torch.rand(batch_size, channels, height, width, device=device, dtype=dtype)
        img = tensor_to_gradcheck_var(img)  # to var
        assert gradcheck(kornia.adjust_hue, (img, 2.0), raise_exception=True)


class TestAdjustGamma:
    def test_gamma_zero(self, device, dtype):
        data = torch.tensor(
            [[[1.0, 1.0], [1.0, 1.0]], [[0.5, 0.5], [0.5, 0.5]], [[0.25, 0.25], [0.25, 0.25]]],
            device=device,
            dtype=dtype,
        )  # 3x2x2

        expected = torch.ones_like(data)

<<<<<<< HEAD
        f = kornia.enhance.AdjustGamma(0.)
        assert_close(f(data), expected)
=======
        f = kornia.enhance.AdjustGamma(0.0)
        assert_allclose(f(data), expected)
>>>>>>> 84a47e6b

    def test_gamma_one(self, device, dtype):
        data = torch.tensor(
            [[[1.0, 1.0], [1.0, 1.0]], [[0.5, 0.5], [0.5, 0.5]], [[0.25, 0.25], [0.25, 0.25]]],
            device=device,
            dtype=dtype,
        )  # 3x2x2

        expected = data.clone()

<<<<<<< HEAD
        f = kornia.enhance.AdjustGamma(1.)
        assert_close(f(data), expected)
=======
        f = kornia.enhance.AdjustGamma(1.0)
        assert_allclose(f(data), expected)
>>>>>>> 84a47e6b

    def test_gamma_one_gain_two(self, device, dtype):
        data = torch.tensor(
            [[[1.0, 1.0], [1.0, 1.0]], [[0.5, 0.5], [0.5, 0.5]], [[0.25, 0.25], [0.25, 0.25]]],
            device=device,
            dtype=dtype,
        )  # 3x2x2

        expected = torch.tensor(
            [[[1.0, 1.0], [1.0, 1.0]], [[1.0, 1.0], [1.0, 1.0]], [[0.5, 0.5], [0.5, 0.5]]], device=device, dtype=dtype
        )  # 3x2x2

<<<<<<< HEAD
                                 [[.5, .5],
                                  [.5, .5]]], device=device, dtype=dtype)  # 3x2x2

        f = kornia.enhance.AdjustGamma(1., 2.)
        assert_close(f(data), expected)

    def test_gamma_two(self, device, dtype):
        data = torch.tensor([[[1., 1.],
                              [1., 1.]],

                             [[.5, .5],
                              [.5, .5]],

                             [[.25, .25],
                              [.25, .25]]], device=device, dtype=dtype)  # 3x2x2

        expected = torch.tensor([[[1., 1.],
                                  [1., 1.]],

                                 [[.25, .25],
                                  [.25, .25]],

                                 [[.0625, .0625],
                                  [.0625, .0625]]], device=device, dtype=dtype)  # 3x2x2

        f = kornia.enhance.AdjustGamma(2.)
        assert_close(f(data), expected)
=======
        f = kornia.enhance.AdjustGamma(1.0, 2.0)
        assert_allclose(f(data), expected)

    def test_gamma_two(self, device, dtype):
        data = torch.tensor(
            [[[1.0, 1.0], [1.0, 1.0]], [[0.5, 0.5], [0.5, 0.5]], [[0.25, 0.25], [0.25, 0.25]]],
            device=device,
            dtype=dtype,
        )  # 3x2x2

        expected = torch.tensor(
            [[[1.0, 1.0], [1.0, 1.0]], [[0.25, 0.25], [0.25, 0.25]], [[0.0625, 0.0625], [0.0625, 0.0625]]],
            device=device,
            dtype=dtype,
        )  # 3x2x2

        f = kornia.enhance.AdjustGamma(2.0)
        assert_allclose(f(data), expected)
>>>>>>> 84a47e6b

    def test_gamma_two_batch(self, device, dtype):
        data = torch.tensor(
            [
                [[[1.0, 1.0], [1.0, 1.0]], [[0.5, 0.5], [0.5, 0.5]], [[0.25, 0.25], [0.25, 0.25]]],
                [[[1.0, 1.0], [1.0, 1.0]], [[0.5, 0.5], [0.5, 0.5]], [[0.25, 0.25], [0.25, 0.25]]],
            ],
            device=device,
            dtype=dtype,
        )  # 2x3x2x2

        expected = torch.tensor(
            [
                [[[1.0, 1.0], [1.0, 1.0]], [[0.25, 0.25], [0.25, 0.25]], [[0.0625, 0.0625], [0.0625, 0.0625]]],
                [[[1.0, 1.0], [1.0, 1.0]], [[0.25, 0.25], [0.25, 0.25]], [[0.0625, 0.0625], [0.0625, 0.0625]]],
            ],
            device=device,
            dtype=dtype,
        )  # 2x3x2x2

        p1 = torch.tensor([2.0, 2.0], device=device, dtype=dtype)
        p2 = torch.ones(2, device=device, dtype=dtype)

        f = kornia.enhance.AdjustGamma(p1, gain=p2)
        assert_close(f(data), expected)

    def test_gradcheck(self, device, dtype):
        batch_size, channels, height, width = 2, 3, 4, 5
        img = torch.ones(batch_size, channels, height, width, device=device, dtype=dtype)
        img = tensor_to_gradcheck_var(img)  # to var
        assert gradcheck(kornia.adjust_gamma, (img, 1.0, 2.0), raise_exception=True)


class TestAdjustContrast:
    def test_factor_zero(self, device, dtype):
        # prepare input data
        data = torch.tensor(
            [[[1.0, 1.0], [1.0, 1.0]], [[0.5, 0.5], [0.5, 0.5]], [[0.25, 0.25], [0.25, 0.25]]],
            device=device,
            dtype=dtype,
        )  # 3x2x2

        expected = torch.zeros_like(data)

<<<<<<< HEAD
        f = kornia.enhance.AdjustContrast(0.)
        assert_close(f(data), expected)
=======
        f = kornia.enhance.AdjustContrast(0.0)
        assert_allclose(f(data), expected)
>>>>>>> 84a47e6b

    def test_factor_one(self, device, dtype):
        # prepare input data
        data = torch.tensor(
            [[[1.0, 1.0], [1.0, 1.0]], [[0.5, 0.5], [0.5, 0.5]], [[0.25, 0.25], [0.25, 0.25]]],
            device=device,
            dtype=dtype,
        )  # 3x2x2

        expected = data.clone()

<<<<<<< HEAD
        f = kornia.enhance.AdjustContrast(1.)
        assert_close(f(data), expected)
=======
        f = kornia.enhance.AdjustContrast(1.0)
        assert_allclose(f(data), expected)
>>>>>>> 84a47e6b

    def test_factor_two(self, device, dtype):
        # prepare input data
        data = torch.tensor(
            [[[1.0, 1.0], [1.0, 1.0]], [[0.5, 0.5], [0.5, 0.5]], [[0.25, 0.25], [0.25, 0.25]]],
            device=device,
            dtype=dtype,
        )  # 3x2x2

        expected = torch.tensor(
            [[[1.0, 1.0], [1.0, 1.0]], [[1.0, 1.0], [1.0, 1.0]], [[0.5, 0.5], [0.5, 0.5]]], device=device, dtype=dtype
        )  # 3x2x2

<<<<<<< HEAD
                                 [[1., 1.],
                                  [1., 1.]],

                                 [[.5, .5],
                                  [.5, .5]]], device=device, dtype=dtype)  # 3x2x2

        f = kornia.enhance.AdjustContrast(2.)
        assert_close(f(data), expected)
=======
        f = kornia.enhance.AdjustContrast(2.0)
        assert_allclose(f(data), expected)
>>>>>>> 84a47e6b

    def test_factor_tensor(self, device, dtype):
        # prepare input data
        data = torch.tensor(
            [
                [[1.0, 1.0], [1.0, 1.0]],
                [[0.5, 0.5], [0.5, 0.5]],
                [[0.25, 0.25], [0.25, 0.25]],
                [[0.5, 0.5], [0.5, 0.5]],
            ],
            device=device,
            dtype=dtype,
        )  # 4x2x2

        expected = torch.tensor(
            [
                [[0.0, 0.0], [0.0, 0.0]],
                [[0.5, 0.5], [0.5, 0.5]],
                [[0.375, 0.375], [0.375, 0.375]],
                [[1.0, 1.0], [1.0, 1.0]],
            ],
            device=device,
            dtype=dtype,
        )  # 4x2x2

        factor = torch.tensor([0, 1, 1.5, 2], device=device, dtype=dtype)

        f = kornia.enhance.AdjustContrast(factor)
        assert_close(f(data), expected)

    def test_factor_tensor_color(self, device, dtype):
        # prepare input data
        data = torch.tensor(
            [
                [[[1.0, 1.0], [1.0, 1.0]], [[0.5, 0.5], [0.5, 0.5]], [[0.25, 0.25], [0.25, 0.25]]],
                [[[0.0, 0.0], [0.0, 0.0]], [[0.3, 0.3], [0.3, 0.3]], [[0.6, 0.6], [0.6, 0.6]]],
            ],
            device=device,
            dtype=dtype,
        )  # 2x3x2x2

        expected = torch.tensor(
            [
                [[[1.0, 1.0], [1.0, 1.0]], [[0.5, 0.5], [0.5, 0.5]], [[0.25, 0.25], [0.25, 0.25]]],
                [[[0.0, 0.0], [0.0, 0.0]], [[0.6, 0.6], [0.6, 0.6]], [[1.0, 1.0], [1.0, 1.0]]],
            ],
            device=device,
            dtype=dtype,
        )  # 2x3x2x2

        factor = torch.tensor([1, 2], device=device, dtype=dtype)

        f = kornia.enhance.AdjustContrast(factor)
        assert_close(f(data), expected)

    def test_factor_tensor_shape(self, device, dtype):
        # prepare input data
        data = torch.tensor(
            [
                [
                    [[1.0, 1.0, 0.5], [1.0, 1.0, 0.5]],
                    [[0.5, 0.5, 0.25], [0.5, 0.5, 0.25]],
                    [[0.25, 0.25, 0.25], [0.6, 0.6, 0.3]],
                ],
                [
                    [[0.0, 0.0, 1.0], [0.0, 0.0, 0.25]],
                    [[0.3, 0.3, 0.4], [0.3, 0.3, 0.4]],
                    [[0.6, 0.6, 0.0], [0.3, 0.2, 0.1]],
                ],
            ],
            device=device,
            dtype=dtype,
        )  # 2x3x2x3

        expected = torch.tensor(
            [
                [
                    [[1.0, 1.0, 0.75], [1.0, 1.0, 0.75]],
                    [[0.75, 0.75, 0.375], [0.75, 0.75, 0.375]],
                    [[0.375, 0.375, 0.375], [0.9, 0.9, 0.45]],
                ],
                [
                    [[0.0, 0.0, 1.0], [0.0, 0.0, 0.5]],
                    [[0.6, 0.6, 0.8], [0.6, 0.6, 0.8]],
                    [[1.0, 1.0, 0.0], [0.6, 0.4, 0.2]],
                ],
            ],
            device=device,
            dtype=dtype,
        )  # 2x3x2x3

        factor = torch.tensor([1.5, 2.0], device=device, dtype=dtype)

        f = kornia.enhance.AdjustContrast(factor)
        assert_close(f(data), expected)

    def test_gradcheck(self, device, dtype):
        batch_size, channels, height, width = 2, 3, 4, 5
        img = torch.ones(batch_size, channels, height, width, device=device, dtype=dtype)
        img = tensor_to_gradcheck_var(img)  # to var
        assert gradcheck(kornia.adjust_contrast, (img, 2.0), raise_exception=True)


class TestAdjustBrightness:
    def test_factor_zero(self, device, dtype):
        # prepare input data
        data = torch.tensor(
            [[[1.0, 1.0], [1.0, 1.0]], [[0.5, 0.5], [0.5, 0.5]], [[0.25, 0.25], [0.25, 0.25]]],
            device=device,
            dtype=dtype,
        )  # 3x2x2

        expected = data.clone()

<<<<<<< HEAD
        f = kornia.enhance.AdjustBrightness(0.)
        assert_close(f(data), expected)
=======
        f = kornia.enhance.AdjustBrightness(0.0)
        assert_allclose(f(data), expected)
>>>>>>> 84a47e6b

    def test_factor_one(self, device, dtype):
        # prepare input data
        data = torch.tensor(
            [[[1.0, 1.0], [1.0, 1.0]], [[0.5, 0.5], [0.5, 0.5]], [[0.25, 0.25], [0.25, 0.25]]],
            device=device,
            dtype=dtype,
        )  # 3x2x2

        expected = torch.ones_like(data)

<<<<<<< HEAD
        f = kornia.enhance.AdjustBrightness(1.)
        assert_close(f(data), expected)
=======
        f = kornia.enhance.AdjustBrightness(1.0)
        assert_allclose(f(data), expected)
>>>>>>> 84a47e6b

    def test_factor_minus(self, device, dtype):
        # prepare input data
        data = torch.tensor(
            [[[1.0, 1.0], [1.0, 1.0]], [[0.75, 0.75], [0.75, 0.75]], [[0.25, 0.25], [0.25, 0.25]]],
            device=device,
            dtype=dtype,
        )  # 3x2x2

        expected = torch.tensor(
            [[[0.5, 0.5], [0.5, 0.5]], [[0.25, 0.25], [0.25, 0.25]], [[0.0, 0.0], [0.0, 0.0]]],
            device=device,
            dtype=dtype,
        )  # 3x2x2

        f = kornia.enhance.AdjustBrightness(-0.5)
        assert_close(f(data), expected)

    def test_factor_tensor(self, device, dtype):
        # prepare input data
        data = torch.tensor(
            [
                [[1.0, 1.0], [1.0, 1.0]],
                [[0.5, 0.5], [0.5, 0.5]],
                [[0.25, 0.25], [0.25, 0.25]],
                [[0.5, 0.5], [0.5, 0.5]],
            ],
            device=device,
            dtype=dtype,
        )  # 4x2x2

        factor = torch.tensor([0, 0.5, 0.75, 2], device=device, dtype=dtype)

        expected = torch.ones_like(data)

        f = kornia.enhance.AdjustBrightness(factor)
        assert_close(f(data), expected)

    def test_factor_tensor_color(self, device, dtype):
        # prepare input data
        data = torch.tensor(
            [
                [[[1.0, 1.0], [1.0, 1.0]], [[0.5, 0.5], [0.5, 0.5]], [[0.25, 0.25], [0.25, 0.25]]],
                [[[0.0, 0.0], [0.0, 0.0]], [[0.3, 0.3], [0.3, 0.3]], [[0.6, 0.6], [0.6, 0.6]]],
            ],
            device=device,
            dtype=dtype,
        )  # 2x3x2x2

        expected = torch.tensor(
            [
                [[[1.0, 1.0], [1.0, 1.0]], [[0.75, 0.75], [0.75, 0.75]], [[0.5, 0.5], [0.5, 0.5]]],
                [[[0.1, 0.1], [0.1, 0.1]], [[0.4, 0.4], [0.4, 0.4]], [[0.7, 0.7], [0.7, 0.7]]],
            ],
            device=device,
            dtype=dtype,
        )  # 2x3x2x2

        factor = torch.tensor([0.25, 0.1], device=device, dtype=dtype)

        f = kornia.enhance.AdjustBrightness(factor)
        assert_close(f(data), expected)

    def test_gradcheck(self, device, dtype):
        batch_size, channels, height, width = 2, 3, 4, 5
        img = torch.ones(batch_size, channels, height, width, device=device, dtype=dtype)
        img = tensor_to_gradcheck_var(img)  # to var
        assert gradcheck(kornia.adjust_brightness, (img, 2.0), raise_exception=True)


class TestEqualize:
    def test_shape_equalize(self, device, dtype):
        bs, channels, height, width = 1, 3, 4, 5

        inputs = torch.ones(channels, height, width, device=device, dtype=dtype)
        f = kornia.enhance.equalize

        assert f(inputs).shape == torch.Size([bs, channels, height, width])

    def test_shape_equalize_batch(self, device, dtype):
        bs, channels, height, width = 2, 3, 4, 5

        inputs = torch.ones(bs, channels, height, width, device=device, dtype=dtype)
        f = kornia.enhance.equalize

        assert f(inputs).shape == torch.Size([bs, channels, height, width])

    def test_equalize(self, device, dtype):
        bs, channels, height, width = 1, 3, 20, 20

        inputs = self.build_input(bs, channels, height, width, device=device, dtype=dtype)

        row_expected = torch.tensor(
            [
                0.0000,
                0.07843,
                0.15686,
                0.2353,
                0.3137,
                0.3922,
                0.4706,
                0.5490,
                0.6275,
                0.7059,
                0.7843,
                0.8627,
                0.9412,
                1.0000,
                1.0000,
                1.0000,
                1.0000,
                1.0000,
                1.0000,
                1.0000,
            ],
            device=device,
            dtype=dtype,
        )

        expected = self.build_input(bs, channels, height, width, device=device, dtype=dtype, row=row_expected)

        f = kornia.enhance.equalize

        assert_close(f(inputs), expected, rtol=1e-4, atol=1e-4)

    def test_equalize_batch(self, device, dtype):
        bs, channels, height, width = 2, 3, 20, 20

        inputs = self.build_input(bs, channels, height, width, device=device, dtype=dtype)

        row_expected = torch.tensor(
            [
                0.0000,
                0.07843,
                0.15686,
                0.2353,
                0.3137,
                0.3922,
                0.4706,
                0.5490,
                0.6275,
                0.7059,
                0.7843,
                0.8627,
                0.9412,
                1.0000,
                1.0000,
                1.0000,
                1.0000,
                1.0000,
                1.0000,
                1.0000,
            ],
            device=device,
            dtype=dtype,
        )

        expected = self.build_input(bs, channels, height, width, device=device, dtype=dtype, row=row_expected)

        f = kornia.enhance.equalize

        assert_close(f(inputs), expected, atol=1e-4, rtol=1e-4)

    def test_gradcheck(self, device, dtype):
        bs, channels, height, width = 1, 2, 3, 3
        inputs = torch.ones(bs, channels, height, width, device=device, dtype=dtype)
        inputs = tensor_to_gradcheck_var(inputs)
        assert gradcheck(kornia.enhance.equalize, (inputs,), raise_exception=True)

    def test_jit(self, device, dtype):
        batch_size, channels, height, width = 1, 2, 3, 3
        inp = torch.ones(batch_size, channels, height, width, device=device, dtype=dtype)

        op = kornia.enhance.equalize
        op_script = torch.jit.script(op)

        assert_close(op(inp), op_script(inp))

    @staticmethod
    def build_input(batch_size, channels, height, width, device, dtype, row=None):
        if row is None:
            row = torch.arange(width) / float(width)

        channel = torch.stack([row] * height).to(device, dtype)
        image = torch.stack([channel] * channels).to(device, dtype)
        batch = torch.stack([image] * batch_size).to(device, dtype)

        return batch


class TestEqualize3D:
    def test_shape_equalize3d(self, device, dtype):
        bs, channels, depth, height, width = 1, 3, 6, 10, 10

        inputs3d = torch.ones(channels, depth, height, width, device=device, dtype=dtype)
        f = kornia.enhance.equalize3d

        assert f(inputs3d).shape == torch.Size([bs, channels, depth, height, width])

    def test_shape_equalize3d_batch(self, device, dtype):
        bs, channels, depth, height, width = 2, 3, 6, 10, 10

        inputs3d = torch.ones(bs, channels, depth, height, width, device=device, dtype=dtype)
        f = kornia.enhance.equalize3d

        assert f(inputs3d).shape == torch.Size([bs, channels, depth, height, width])

    def test_equalize3d(self, device, dtype):
        bs, channels, depth, height, width = 1, 3, 6, 10, 10

        inputs3d = self.build_input(bs, channels, depth, height, width, device, dtype)

        row_expected = torch.tensor(
            [0.0000, 0.11764, 0.2353, 0.3529, 0.4706, 0.5882, 0.7059, 0.8235, 0.9412, 1.0000],
            device=device,
            dtype=dtype,
        )

        expected = self.build_input(bs, channels, depth, height, width, device, dtype, row=row_expected)

        f = kornia.enhance.equalize3d

        assert_close(f(inputs3d), expected, atol=1e-4, rtol=1e-4)

    def test_equalize3d_batch(self, device, dtype):
        bs, channels, depth, height, width = 2, 3, 6, 10, 10

        inputs3d = self.build_input(bs, channels, depth, height, width, device, dtype)

        row_expected = torch.tensor(
            [0.0000, 0.11764, 0.2353, 0.3529, 0.4706, 0.5882, 0.7059, 0.8235, 0.9412, 1.0000],
            device=device,
            dtype=dtype,
        )

        expected = self.build_input(bs, channels, depth, height, width, device, dtype, row=row_expected)

        f = kornia.enhance.equalize3d

        assert_close(f(inputs3d), expected, atol=1e-4, rtol=1e-4)

    def test_gradcheck(self, device, dtype):
        bs, channels, depth, height, width = 1, 2, 3, 4, 5
        inputs3d = torch.ones(bs, channels, depth, height, width, device=device, dtype=dtype)
        inputs3d = tensor_to_gradcheck_var(inputs3d)
        assert gradcheck(kornia.enhance.equalize3d, (inputs3d,), raise_exception=True)

    def test_jit(self, device, dtype):
        batch_size, channels, depth, height, width = 1, 2, 1, 3, 3
        inp = torch.ones(batch_size, channels, depth, height, width, device=device, dtype=dtype)

        op = kornia.enhance.equalize3d
        op_script = torch.jit.script(op)

        assert_close(op(inp), op_script(inp))

    @staticmethod
    def build_input(batch_size, channels, depth, height, width, device, dtype, row=None):
        if row is None:
            row = torch.arange(width) / float(width)

        channel = torch.stack([row] * height).to(device, dtype)
        image = torch.stack([channel] * channels).to(device, dtype)
        image3d = torch.stack([image] * depth).transpose(0, 1).to(device, dtype)
        batch = torch.stack([image3d] * batch_size).to(device, dtype)

        return batch


class TestSharpness(BaseTester):

    f = kornia.enhance.sharpness

    def test_smoke(self, device, dtype):
        B, C, H, W = 2, 3, 4, 5
        img = torch.rand(B, C, H, W, device=device, dtype=dtype)
        assert isinstance(TestSharpness.f(img, 0.8), torch.Tensor)

    @pytest.mark.parametrize(
        "batch_size, height, width, factor",
        [
            (1, 4, 5, 0.0),
            (1, 4, 5, 0.8),
            (2, 4, 5, 0.8),
            (1, 4, 5, torch.tensor(0.8)),
            (2, 4, 5, torch.tensor(0.8)),
            (2, 4, 5, torch.tensor([0.8, 0.7])),
        ],
    )
    @pytest.mark.parametrize("channels", [1, 3, 5])
    def test_cardinality(self, batch_size, channels, height, width, factor, device, dtype):
        inputs = torch.ones(batch_size, channels, height, width, device=device, dtype=dtype)
        assert TestSharpness.f(inputs, factor).shape == torch.Size([batch_size, channels, height, width])

    def test_exception(self, device, dtype):
        img = torch.ones(2, 3, 4, 5, device=device, dtype=dtype)
        with pytest.raises(AssertionError):
            assert TestSharpness.f(img, [0.8, 0.9, 0.6])
        with pytest.raises(AssertionError):
            assert TestSharpness.f(img, torch.tensor([0.8, 0.9, 0.6]))
        with pytest.raises(AssertionError):
            assert TestSharpness.f(img, torch.tensor([0.8]))

    def test_value(self, device, dtype):
        torch.manual_seed(0)

        inputs = torch.rand(1, 1, 3, 3).to(device=device, dtype=dtype)

        # Output generated is similar (1e-2 due to the uint8 conversions) to the below output:
        # img = PIL.Image.fromarray(arr)
        # en = ImageEnhance.Sharpness(img).enhance(0.8)
        # np.array(en) / 255.
        expected = torch.tensor(
            [[[[0.4963, 0.7682, 0.0885], [0.1320, 0.3305, 0.6341], [0.4901, 0.8964, 0.4556]]]],
            device=device,
            dtype=dtype,
        )

        # If factor == 1, shall return original
        # TODO(jian): add test for this case
<<<<<<< HEAD
        # assert_close(TestSharpness.f(inputs, 0.), inputs, rtol=1e-4, atol=1e-4)
        assert_close(TestSharpness.f(inputs, 1.), inputs, rtol=1e-4, atol=1e-4)
        assert_close(TestSharpness.f(inputs, 0.8), expected, rtol=1e-4, atol=1e-4)
=======
        # assert_allclose(TestSharpness.f(inputs, 0.), inputs, rtol=1e-4, atol=1e-4)
        assert_allclose(TestSharpness.f(inputs, 1.0), inputs, rtol=1e-4, atol=1e-4)
        assert_allclose(TestSharpness.f(inputs, 0.8), expected, rtol=1e-4, atol=1e-4)
>>>>>>> 84a47e6b

    def test_value_batch(self, device, dtype):
        torch.manual_seed(0)

        inputs = torch.rand(2, 1, 3, 3).to(device=device, dtype=dtype)

        # Output generated is similar (1e-2 due to the uint8 conversions) to the below output:
        # img = PIL.Image.fromarray(arr)
        # en = ImageEnhance.Sharpness(img).enhance(0.8)
        # np.array(en) / 255.
        expected_08 = torch.tensor(
            [
                [[[0.4963, 0.7682, 0.0885], [0.1320, 0.3305, 0.6341], [0.4901, 0.8964, 0.4556]]],
                [[[0.6323, 0.3489, 0.4017], [0.0223, 0.2052, 0.2939], [0.5185, 0.6977, 0.8000]]],
            ],
            device=device,
            dtype=dtype,
        )

        expected_08_13 = torch.tensor(
            [
                [[[0.4963, 0.7682, 0.0885], [0.1320, 0.3305, 0.6341], [0.4901, 0.8964, 0.4556]]],
                [[[0.6323, 0.3489, 0.4017], [0.0223, 0.1143, 0.2939], [0.5185, 0.6977, 0.8000]]],
            ],
            device=device,
            dtype=dtype,
        )

        # If factor == 1, shall return original
        tol_val: float = utils._get_precision(device, dtype)
<<<<<<< HEAD
        assert_close(TestSharpness.f(inputs, 1), inputs, rtol=tol_val, atol=tol_val)
        assert_close(TestSharpness.f(inputs, torch.tensor([1., 1.])), inputs, rtol=tol_val, atol=tol_val)
        assert_close(TestSharpness.f(inputs, 0.8), expected_08, rtol=tol_val, atol=tol_val)
        assert_close(TestSharpness.f(inputs, torch.tensor([0.8, 1.3])), expected_08_13, rtol=tol_val, atol=tol_val)
=======
        assert_allclose(TestSharpness.f(inputs, 1), inputs, rtol=tol_val, atol=tol_val)
        assert_allclose(TestSharpness.f(inputs, torch.tensor([1.0, 1.0])), inputs, rtol=tol_val, atol=tol_val)
        assert_allclose(TestSharpness.f(inputs, 0.8), expected_08, rtol=tol_val, atol=tol_val)
        assert_allclose(TestSharpness.f(inputs, torch.tensor([0.8, 1.3])), expected_08_13, rtol=tol_val, atol=tol_val)
>>>>>>> 84a47e6b

    @pytest.mark.grad
    def test_gradcheck(self, device, dtype):
        bs, channels, height, width = 2, 3, 4, 5
        inputs = torch.rand(bs, channels, height, width, device=device, dtype=dtype)
        inputs = tensor_to_gradcheck_var(inputs)
        assert gradcheck(TestSharpness.f, (inputs, 0.8), raise_exception=True)

    @pytest.mark.skip(reason="union type input")
    @pytest.mark.jit
    def test_jit(self, device, dtype):
        op = torch.jit.script(kornia.enhance.adjust.sharpness)
        inputs = torch.rand(2, 1, 3, 3).to(device=device, dtype=dtype)
        expected = op(input, 0.8)
        actual = op_script(input, 0.8)
        assert_close(actual, expected)

    @pytest.mark.skip(reason="Not having it yet.")
    @pytest.mark.nn
    def test_module(self, device, dtype):
        img = torch.ones(2, 3, 4, 4, device=device, dtype=dtype)
        # gray_ops = kornia.enhance.sharpness().to(device, dtype)
        # assert_close(gray_ops(img), f(img))


@pytest.mark.skipif(kornia.xla_is_available(), reason="issues with xla device")
class TestSolarize(BaseTester):

    f = kornia.enhance.solarize

    def test_smoke(self, device, dtype):
        B, C, H, W = 2, 3, 4, 5
        img = torch.rand(B, C, H, W, device=device, dtype=dtype)
        assert isinstance(TestSolarize.f(img, 0.8), torch.Tensor)

    @pytest.mark.parametrize(
        "batch_size, height, width, thresholds, additions",
        [
            (1, 4, 5, 0.8, None),
            (1, 4, 5, 0.8, 0.4),
            (2, 4, 5, 0.8, None),
            (1, 4, 5, torch.tensor(0.8), None),
            (2, 4, 5, torch.tensor(0.8), None),
            (2, 4, 5, torch.tensor([0.8, 0.7]), None),
            (2, 4, 5, torch.tensor([0.8, 0.7]), torch.tensor([0.0, 0.4])),
        ],
    )
    @pytest.mark.parametrize("channels", [1, 3, 5])
    def test_cardinality(self, batch_size, channels, height, width, thresholds, additions, device, dtype):
        inputs = torch.ones(batch_size, channels, height, width, device=device, dtype=dtype)
        assert TestSolarize.f(inputs, thresholds, additions).shape == torch.Size([batch_size, channels, height, width])

    # TODO(jian): add better assertions
    def test_exception(self, device, dtype):
        img = torch.ones(2, 3, 4, 5, device=device, dtype=dtype)

        with pytest.raises(TypeError):
            assert TestSolarize.f([1.0], 0.0)

        with pytest.raises(TypeError):
            assert TestSolarize.f(img, 1)

        with pytest.raises(TypeError):
            assert TestSolarize.f(img, 0.8, 1)

    # TODO: add better cases
    def test_value(self, device, dtype):
        torch.manual_seed(0)

        inputs = torch.rand(1, 1, 3, 3).to(device=device, dtype=dtype)

        # Output generated is similar (1e-2 due to the uint8 conversions) to the below output:
        # img = PIL.Image.fromarray((255*inputs[0,0]).byte().numpy())
        # en = ImageOps.Solarize(img, 128)
        # np.array(en) / 255.
        expected = torch.tensor(
            [
                [
                    [
                        [0.49411765, 0.23529412, 0.08627451],
                        [0.12941176, 0.30588235, 0.36862745],
                        [0.48627451, 0.10588235, 0.45490196],
                    ]
                ]
            ],
            device=device,
            dtype=dtype,
        )

        # TODO(jian): precision is very bad compared to PIL
        assert_close(TestSolarize.f(inputs, 0.5), expected, rtol=1e-2, atol=1e-2)

    @pytest.mark.grad
    def test_gradcheck(self, device, dtype):
        bs, channels, height, width = 2, 3, 4, 5
        inputs = torch.rand(bs, channels, height, width, device=device, dtype=dtype)
        inputs = tensor_to_gradcheck_var(inputs)
        assert gradcheck(TestSolarize.f, (inputs, 0.8), raise_exception=True)

    # TODO: implement me
    @pytest.mark.skip(reason="union type input")
    @pytest.mark.jit
    def test_jit(self, device, dtype):
        op = torch.jit.script(kornia.enhance.adjust.solarize)
        inputs = torch.rand(2, 1, 3, 3).to(device=device, dtype=dtype)
        expected = op(input, 0.8)
        actual = op_script(input, 0.8)
        assert_close(actual, expected)

    # TODO: implement me
    @pytest.mark.skip(reason="Not having it yet.")
    @pytest.mark.nn
    def test_module(self, device, dtype):
        img = torch.ones(2, 3, 4, 4, device=device, dtype=dtype)
        # gray_ops = kornia.enhance.sharpness().to(device, dtype)
        # assert_close(gray_ops(img), f(img))


class TestPosterize(BaseTester):

    f = kornia.enhance.posterize

    def test_smoke(self, device, dtype):
        B, C, H, W = 2, 3, 4, 5
        img = torch.rand(B, C, H, W, device=device, dtype=dtype)
        assert isinstance(TestPosterize.f(img, 8), torch.Tensor)

    @pytest.mark.parametrize(
        "batch_size, height, width, bits",
        [
            (1, 4, 5, 8),
            (2, 4, 5, 1),
            (2, 4, 5, 0),
            (1, 4, 5, torch.tensor(8)),
            (2, 4, 5, torch.tensor(8)),
            (2, 4, 5, torch.tensor([0, 8])),
            (3, 4, 5, torch.tensor([0, 1, 8])),
        ],
    )
    @pytest.mark.parametrize("channels", [1, 3, 5])
    def test_cardinality(self, batch_size, channels, height, width, bits, device, dtype):
        inputs = torch.ones(batch_size, channels, height, width, device=device, dtype=dtype)
        assert TestPosterize.f(inputs, bits).shape == torch.Size([batch_size, channels, height, width])

    # TODO(jian): add better assertions
    def test_exception(self, device, dtype):
        img = torch.ones(2, 3, 4, 5, device=device, dtype=dtype)

        with pytest.raises(TypeError):
            assert TestPosterize.f([1.0], 0.0)

        with pytest.raises(TypeError):
            assert TestPosterize.f(img, 1.0)

    # TODO(jian): add better cases
    @pytest.mark.skipif(kornia.xla_is_available(), reason="issues with xla device")
    def test_value(self, device, dtype):
        torch.manual_seed(0)

        inputs = torch.rand(1, 1, 3, 3).to(device=device, dtype=dtype)

        # Output generated is similar (1e-2 due to the uint8 conversions) to the below output:
        # img = PIL.Image.fromarray((255*inputs[0,0]).byte().numpy())
        # en = ImageOps.posterize(img, 1)
        # np.array(en) / 255.
        expected = torch.tensor(
            [[[[0.0, 0.50196078, 0.0], [0.0, 0.0, 0.50196078], [0.0, 0.50196078, 0.0]]]], device=device, dtype=dtype
        )

        assert_close(TestPosterize.f(inputs, 1), expected)
        assert_close(TestPosterize.f(inputs, 0), torch.zeros_like(inputs))
        assert_close(TestPosterize.f(inputs, 8), inputs)

    @pytest.mark.skip(reason="IndexError: tuple index out of range")
    @pytest.mark.grad
    def test_gradcheck(self, device, dtype):
        bs, channels, height, width = 2, 3, 4, 5
        inputs = torch.rand(bs, channels, height, width, device=device, dtype=dtype)
        inputs = tensor_to_gradcheck_var(inputs)
        assert gradcheck(TestPosterize.f, (inputs, 0), raise_exception=True)

    # TODO: implement me
    @pytest.mark.skip(reason="union type input")
    @pytest.mark.jit
    def test_jit(self, device, dtype):
        op = torch.jit.script(kornia.enhance.adjust.posterize)
        inputs = torch.rand(2, 1, 3, 3).to(device=device, dtype=dtype)
        expected = op(input, 8)
        actual = op_script(input, 8)
        assert_close(actual, expected)

    # TODO: implement me
    @pytest.mark.skip(reason="Not having it yet.")
    @pytest.mark.nn
    def test_module(self, device, dtype):
        img = torch.ones(2, 3, 4, 4, device=device, dtype=dtype)
        # gray_ops = kornia.enhance.sharpness().to(device, dtype)
        # assert_close(gray_ops(img), f(img))<|MERGE_RESOLUTION|>--- conflicted
+++ resolved
@@ -6,14 +6,7 @@
 import kornia
 import kornia.testing as utils
 from kornia.constants import pi
-<<<<<<< HEAD
-
-import torch
-from torch.autograd import gradcheck
-from test.utils import assert_close
-=======
 from kornia.testing import BaseTester, tensor_to_gradcheck_var
->>>>>>> 84a47e6b
 
 
 class TestInvert:
@@ -33,15 +26,9 @@
         assert_close(out, torch.zeros_like(out))
 
     def test_max_val_255(self, device, dtype):
-<<<<<<< HEAD
-        img = 255. * torch.ones(1, 3, 4, 4, device=device, dtype=dtype)
-        out = kornia.enhance.invert(img, torch.tensor(255.))
-        assert_close(out, torch.zeros_like(out))
-=======
         img = 255.0 * torch.ones(1, 3, 4, 4, device=device, dtype=dtype)
         out = kornia.enhance.invert(img, torch.tensor(255.0))
         assert_allclose(out, torch.zeros_like(out))
->>>>>>> 84a47e6b
 
     @pytest.mark.grad
     def test_gradcheck(self, device, dtype):
@@ -77,13 +64,8 @@
 
         expected = data.clone()
 
-<<<<<<< HEAD
-        f = kornia.enhance.AdjustSaturation(1.)
-        assert_close(f(data), expected)
-=======
         f = kornia.enhance.AdjustSaturation(1.0)
         assert_allclose(f(data), expected)
->>>>>>> 84a47e6b
 
     def test_saturation_one_batch(self, device, dtype):
         data = torch.tensor(
@@ -116,13 +98,8 @@
 
         expected = data.clone()
 
-<<<<<<< HEAD
-        f = kornia.enhance.AdjustHue(0.)
-        assert_close(f(data), expected)
-=======
         f = kornia.enhance.AdjustHue(0.0)
         assert_allclose(f(data), expected)
->>>>>>> 84a47e6b
 
     def test_hue_one_batch(self, device, dtype):
         data = torch.tensor(
@@ -171,13 +148,8 @@
 
         expected = torch.ones_like(data)
 
-<<<<<<< HEAD
-        f = kornia.enhance.AdjustGamma(0.)
-        assert_close(f(data), expected)
-=======
         f = kornia.enhance.AdjustGamma(0.0)
         assert_allclose(f(data), expected)
->>>>>>> 84a47e6b
 
     def test_gamma_one(self, device, dtype):
         data = torch.tensor(
@@ -188,13 +160,8 @@
 
         expected = data.clone()
 
-<<<<<<< HEAD
-        f = kornia.enhance.AdjustGamma(1.)
-        assert_close(f(data), expected)
-=======
         f = kornia.enhance.AdjustGamma(1.0)
         assert_allclose(f(data), expected)
->>>>>>> 84a47e6b
 
     def test_gamma_one_gain_two(self, device, dtype):
         data = torch.tensor(
@@ -207,39 +174,10 @@
             [[[1.0, 1.0], [1.0, 1.0]], [[1.0, 1.0], [1.0, 1.0]], [[0.5, 0.5], [0.5, 0.5]]], device=device, dtype=dtype
         )  # 3x2x2
 
-<<<<<<< HEAD
-                                 [[.5, .5],
-                                  [.5, .5]]], device=device, dtype=dtype)  # 3x2x2
-
-        f = kornia.enhance.AdjustGamma(1., 2.)
-        assert_close(f(data), expected)
+        f = kornia.enhance.AdjustGamma(1.0, 2.0)
+        assert_allclose(f(data), expected)
 
     def test_gamma_two(self, device, dtype):
-        data = torch.tensor([[[1., 1.],
-                              [1., 1.]],
-
-                             [[.5, .5],
-                              [.5, .5]],
-
-                             [[.25, .25],
-                              [.25, .25]]], device=device, dtype=dtype)  # 3x2x2
-
-        expected = torch.tensor([[[1., 1.],
-                                  [1., 1.]],
-
-                                 [[.25, .25],
-                                  [.25, .25]],
-
-                                 [[.0625, .0625],
-                                  [.0625, .0625]]], device=device, dtype=dtype)  # 3x2x2
-
-        f = kornia.enhance.AdjustGamma(2.)
-        assert_close(f(data), expected)
-=======
-        f = kornia.enhance.AdjustGamma(1.0, 2.0)
-        assert_allclose(f(data), expected)
-
-    def test_gamma_two(self, device, dtype):
         data = torch.tensor(
             [[[1.0, 1.0], [1.0, 1.0]], [[0.5, 0.5], [0.5, 0.5]], [[0.25, 0.25], [0.25, 0.25]]],
             device=device,
@@ -254,7 +192,6 @@
 
         f = kornia.enhance.AdjustGamma(2.0)
         assert_allclose(f(data), expected)
->>>>>>> 84a47e6b
 
     def test_gamma_two_batch(self, device, dtype):
         data = torch.tensor(
@@ -299,13 +236,8 @@
 
         expected = torch.zeros_like(data)
 
-<<<<<<< HEAD
-        f = kornia.enhance.AdjustContrast(0.)
-        assert_close(f(data), expected)
-=======
         f = kornia.enhance.AdjustContrast(0.0)
         assert_allclose(f(data), expected)
->>>>>>> 84a47e6b
 
     def test_factor_one(self, device, dtype):
         # prepare input data
@@ -317,13 +249,8 @@
 
         expected = data.clone()
 
-<<<<<<< HEAD
-        f = kornia.enhance.AdjustContrast(1.)
-        assert_close(f(data), expected)
-=======
         f = kornia.enhance.AdjustContrast(1.0)
         assert_allclose(f(data), expected)
->>>>>>> 84a47e6b
 
     def test_factor_two(self, device, dtype):
         # prepare input data
@@ -337,19 +264,8 @@
             [[[1.0, 1.0], [1.0, 1.0]], [[1.0, 1.0], [1.0, 1.0]], [[0.5, 0.5], [0.5, 0.5]]], device=device, dtype=dtype
         )  # 3x2x2
 
-<<<<<<< HEAD
-                                 [[1., 1.],
-                                  [1., 1.]],
-
-                                 [[.5, .5],
-                                  [.5, .5]]], device=device, dtype=dtype)  # 3x2x2
-
-        f = kornia.enhance.AdjustContrast(2.)
-        assert_close(f(data), expected)
-=======
         f = kornia.enhance.AdjustContrast(2.0)
         assert_allclose(f(data), expected)
->>>>>>> 84a47e6b
 
     def test_factor_tensor(self, device, dtype):
         # prepare input data
@@ -464,13 +380,8 @@
 
         expected = data.clone()
 
-<<<<<<< HEAD
-        f = kornia.enhance.AdjustBrightness(0.)
-        assert_close(f(data), expected)
-=======
         f = kornia.enhance.AdjustBrightness(0.0)
         assert_allclose(f(data), expected)
->>>>>>> 84a47e6b
 
     def test_factor_one(self, device, dtype):
         # prepare input data
@@ -482,13 +393,8 @@
 
         expected = torch.ones_like(data)
 
-<<<<<<< HEAD
-        f = kornia.enhance.AdjustBrightness(1.)
-        assert_close(f(data), expected)
-=======
         f = kornia.enhance.AdjustBrightness(1.0)
         assert_allclose(f(data), expected)
->>>>>>> 84a47e6b
 
     def test_factor_minus(self, device, dtype):
         # prepare input data
@@ -809,15 +715,9 @@
 
         # If factor == 1, shall return original
         # TODO(jian): add test for this case
-<<<<<<< HEAD
-        # assert_close(TestSharpness.f(inputs, 0.), inputs, rtol=1e-4, atol=1e-4)
-        assert_close(TestSharpness.f(inputs, 1.), inputs, rtol=1e-4, atol=1e-4)
-        assert_close(TestSharpness.f(inputs, 0.8), expected, rtol=1e-4, atol=1e-4)
-=======
         # assert_allclose(TestSharpness.f(inputs, 0.), inputs, rtol=1e-4, atol=1e-4)
         assert_allclose(TestSharpness.f(inputs, 1.0), inputs, rtol=1e-4, atol=1e-4)
         assert_allclose(TestSharpness.f(inputs, 0.8), expected, rtol=1e-4, atol=1e-4)
->>>>>>> 84a47e6b
 
     def test_value_batch(self, device, dtype):
         torch.manual_seed(0)
@@ -848,17 +748,10 @@
 
         # If factor == 1, shall return original
         tol_val: float = utils._get_precision(device, dtype)
-<<<<<<< HEAD
-        assert_close(TestSharpness.f(inputs, 1), inputs, rtol=tol_val, atol=tol_val)
-        assert_close(TestSharpness.f(inputs, torch.tensor([1., 1.])), inputs, rtol=tol_val, atol=tol_val)
-        assert_close(TestSharpness.f(inputs, 0.8), expected_08, rtol=tol_val, atol=tol_val)
-        assert_close(TestSharpness.f(inputs, torch.tensor([0.8, 1.3])), expected_08_13, rtol=tol_val, atol=tol_val)
-=======
         assert_allclose(TestSharpness.f(inputs, 1), inputs, rtol=tol_val, atol=tol_val)
         assert_allclose(TestSharpness.f(inputs, torch.tensor([1.0, 1.0])), inputs, rtol=tol_val, atol=tol_val)
         assert_allclose(TestSharpness.f(inputs, 0.8), expected_08, rtol=tol_val, atol=tol_val)
         assert_allclose(TestSharpness.f(inputs, torch.tensor([0.8, 1.3])), expected_08_13, rtol=tol_val, atol=tol_val)
->>>>>>> 84a47e6b
 
     @pytest.mark.grad
     def test_gradcheck(self, device, dtype):
