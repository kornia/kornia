--- conflicted
+++ resolved
@@ -29,14 +29,7 @@
     @pytest.mark.parametrize("size", [2, 3, 4, 5])
     def test_smoke(self, device, dtype, size):
         src1, src2, alpha, beta, gamma = self.get_input(device, dtype, size=3)
-<<<<<<< HEAD
-        assert_close(
-            TestAddWeighted.fcn(src1, alpha, src2, beta, gamma),
-            src1 * alpha + src2 * beta + gamma
-        )
-=======
         assert_allclose(TestAddWeighted.fcn(src1, alpha, src2, beta, gamma), src1 * alpha + src2 * beta + gamma)
->>>>>>> 84a47e6b
 
     def test_jit(self, device, dtype):
         src1, src2, alpha, beta, gamma = self.get_input(device, dtype, size=3)
