--- conflicted
+++ resolved
@@ -188,15 +188,9 @@
 
 
 def test_compute_padding():
-<<<<<<< HEAD
     assert kornia.contrib.compute_padding((6, 6), (2, 2)) == (0, 0, 0, 0)
     assert kornia.contrib.compute_padding((7, 7), (2, 2)) == (0, 1, 0, 1)
     assert kornia.contrib.compute_padding((8, 7), (4, 4)) == (0, 0, 0, 1)
-=======
-    assert kornia.contrib.compute_padding((6, 6), (2, 2)) == (0, 0)
-    assert kornia.contrib.compute_padding((7, 7), (2, 2)) == (1, 1)
-    assert kornia.contrib.compute_padding((8, 7), (4, 4)) == (0, 1)
->>>>>>> 010fe2b4
 
 
 class TestExtractTensorPatches:
@@ -393,12 +387,12 @@
         assert m(patches).shape == (1, 1, 8, 8)
         assert_close(img, m(patches))
 
-<<<<<<< HEAD
+
     def test_compute_padding(self, device, dtype):
         img_shape = (8, 13)
         rnge = img_shape[0] * img_shape[1]
         img = torch.arange(rnge, device=device, dtype=dtype).view(1, 1, *img_shape)
-=======
+
     def test_stride_greater_than_window_size(self, device, dtype):
         img = torch.arange(16, device=device, dtype=dtype).view(1, 1, 4, 4)
         with pytest.raises(AssertionError):
@@ -406,19 +400,14 @@
 
     def test_autopadding(self, device, dtype):
         img = torch.arange(104, device=device, dtype=dtype).view(1, 1, 8, 13)
->>>>>>> 010fe2b4
         window_size = (3, 3)
         padding = kornia.contrib.compute_padding(img_shape, window_size)
         patches = kornia.contrib.extract_tensor_patches(
             img, window_size=window_size, stride=window_size, padding=padding
         )
-<<<<<<< HEAD
         m = kornia.contrib.CombineTensorPatches(img_shape, window_size, unpadding=padding)
         assert m(patches).shape == (1, 1, *img_shape)
-=======
-        m = kornia.contrib.CombineTensorPatches((8, 13), (3, 3), stride=window_size, unpadding=padding)
-        assert m(patches).shape == (1, 1, 8, 13)
->>>>>>> 010fe2b4
+
         assert_close(img, m(patches))
 
     def test_auto_padding(self, device, dtype):
