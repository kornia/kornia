--- conflicted
+++ resolved
@@ -205,7 +205,7 @@
 
     def test_metric_sum_reduction(self, device, dtype):
         sample = torch.ones(4, 4, 2, device=device, dtype=dtype)
-        expected = torch.tensor(1.4142, device=device, dtype=dtype) * 4 ** 2
+        expected = torch.tensor(1.4142, device=device, dtype=dtype) * 4**2
         actual = kornia.metrics.aepe(sample, 2.0 * sample, reduction="sum")
         assert_close(actual, expected)
 
@@ -215,16 +215,14 @@
         actual = kornia.metrics.aepe(sample, 2.0 * sample, reduction="none")
         assert_close(actual, expected)
 
-<<<<<<< HEAD
     def test_perfect_fit(self, device, dtype):
         sample = torch.ones(4, 4, 2, device=device, dtype=dtype)
         expected = torch.zeros(4, 4, device=device, dtype=dtype)
         actual = kornia.metrics.aepe(sample, sample, reduction="none")
         assert_close(actual, expected)
 
-=======
->>>>>>> 75012440
     def test_exception(self, device, dtype):
+
         with pytest.raises(TypeError) as errinfo:
             criterion = kornia.metrics.AEPE()
             criterion(None, torch.ones(4, 4, 2, device=device, dtype=dtype))
