--- conflicted
+++ resolved
@@ -42,11 +42,8 @@
     RandomResizedCrop,
     RandomRGBShift,
     RandomRotation,
-<<<<<<< HEAD
     RandomRotation3D,
     RandomSaltAndPepperNoise,
-=======
->>>>>>> ce434e46
     RandomSaturation,
     RandomSnow,
     RandomThinPlateSpline,
