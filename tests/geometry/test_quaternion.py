# LICENSE HEADER MANAGED BY add-license-header
#
# Copyright 2018 Kornia Team
#
# Licensed under the Apache License, Version 2.0 (the "License");
# you may not use this file except in compliance with the License.
# You may obtain a copy of the License at
#
#     http://www.apache.org/licenses/LICENSE-2.0
#
# Unless required by applicable law or agreed to in writing, software
# distributed under the License is distributed on an "AS IS" BASIS,
# WITHOUT WARRANTIES OR CONDITIONS OF ANY KIND, either express or implied.
# See the License for the specific language governing permissions and
# limitations under the License.
#

import pytest
import torch

from kornia.geometry.quaternion import Quaternion, average_quaternions

from testing.base import assert_close
from typing import Union


class TestQuaternion:
    def _make_rand_data(self, device, dtype, batch_size):
        shape = [] if batch_size is None else [batch_size]
        return torch.rand([*shape, 4], device=device, dtype=dtype)

    def assert_close(self, actual, expected, rtol=None, atol=None):
        if isinstance(actual, Quaternion):
            actual = actual.data.data
        elif isinstance(actual, torch.nn.Parameter):
            actual = actual.data
        if isinstance(expected, Quaternion):
            expected = expected.data.data
        elif isinstance(expected, torch.nn.Parameter):
            expected = expected.data

        assert_close(actual, expected, rtol=rtol, atol=atol)

    def test_smoke(self, device, dtype):
        q = Quaternion.from_coeffs(1.0, 0.0, 0.0, 0.0)
        q = q.to(device, dtype)
        q_data = torch.tensor([1.0, 0.0, 0.0, 0.0], device=device, dtype=dtype)
        assert isinstance(q, Quaternion)
        assert q.shape == (4,)
        self.assert_close(q.data, q_data)
        self.assert_close(q.q, q_data)
        self.assert_close(q.real, q_data[..., 0])
        self.assert_close(q.scalar, q_data[..., 0])
        self.assert_close(q.vec, q_data[..., 1:])

    @pytest.mark.parametrize("batch_size", (None, 1, 2, 5))
    def test_init(self, device, dtype, batch_size):
        q1 = Quaternion.identity(batch_size, device, dtype)
        q2 = Quaternion(q1.data)
        assert isinstance(q2, Quaternion)
        self.assert_close(q1, q2)

    def test_init_fail(self, device, dtype):
        with pytest.raises(Exception):
            _ = Quaternion("q")

        with pytest.raises(Exception):
            _ = Quaternion([1, 0, 0, 0])

        with pytest.raises(Exception):
            _ = Quaternion(1, [0, 0, 0])

    @pytest.mark.parametrize("batch_size", (None, 1, 2, 5))
    def test_random(self, device, dtype, batch_size):
        q = Quaternion.random(batch_size, device, dtype)
        q_n = q.normalize().norm()
        self.assert_close(q_n, q_n.new_ones(q_n.shape))

    @pytest.mark.parametrize("batch_size", (None, 1, 2, 5))
    def test_minus(self, device, dtype, batch_size):
        data = self._make_rand_data(device, dtype, batch_size)
        q = Quaternion(data)
        q = q.to(device, dtype)
        self.assert_close(-q, -data)

    @pytest.mark.parametrize("batch_size", (None, 1, 2, 5))
    def test_add(self, device, dtype, batch_size):
        d1 = self._make_rand_data(device, dtype, batch_size)
        d2 = self._make_rand_data(device, dtype, batch_size)
        q1 = Quaternion(d1)
        q2 = Quaternion(d2)
        q3 = q1 + q2
        assert isinstance(q3, Quaternion)
        self.assert_close(q3, d1 + d2)
        q1 += q2
        self.assert_close(q1, q3)

    @pytest.mark.parametrize("batch_size", (None, 1, 2, 5))
    def test_subtract(self, device, dtype, batch_size):
        d1 = self._make_rand_data(device, dtype, batch_size)
        d2 = self._make_rand_data(device, dtype, batch_size)
        q1 = Quaternion(d1)
        q2 = Quaternion(d2)
        q3 = q1 - q2
        assert isinstance(q3, Quaternion)
        self.assert_close(q3, d1 - d2)
        q1 -= q2
        self.assert_close(q1, q3)

    def test_multiplication_of_bases(self, device, dtype):
        one = Quaternion.from_coeffs(1.0, 0.0, 0.0, 0.0).to(device, dtype)
        i = Quaternion.from_coeffs(0.0, 1.0, 0.0, 0.0).to(device, dtype)
        j = Quaternion.from_coeffs(0.0, 0.0, 1.0, 0.0).to(device, dtype)
        k = Quaternion.from_coeffs(0.0, 0.0, 0.0, 1.0).to(device, dtype)

        self.assert_close(i * i, j * j)
        self.assert_close(j * j, k * k)
        self.assert_close(k * k, i * j * k)
        self.assert_close(i * j * k, -one)

        self.assert_close(i * j, k)
        self.assert_close(i * i, -one)
        self.assert_close(i * k, -j)
        self.assert_close(j * i, -k)
        self.assert_close(j * j, -one)
        self.assert_close(j * k, i)
        self.assert_close(k * i, j)
        self.assert_close(k * j, -i)
        self.assert_close(k * k, -one)
        self.assert_close(i * j * k, -one)

    def test_division_of_bases(self, device, dtype):
        one = Quaternion.from_coeffs(1.0, 0.0, 0.0, 0.0).to(device, dtype)
        i = Quaternion.from_coeffs(0.0, 1.0, 0.0, 0.0).to(device, dtype)
        j = Quaternion.from_coeffs(0.0, 0.0, 1.0, 0.0).to(device, dtype)
        k = Quaternion.from_coeffs(0.0, 0.0, 0.0, 1.0).to(device, dtype)

        self.assert_close(i / i, j / j)
        self.assert_close(j / j, k / k)
        self.assert_close(k / k, one)
        self.assert_close(k / -k, -one)

        self.assert_close(i / j, -k)
        self.assert_close(i / i, one)
        self.assert_close(i / k, j)
        self.assert_close(j / i, k)
        self.assert_close(j / j, one)
        self.assert_close(j / k, -i)
        self.assert_close(k / i, -j)
        self.assert_close(k / j, i)
        self.assert_close(k / k, one)
        self.assert_close(i / -j, k)

    @pytest.mark.parametrize("batch_size", (None, 1, 2, 5))
    def test_pow(self, device, dtype, batch_size):
        q = Quaternion.random(batch_size, device, dtype)
        q1 = Quaternion.identity(batch_size, device, dtype)
        self.assert_close(q**0, q1)
        self.assert_close(q**1, q)
        self.assert_close(q**2, q * q)
        self.assert_close(q**-1, q.inv())
        self.assert_close((q**0.5) * (q**0.5), q)
        self.assert_close((q1**1), q1)
        self.assert_close((q1**2), q1)

    @pytest.mark.parametrize("batch_size", (None, 1, 2, 5))
    def test_inverse(self, device, dtype, batch_size):
        q1 = Quaternion.random(batch_size, device, dtype)
        q2 = Quaternion.identity(batch_size, device, dtype)
        self.assert_close(q1 * q1.inv(), q2, rtol=1e-4, atol=1e-4)

    @pytest.mark.parametrize("batch_size", (None, 1, 2, 5))
    def test_conjugate(self, device, dtype, batch_size):
        q1 = Quaternion.random(batch_size, device, dtype)
        q2 = Quaternion.random(batch_size, device, dtype)
        self.assert_close((q1 * q2).conj(), q2.conj() * q1.conj())

    @pytest.mark.parametrize("batch_size", (None, 1, 2, 5))
    def test_double_conjugate(self, device, dtype, batch_size):
        q1 = Quaternion.random(batch_size, device, dtype)
        self.assert_close(q1, q1.conj().conj())

    @pytest.mark.parametrize("batch_size", (None, 1, 2, 5))
    def test_norm(self, device, dtype, batch_size):
        q1 = Quaternion.random(batch_size, device, dtype)
        q2 = Quaternion.random(batch_size, device, dtype)
        self.assert_close((q1 * q2).norm(), q1.norm() * q2.norm())

    @pytest.mark.parametrize("batch_size", (None, 1, 2, 5))
    def test_norm_shape(self, device, dtype, batch_size):
        q = Quaternion.random(batch_size, device, dtype)
        expected_shape = () if batch_size is None else (batch_size,)
        self.assert_close(tuple(q.norm().shape), expected_shape)

    @pytest.mark.parametrize("batch_size", (None, 1, 2, 5))
    def test_normalize(self, device, dtype, batch_size):
        q1 = Quaternion.random(batch_size, device, dtype)
        q1_n = q1.normalize().norm()
        self.assert_close(q1_n, q1_n.new_ones(q1_n.shape))

    @pytest.mark.parametrize("batch_size", (None, 1, 2, 5))
    def test_matrix(self, device, dtype, batch_size):
        q1 = Quaternion.random(batch_size, device, dtype)
        m1 = q1.matrix()
        q2 = Quaternion.from_matrix(m1)
        for qq1, qq2 in zip(q1.data, q2.data):
            try:
                self.assert_close(qq1, qq2)
            except Exception:
                self.assert_close(qq1, -qq2)

    @pytest.mark.parametrize("batch_size", (1, 2, 5))
    def test_getitem(self, device, dtype, batch_size):
        q = Quaternion.random(batch_size, device, dtype)
        for i in range(batch_size):
            q1 = q[i]
            self.assert_close(q1.data, q.data[i])

    @pytest.mark.parametrize("batch_size", (None, 1, 2, 5))
    def test_axis_angle(self, device, dtype, batch_size):
        q1 = Quaternion.random(batch_size, device, dtype)
        angle = 2 * q1.scalar.arccos()[..., None]
        axis = q1.vec / (angle / 2).sin()
        axis_angle = axis * angle
        q2 = Quaternion.from_axis_angle(axis_angle)
        q2 = q2.to(device, dtype)
        self.assert_close(q1, q2)

    @pytest.mark.parametrize("batch_size", (None, 1, 2, 5))
    def test_to_axis_angle(self, device, dtype, batch_size):
        # batch_s = 5
        # random_coefs = Quaternion.random(batch_s).data
        random_coefs = torch.tensor(
            [
                [2.5398e-04, -2.2677e-01, -8.3897e-01, 4.9467e-01],
                [-1.7005e-01, -1.0974e-01, 3.7635e-01, -9.0410e-01],
                [9.1273e-01, 4.8935e-02, -6.2994e-03, 4.0558e-01],
                [-9.8316e-01, 5.4078e-03, 1.4471e-01, 1.1145e-01],
                [4.5794e-02, -7.0831e-01, 6.7577e-01, 1.9883e-01],
            ],
            device=device,
            dtype=dtype,
        )

        q = Quaternion(random_coefs)
        axis_angle_actual = q.to_axis_angle()

        axis_angle_expected = torch.tensor(
            [
                [-0.7123, -2.6353, 1.5538],
                [0.3118, -1.0693, 2.5687],
                [0.1008, -0.0130, 0.8356],
                [-0.0109, -0.2911, -0.2242],
                [-2.1626, 2.0632, 0.6071],
            ],
            device=device,
            dtype=dtype,
        )

        self.assert_close(axis_angle_expected, axis_angle_actual, 1e-4, 1e-4)

    @pytest.mark.parametrize("batch_size", (None, 1, 2, 5))
    def test_slerp(self, device, dtype, batch_size):
        for axis in torch.tensor([[1.0, 0.0, 0.0], [0.0, 1.0, 0.0], [0.0, 0.0, 1.0]]):
            axis = axis.to(device, dtype)
            if batch_size is not None:
                axis = axis.repeat(batch_size, 1)
            q1 = Quaternion.from_axis_angle(axis * 0)
            q1.to(device, dtype)
            q2 = Quaternion.from_axis_angle(axis * 3.14159)
            q2.to(device, dtype)
            for t in torch.linspace(0.1, 1, 10):
                q3 = q1.slerp(q2, t)
                q4 = Quaternion.from_axis_angle(axis * t * 3.14159)
                self.assert_close(q3, q4)

    def test_from_to_euler_values(self, device, dtype):
        # num_samples = 5
        # data = 2 * torch.rand(3, num_samples, device=device, dtype=dtype) - 1
        # roll, pitch, yaw = torch.pi * data
        roll = torch.tensor(
            [2.6518599987, 0.0612506270, 1.2417907715, 2.8829660416, -1.9961174726, 0], device=device, dtype=dtype
        )

        pitch = torch.tensor(
            [2.3267219067, -2.7309591770, -1.4011553526, -2.1962766647, 2.1454355717, 0], device=device, dtype=dtype
        )

        yaw = torch.tensor(
            [-0.8856627345, 0.2605336905, 0.4579202533, -1.3095731735, 0.6096843481, 0], device=device, dtype=dtype
        )

        euler_expected = torch.tensor(
            [
                [-0.4897327125, 0.8148705959, 2.2559301853],
                [-3.0803420544, -0.4106334746, -2.8810589314],
                [1.2417914867, -1.4011553526, 0.4579201937],
                [-0.2586266696, -0.9453159571, 1.8320195675],
                [1.1454752684, 0.9961569905, -2.5319085121],
                [0, 0, 0],
            ],
            device=device,
            dtype=dtype,
        )

        q = Quaternion.from_euler(roll, pitch, yaw)
        euler = q.to_euler()
        euler = torch.stack(euler, -1)

        self.assert_close(euler, euler_expected, 1e-4, 1e-4)

<<<<<<< HEAD
def _to_tensor(x: Union[torch.Tensor, Quaternion]) -> torch.Tensor:
=======

def _to_tensor(x: torch.Tensor | Quaternion) -> torch.Tensor:
>>>>>>> 8d95bc85
    # Unwrap Quaternion/Parameter to a plain Tensor for comparisons
    if isinstance(x, Quaternion):
        x = x.data
    if isinstance(x, torch.nn.Parameter):
<<<<<<< HEAD
        x = x.data
=======
        x = x.data  # Accept (1,4) or (4,)
>>>>>>> 8d95bc85
    if x.ndim == 2 and x.shape[0] == 1:
        x = x.squeeze(0)
    return x


def _align_sign(q: torch.Tensor, ref: torch.Tensor) -> torch.Tensor:
    # Flip sign of q so it points roughly in the same direction as ref
    if torch.dot(q, ref) < 0:
        return -q
    return q


class TestQuaternionAverage:
    @pytest.mark.parametrize("M", [1, 2, 5, 10])
    def test_average_identity(self, device, dtype, M):
        """All identity quaternions → should return identity"""
        Q = Quaternion.identity(M, device=device, dtype=dtype)
        out = average_quaternions(Q)
        q = _to_tensor(out)

        expected = torch.tensor([1.0, 0.0, 0.0, 0.0], device=device, dtype=dtype)
        q = _align_sign(q, expected)

        torch.testing.assert_close(q, expected, rtol=1e-6, atol=1e-6)

    def test_output_is_normalized(self, device, dtype):
        """Averaged quaternion should always have unit norm"""
        Q = Quaternion.random(6, device=device, dtype=dtype).normalize()
        out = average_quaternions(Q)
        q = _to_tensor(out)

        torch.testing.assert_close(q.norm(), torch.tensor(1.0, device=device, dtype=dtype), rtol=1e-6, atol=1e-6)

    def test_weighted_bias(self, device, dtype):
        """Heavier weights should bias the average toward the corresponding quaternion"""
        q1 = Quaternion(torch.tensor([[1.0, 0.0, 0.0, 0.0]], device=device, dtype=dtype))
        q2 = Quaternion(torch.tensor([[0.0, 1.0, 0.0, 0.0]], device=device, dtype=dtype))
        Q = Quaternion(torch.cat([q1.data, q2.data], dim=0))

        w = torch.tensor([0.9, 0.1], device=device, dtype=dtype)
        out = average_quaternions(Q, w=w)
        q = _to_tensor(out)

        dot1 = torch.dot(q, q1.data.squeeze())
        dot2 = torch.dot(q, q2.data.squeeze())
        assert dot1 > dot2  # should align closer to q1

    def test_single_quaternion_returns_itself(self, device, dtype):
        """Averaging a single quaternion should return it"""
        q = Quaternion.random(1, device=device, dtype=dtype).normalize()
        out = average_quaternions(q)
        out_t = _to_tensor(out)
        q_t = _to_tensor(q)

        out_t = _align_sign(out_t, q_t)
        torch.testing.assert_close(out_t, q_t, rtol=1e-6, atol=1e-6)

    def test_opposite_quaternions(self, device, dtype):
        """Opposite quaternions should average to something consistent (sign ambiguity)"""
        q1 = Quaternion.identity(1, device=device, dtype=dtype)
        q2 = Quaternion(-q1.data.clone())
        Q = Quaternion(torch.cat([q1.data, q2.data], dim=0))

        out = average_quaternions(Q)
        q = _to_tensor(out)

        # Should still be a valid unit quaternion
        torch.testing.assert_close(
            q.norm(), torch.tensor(1.0, device=device, dtype=dtype), rtol=1e-6, atol=1e-6
        )

    def test_invalid_weights_raise(self, device, dtype):
        """Mismatched number of weights should raise"""
        Q = Quaternion.random(3, device=device, dtype=dtype)
        w = torch.tensor([0.5, 0.5], device=device, dtype=dtype)  # wrong length
        with pytest.raises(ValueError):
            average_quaternions(Q, w=w)<|MERGE_RESOLUTION|>--- conflicted
+++ resolved
@@ -309,21 +309,14 @@
 
         self.assert_close(euler, euler_expected, 1e-4, 1e-4)
 
-<<<<<<< HEAD
 def _to_tensor(x: Union[torch.Tensor, Quaternion]) -> torch.Tensor:
-=======
 
 def _to_tensor(x: torch.Tensor | Quaternion) -> torch.Tensor:
->>>>>>> 8d95bc85
     # Unwrap Quaternion/Parameter to a plain Tensor for comparisons
     if isinstance(x, Quaternion):
         x = x.data
     if isinstance(x, torch.nn.Parameter):
-<<<<<<< HEAD
         x = x.data
-=======
-        x = x.data  # Accept (1,4) or (4,)
->>>>>>> 8d95bc85
     if x.ndim == 2 and x.shape[0] == 1:
         x = x.squeeze(0)
     return x
