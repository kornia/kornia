--- conflicted
+++ resolved
@@ -35,15 +35,14 @@
 
 from __future__ import annotations
 
-<<<<<<< HEAD
 import warnings
-=======
->>>>>>> 25ae6fac
 from typing import Any, Callable, Optional
 
 import torch
 
 from kornia.core import Dtype, Tensor
+
+from .base import BaseTester
 
 
 def parametrized_test(
@@ -97,82 +96,9 @@
             if not hasattr(cls, "setup_method"):
                 cls.setup_method = setup_method_wrapper
 
-<<<<<<< HEAD
         _generate_test_smoke(cls, smoke_inputs)
         _generate_test_cardinality(cls, cardinality_tests)
         _generate_test_gradcheck(cls, gradcheck_inputs)
-=======
-        # Generate test_smoke if smoke_inputs provided
-        if smoke_inputs is not None:
-
-            def test_smoke(self, device: torch.device, dtype: Dtype) -> None:
-                """Smoke test: verify function runs with provided inputs."""
-                func = getattr(self, "func", None) or getattr(self, "function_under_test", None)
-                if func is None:
-                    raise NotImplementedError(f"{cls.__name__} must define 'func' or 'function_under_test'")
-
-                inputs = smoke_inputs(device, dtype)
-                try:
-                    func(*inputs)
-                except Exception as e:
-                    raise AssertionError(f"Smoke test failed: {e}") from e
-
-            cls.test_smoke = test_smoke
-
-        # Generate test_cardinality if cardinality_tests provided
-        if cardinality_tests is not None:
-
-            def test_cardinality(self, device: torch.device, dtype: Dtype) -> None:
-                """Cardinality test: verify output shape matches expected shape."""
-                func = getattr(self, "func", None) or getattr(self, "function_under_test", None)
-                if func is None:
-                    raise NotImplementedError(f"{cls.__name__} must define 'func' or 'function_under_test'")
-
-                for i, test_case in enumerate(cardinality_tests):
-                    inputs = test_case["inputs"](device, dtype)
-                    expected_shape = test_case["expected_shape"]
-
-                    try:
-                        output = func(*inputs)
-                    except Exception as e:
-                        raise AssertionError(f"Cardinality test {i} failed to execute: {e}") from e
-
-                    if isinstance(output, Tensor):
-                        actual_shape = output.shape
-                        assert actual_shape == expected_shape, (
-                            f"Test case {i}: Expected shape {expected_shape}, got {actual_shape}"
-                        )
-                    elif isinstance(output, (tuple, list)):
-                        for j, out in enumerate(output):
-                            if isinstance(out, Tensor):
-                                actual_shape = out.shape
-                                expected = (
-                                    expected_shape[j] if isinstance(expected_shape, (tuple, list)) else expected_shape
-                                )
-                                assert actual_shape == expected, (
-                                    f"Test case {i}, output {j}: Expected shape {expected}, got {actual_shape}"
-                                )
-
-            cls.test_cardinality = test_cardinality
-
-        # Generate test_gradcheck if gradcheck_inputs provided
-        if gradcheck_inputs is not None:
-
-            def test_gradcheck(self, device: torch.device) -> None:
-                """Gradcheck test: verify gradient computation."""
-                func = getattr(self, "func", None) or getattr(self, "function_under_test", None)
-                if func is None:
-                    raise NotImplementedError(f"{cls.__name__} must define 'func' or 'function_under_test'")
-
-                inputs = gradcheck_inputs(device)
-                try:
-                    result = self.gradcheck(func, inputs)
-                    assert result, "Gradcheck failed"
-                except Exception as e:
-                    raise AssertionError(f"Gradcheck test failed: {e}") from e
-
-            cls.test_gradcheck = test_gradcheck
->>>>>>> 25ae6fac
 
         return cls
 
