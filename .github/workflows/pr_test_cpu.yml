name: Run tests on CPU

on:
  pull_request:
    branches: [master]
    types: [opened, reopened, synchronize, review_requested, ready_for_review]

concurrency:
  group: ${{ github.workflow }}-${{ github.event.pull_request.number || github.ref }}
  cancel-in-progress: true

jobs:
  tests-cpu:
    name: ${{ matrix.os }} - python-${{ matrix.python-version }}, torch-${{ matrix.pytorch-version }}, ${{ matrix.pytorch-dtype }}
    runs-on: ${{ matrix.os }}-latest

    strategy:
<<<<<<< HEAD
      fail-fast: false
=======
      fail-fast: false # TODO: enable it when CI be stable
>>>>>>> 6551974a
      matrix:
        os: ['Ubuntu', 'Windows', 'MacOS']
        python-version: ['3.7', '3.8']
        pytorch-version: ['1.9.1', '1.13.0']
        pytorch-dtype: ['float16', 'float32', 'float64']

    steps:
      - name: Checkout kornia
        uses: actions/checkout@v3

      - name: Setting environment on ${{ matrix.os }} with python ${{ matrix.python-version }} and pytorch  ${{ matrix.pytorch-version }}
        uses: ./.github/actions/env
        with:
          python-version: ${{ matrix.python-version }}
          pytorch-version: ${{ matrix.pytorch-version }}

      - name: Run CPU tests ${{ matrix.pytorch-dtype }}
        continue-on-error: ${{ contains('float16', matrix.pytorch-dtype) }}  # Remove this when float16 stop raising errors
        shell: bash -l {0}
        run: pytest -v --device cpu --dtype ${{ matrix.pytorch-dtype }} --cov=kornia --cov-report xml ./test

      - if: always()
        name: Upload coverage
        uses: codecov/codecov-action@v3
        with:
          file: coverage.xml
          token: ${{ secrets.CODECOV_TOKEN }} # to not depend on build via GH API
          flags: cpu,${{ matrix.os }}_py-${{ matrix.python-version }}_pt-${{ matrix.pytorch-version }}_${{ matrix.pytorch-dtype }}
          name: cpu-coverage<|MERGE_RESOLUTION|>--- conflicted
+++ resolved
@@ -15,11 +15,7 @@
     runs-on: ${{ matrix.os }}-latest
 
     strategy:
-<<<<<<< HEAD
-      fail-fast: false
-=======
       fail-fast: false # TODO: enable it when CI be stable
->>>>>>> 6551974a
       matrix:
         os: ['Ubuntu', 'Windows', 'MacOS']
         python-version: ['3.7', '3.8']
