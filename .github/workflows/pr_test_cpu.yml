name: Tests on CPU (PR)

on:
  push:
    branches: [test-me-*]
  pull_request:
    branches: [master]
    types: [opened, reopened, synchronize, ready_for_review, labeled]
  workflow_dispatch:

concurrency:
  group: ${{ github.workflow }}-${{ github.event.pull_request.number || github.ref }}
  cancel-in-progress: true

jobs:
  tests-cpu:
    # This job run just tests not marked as slow, and desselect the dynamo tests
    strategy:
      fail-fast: true
      matrix:
        os: ['Ubuntu-latest', 'Windows-latest', 'MacOS-latest']
        pytorch-dtype: ['float32', 'float64']
        exclude:
          - os: 'Windows-latest'
            pytorch-dtype: 'float64'
          - os: 'MacOS-latest'
            pytorch-dtype: 'float64'

    uses: ./.github/workflows/tests.yml
    with:
      os: ${{ matrix.os }}
<<<<<<< HEAD
      python-version: '["3.8", "3.11"]'
      pytorch-version: '["1.9.1", "2.0.1"]'
=======
      python-version: '["3.8", "3.10"]'
      pytorch-version: '["1.9.1", "2.1.0"]'
>>>>>>> 5ba7438c
      pytorch-dtype: ${{ matrix.pytorch-dtype }}


  tests-coverage:
    # This job run all test suite
    uses: ./.github/workflows/tests.yml
    with:
<<<<<<< HEAD
      python-version: '["3.11"]'
      pytorch-version: '["2.0.1"]'
=======
      python-version: '["3.10"]'
      pytorch-version: '["2.1.0"]'
>>>>>>> 5ba7438c
      pytorch-dtype: 'float32,float64'
      coverage: true
      pytest-extra: '--runslow'

  test-typing:
    uses: ./.github/workflows/test_typing.yml

  test-tutorials:
    uses: ./.github/workflows/test_tutorials.yml

  collector:
    needs: [tests-cpu, test-tutorials, test-typing, tests-coverage]
    if: always()
    runs-on: ubuntu-latest
    steps:
    - name: check for failures
      if: contains(needs.*.result, 'failure') || contains(needs.*.result, 'cancelled')
      run: echo job failed && exit 1

  tests-nightly:
    if:  contains(github.event.pull_request.labels.*.name, 'nightly')
    name: ${{ matrix.os }} - torch-nightly, ${{ matrix.pytorch-dtype }}

    strategy:
      fail-fast: false
      matrix:
        os: ['Ubuntu-latest', 'Windows-latest'] #, 'MacOS-latest'] add it when https://github.com/pytorch/pytorch/pull/89262 be merged
        pytorch-dtype: ['float32', 'float64']

    uses: ./.github/workflows/tests.yml
    with:
      os: ${{ matrix.os }}
      pytorch-version: '["nightly"]'
      pytorch-dtype: ${{ matrix.pytorch-dtype }}<|MERGE_RESOLUTION|>--- conflicted
+++ resolved
@@ -29,13 +29,8 @@
     uses: ./.github/workflows/tests.yml
     with:
       os: ${{ matrix.os }}
-<<<<<<< HEAD
       python-version: '["3.8", "3.11"]'
-      pytorch-version: '["1.9.1", "2.0.1"]'
-=======
-      python-version: '["3.8", "3.10"]'
       pytorch-version: '["1.9.1", "2.1.0"]'
->>>>>>> 5ba7438c
       pytorch-dtype: ${{ matrix.pytorch-dtype }}
 
 
@@ -43,13 +38,8 @@
     # This job run all test suite
     uses: ./.github/workflows/tests.yml
     with:
-<<<<<<< HEAD
       python-version: '["3.11"]'
-      pytorch-version: '["2.0.1"]'
-=======
-      python-version: '["3.10"]'
       pytorch-version: '["2.1.0"]'
->>>>>>> 5ba7438c
       pytorch-dtype: 'float32,float64'
       coverage: true
       pytest-extra: '--runslow'
