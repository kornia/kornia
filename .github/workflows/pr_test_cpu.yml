name: Tests on CPU (PR)

on:
  push:
    branches: [test-me-*]
  pull_request:
    branches: [master]
    types: [opened, reopened, synchronize, ready_for_review, labeled]
  workflow_dispatch:

concurrency:
  group: ${{ github.workflow }}-${{ github.event.pull_request.number || github.ref }}
  cancel-in-progress: true

jobs:
  tests-cpu:
    # This job run just tests not marked as slow, and desselect the dynamo tests
    strategy:
      fail-fast: true
      matrix:
        os: ['Ubuntu-latest', 'Windows-latest', 'MacOS-latest']
<<<<<<< HEAD
    uses: ./.github/workflows/tests.yml
    with:
      os: ${{ matrix.os }}
      python-version: '["3.8", "3.10"]'
      pytorch-version: '["1.9.1", "2.1.0"]'
      pytorch-dtype: 'float32'
=======
        pytorch-dtype: ['float32', 'float64']
        exclude:
          - os: 'Windows-latest'
            pytorch-dtype: 'float64'
          - os: 'MacOS-latest'
            pytorch-dtype: 'float64'
>>>>>>> 3a10a10f

    uses: ./.github/workflows/tests.yml
    with:
      os: ${{ matrix.os }}
      python-version: '["3.8", "3.10"]'
<<<<<<< HEAD
      pytorch-version: '["1.9.1", "2.1.0"]'
      pytorch-dtype: 'float64'
=======
      pytorch-version: '["1.9.1", "2.0.1"]'
      pytorch-dtype: ${{ matrix.pytorch-dtype }}
>>>>>>> 3a10a10f

  tests-coverage:
    # This job run all test suite
    uses: ./.github/workflows/tests.yml
    with:
      python-version: '["3.10"]'
      pytorch-version: '["2.1.0"]'
      pytorch-dtype: 'float32,float64'
      coverage: true
      pytest-extra: '--runslow'

  test-typing:
    uses: ./.github/workflows/test_typing.yml

  test-tutorials:
    uses: ./.github/workflows/test_tutorials.yml

  collector:
    needs: [tests-cpu, test-tutorials, test-typing, tests-coverage]
    if: always()
    runs-on: ubuntu-latest
    steps:
    - name: check for failures
      if: contains(needs.*.result, 'failure') || contains(needs.*.result, 'cancelled')
      run: echo job failed && exit 1

  tests-nightly:
    if:  contains(github.event.pull_request.labels.*.name, 'nightly')
    name: ${{ matrix.os }} - torch-nightly, ${{ matrix.pytorch-dtype }}

    strategy:
      fail-fast: false
      matrix:
        os: ['Ubuntu-latest', 'Windows-latest'] #, 'MacOS-latest'] add it when https://github.com/pytorch/pytorch/pull/89262 be merged
        pytorch-dtype: ['float32', 'float64']

    uses: ./.github/workflows/tests.yml
    with:
      os: ${{ matrix.os }}
      pytorch-version: '["nightly"]'
      pytorch-dtype: ${{ matrix.pytorch-dtype }}<|MERGE_RESOLUTION|>--- conflicted
+++ resolved
@@ -19,33 +19,20 @@
       fail-fast: true
       matrix:
         os: ['Ubuntu-latest', 'Windows-latest', 'MacOS-latest']
-<<<<<<< HEAD
-    uses: ./.github/workflows/tests.yml
-    with:
-      os: ${{ matrix.os }}
-      python-version: '["3.8", "3.10"]'
-      pytorch-version: '["1.9.1", "2.1.0"]'
-      pytorch-dtype: 'float32'
-=======
         pytorch-dtype: ['float32', 'float64']
         exclude:
           - os: 'Windows-latest'
             pytorch-dtype: 'float64'
           - os: 'MacOS-latest'
             pytorch-dtype: 'float64'
->>>>>>> 3a10a10f
 
     uses: ./.github/workflows/tests.yml
     with:
       os: ${{ matrix.os }}
       python-version: '["3.8", "3.10"]'
-<<<<<<< HEAD
       pytorch-version: '["1.9.1", "2.1.0"]'
-      pytorch-dtype: 'float64'
-=======
-      pytorch-version: '["1.9.1", "2.0.1"]'
       pytorch-dtype: ${{ matrix.pytorch-dtype }}
->>>>>>> 3a10a10f
+
 
   tests-coverage:
     # This job run all test suite
