--- conflicted
+++ resolved
@@ -20,11 +20,7 @@
       matrix:
         os: ['Ubuntu', 'Windows', 'MacOS']
         python-version: ['3.7', '3.8']
-<<<<<<< HEAD
-        pytorch-version: ['1.9.1', '1.10.2', '1.12.1', '1.13.1', 'nightly']
-=======
-        pytorch-version: ['1.9.1', '1.10.2', '1.12.1', '1.13.0']
->>>>>>> 44e43139
+        pytorch-version: ['1.9.1', '1.10.2', '1.12.1', '1.13.1']
         pytorch-dtype: ['float16', 'float32', 'float64']
 
     steps:
