--- conflicted
+++ resolved
@@ -33,11 +33,7 @@
 
 Has the inputs:
 - `os`: (string, default: `ubuntu-latest`) the OS name same as supported by [gha](https://docs.github.com/en/actions/using-workflows/workflow-syntax-for-github-actions#choosing-github-hosted-runners).
-<<<<<<< HEAD
 - `python-version`: (json list of strings, default: `'["3.10"]'`) a string with
-=======
-- `python-version`: (json list of strings, default: `'["3.8"]'`) a string with
->>>>>>> 324f5302
   format of a json list within strings for each python version desired.
 - `pytorch-version`: (json list of strings, default: `'["2.0.0"]'`) a string
   with format of a json list within strings for each pytorch version desired.
