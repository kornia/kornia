--- conflicted
+++ resolved
@@ -11,10 +11,6 @@
 test-cuda: FORCE
 	pytest -v --device cuda --dtype all --cov=kornia test/ --flake8 --mypy
 
-<<<<<<< HEAD
-doctest: FORCE
-	pytest -v --cov=kornia kornia/ --doctest-modules
-=======
 test-module: FORCE
 	pytest -v --device all --dtype all  test/$(module) --flake8 --mypy
 
@@ -32,7 +28,6 @@
 
 test-slow: FORCE
 	pytest -v --device all --dtype all -m "(jit or grad or nn)"
->>>>>>> f7dba6ab
 
 lint: FORCE
 	pytest -v --flake8 -m flake8
