[build-system]
build-backend = "setuptools.build_meta"
requires = ["setuptools>=61.2"]

[project]
name = "kornia"
description = "Open Source Differentiable Computer Vision Library for PyTorch"
keywords = ["computer vision", "deep learning", "pytorch"]
license = { text = "Apache-2.0" }
<<<<<<< HEAD
authors = [
  { name = "Edgar Riba", email = "edgar@kornia.org" },
]
requires-python = ">=3.9"
=======
authors = [{ name = "Edgar Riba", email = "edgar@kornia.org" }]
requires-python = ">=3.8"
>>>>>>> cb25a765
classifiers = [
  "Development Status :: 4 - Beta",
  "Environment :: Console",
  "Environment :: GPU",
  "Intended Audience :: Developers",
  "Intended Audience :: Education",
  "Intended Audience :: Information Technology",
  "Intended Audience :: Science/Research",
  "License :: OSI Approved :: Apache Software License",
  "Natural Language :: English",
  "Operating System :: OS Independent",
  "Programming Language :: Python :: 3 :: Only",
  "Programming Language :: Python :: 3.9",
  "Programming Language :: Python :: 3.10",
  "Programming Language :: Python :: 3.11",
  "Programming Language :: Python :: 3.12",
  "Topic :: Scientific/Engineering :: Artificial Intelligence",
  "Topic :: Scientific/Engineering :: Image Processing",
  "Topic :: Software Development :: Libraries",
]
dynamic = ["dependencies", "optional-dependencies", "readme", "version"]

[project.urls]
"Bug Tracker" = "https://github.com/kornia/kornia/issues"
Documentation = "https://kornia.readthedocs.io/en/latest"
Download = "https://github.com/kornia/kornia"
Issues = "https://github.com/kornia/kornia/issues"
Homepage = "https://kornia.github.io/"
"Source Code" = "https://github.com/kornia/kornia"

[tool.setuptools]
zip-safe = true
license-files = ["LICENSE"]
include-package-data = false

[tool.setuptools.dynamic]
dependencies = { file = ["requirements/requirements.txt"] }
version = { attr = "kornia.__version__" }
readme = { file = ["README.md"], content-type = "text/markdown" }

[tool.setuptools.dynamic.optional-dependencies]
dev = { file = "requirements/requirements-dev.txt" }
docs = { file = ["requirements/requirements-docs.txt"] }
x = { file = ["requirements/requirements-x.txt"] }

[tool.setuptools.packages.find]
exclude = ["docs*", "test*", "examples*"]
namespaces = false

[tool.setuptools.package-data]
kornia = ["py.typed"]

[tool.distutils.bdist_wheel]
universal = true

[tool.ruff]
<<<<<<< HEAD
target-version = "py39"

=======
target-version = "py38"
>>>>>>> cb25a765
line-length = 120

[tool.ruff.format]
skip-magic-trailing-comma = false

[tool.ruff.lint]
select = [
  "AIR",   # Airflow
  "ASYNC", # flake8-async
  "BLE",   # flake8-blind-except
  "C4",    # flake8-comprehensions
  "C90",   # McCabe cyclomatic complexity
  # "CPY",    # Copyright-related rules
  "DTZ",  # flake8-datetimez
  "E",    # pycodestyle
  "F",    # Pyflakes
  "FLY",  # flynt
  "I",    # isort
  "ICN",  # flake8-import-conventions
  "INT",  # flake8-gettext
  "NPY",  # NumPy-specific rules
  "PL",   # Pylint
  "PYI",  # flake8-pyi
  "RSE",  # flake8-raise
  "RUF",  # Ruff-specific rules
  "S",    # flake8-bandit
  "SLOT", # flake8-slots
  "T10",  # flake8-debugger
  "TID",  # flake8-tidy-imports
  "UP",   # pyupgrade
  "W",    # pycodestyle
  "YTT",  # flake8-2020
  # "A",    # flake8-builtins
  # "ANN",  # flake8-annotations
  # "ARG",  # flake8-unused-arguments
  # "B",    # flake8-bugbear
  # "COM",  # flake8-commas
  # "D",    # pydocstyle
  # "DJ",   # flake8-django
  # "EM",   # flake8-errmsg
  # "ERA",  # eradicate
  # "EXE",  # flake8-executable
  # "FA",   # flake8-future-annotations
  # "FBT",  # flake8-boolean-trap
  # "FIX",  # flake8-fixme
  # "G",    # flake8-logging-format
  # "INP",  # flake8-no-pep420
  # "ISC",  # flake8-implicit-str-concat
  # "N",    # pep8-naming
  # "PD",   # pandas-vet
  # "PERF", # Perflint
  # "PGH",  # pygrep-hooks
  # "PIE",  # flake8-pie
  # "PT",   # flake8-pytest-style
  # "PTH",  # flake8-use-pathlib
  # "Q",    # flake8-quotes
  # "RET",  # flake8-return
  # "SIM",  # flake8-simplify
  # "SLF",  # flake8-self
  # "T20",  # flake8-print
  # "TCH",  # flake8-type-checking
  # "TD",   # flake8-todos
  # "TRY",  # tryceratops
]
ignore = [
  "PLR0915", # Allow condition check in list comprehension
  "PLW2901", # Allow overwritten values on loops
  "UP007",   # Prefer Optional[], Union[] over | due to torch jit scripting
  "UP006",   # Prefer List[], over list due to torch jit scripting
]

[tool.ruff.lint.isort]
forced-separate = ["testing", "tests"]
known-first-party = ["kornia"]
split-on-trailing-comma = true

[tool.ruff.lint.mccabe]
max-complexity = 20

[tool.ruff.lint.pylint]
allow-magic-value-types = ["bytes", "float", "int", "str"]
max-args = 30                                              # Recommended: 5
max-branches = 21                                          # Recommended: 12
max-returns = 13                                           # Recommended: 6
max-statements = 64                                        # Recommended: 50

[tool.ruff.lint.per-file-ignores]
"*/__init__.py" = ["F401", "F403"] # Allow unused imports and star imports
"benchmarks/*" = [
  "BLE",
  "RUF005",
  "RUF012",
  "S101",
  "S311",
] # allow assert, random, ignore BLE, mutable class attr
"docs/*" = [
  "PLR0912",
  "PLR0915",
  "S101",
] # allow assert, ignore max branches and statements
"docs/generate_examples.py" = ["C901"] # Allow too complex function
"kornia/__init__.py" = ["I001"] # Allow unsorted imports
"kornia/feature/dedode/*" = [
  "C408",
  "F401",
  "F841",
  "FLY002",
  "PLR1714",
] # allow DINOv2 things
"testing/*" = ["S101"] # allow assert
"tests/*" = [
  "BLE",
  "RUF005",
  "RUF012",
  "S101",
  "S311",
] # allow assert, random, ignore BLE, mutable class attr

[tool.pytest.ini_options]
addopts = "--color=yes"
markers = [
  "grad: mark a test as gradcheck test",
  "jit: mark a test as torchscript test",
  "nn: mark a test as module test",
  "slow: mark test as slow to run",
]

[tool.coverage.run]
branch = true
source = ['kornia/']
omit = ['*/__main__.py', '*/setup.py']

[tool.coverage.report]
show_missing = true
skip_covered = true
fail_under = 87
exclude_lines = [
  # Based into the covdefaults plugin config
  # a more strict default pragma
  '\# pragma: no cover\b',

  # allow defensive code
  '^\s*raise AssertionError\b',
  '^\s*raise NotImplementedError\b',
  '^\s*return NotImplemented\b',
  '^\s*raise$',

  # typing-related code
  '^\s*if (False|TYPE_CHECKING):',
  ': \.\.\.(\s*#.*)?$',
  '^ +\.\.\.$',

  # ----------------------------
  "def __repr__",
  "if __name__ == .__main__.:",
  "if 0:",
  "if self.debug:",
]

partial_branches = [
  # a more strict default pragma
  '\# pragma: no cover\b',
]

[tool.mypy]
check_untyped_defs = true
disallow_any_generics = true
disallow_incomplete_defs = true
disallow_untyped_defs = true
files = ["kornia/"]
ignore_missing_imports = true
no_implicit_optional = true
pretty = true
show_error_codes = true
warn_redundant_casts = true
warn_unused_ignores = true

[[tool.mypy.overrides]]
module = "kornia.feature.dedode.transformer.*"
ignore_errors = true

[tool.pydocstyle]
ignore = ['D105', 'D107', 'D203', 'D204', 'D213', 'D406', 'D407']
match = '.*\.py'<|MERGE_RESOLUTION|>--- conflicted
+++ resolved
@@ -7,15 +7,10 @@
 description = "Open Source Differentiable Computer Vision Library for PyTorch"
 keywords = ["computer vision", "deep learning", "pytorch"]
 license = { text = "Apache-2.0" }
-<<<<<<< HEAD
 authors = [
   { name = "Edgar Riba", email = "edgar@kornia.org" },
 ]
 requires-python = ">=3.9"
-=======
-authors = [{ name = "Edgar Riba", email = "edgar@kornia.org" }]
-requires-python = ">=3.8"
->>>>>>> cb25a765
 classifiers = [
   "Development Status :: 4 - Beta",
   "Environment :: Console",
@@ -72,12 +67,7 @@
 universal = true
 
 [tool.ruff]
-<<<<<<< HEAD
 target-version = "py39"
-
-=======
-target-version = "py38"
->>>>>>> cb25a765
 line-length = 120
 
 [tool.ruff.format]
