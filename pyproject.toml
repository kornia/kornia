--- conflicted
+++ resolved
@@ -75,7 +75,33 @@
   skip-string-normalization = true
   skip-magic-trailing-comma = true
 
-<<<<<<< HEAD
+[tool.ruff]
+  line-length = 120
+  target-version = "py37"
+  select = ["C9", "E", "F", "I", "PL", "S", "UP", "W", "YTT", "BLE", "C4", "RUF"]
+  ignore = [
+    "PLR2004", # Allow to use inplace values in comparisons instead of constants
+    "PLW2901", # Allow overwritten values on loops
+  ]
+
+  [tool.ruff.isort]
+    known-first-party = ["examples", "kornia", "test"]
+
+  [tool.ruff.mccabe]
+    max-complexity = 40
+
+  [tool.ruff.pylint]
+    max-args = 16
+    max-branches = 32
+    max-returns = 16
+    max-statements = 124
+
+  [tool.ruff.per-file-ignores]
+    "*/__init__.py" = ["F401", "F403"] # Allow unused imports and star imports
+    "kornia/__init__.py" = ["I001"] # Allow unsorted imports
+    "test/*" = ["S101", "S311", "BLE"] # allow assert, random, ignore BLE
+    "docs/*" = ["S101", "PLR0912", "PLR0915"] # allow assert, ignore max branches and statements
+
 [tool.pytest.ini_options]
   addopts = "--color=yes"
   testpaths = ["test"]
@@ -112,126 +138,4 @@
 
 [tool.pydocstyle]
   match = '.*\.py'
-  ignore = ['D105','D107','D203','D204','D213','D406','D407']
-
-[tool.ruff]
-  line-length = 120
-  target-version = "py37"
-  select = ["C9", "E", "F", "I", "PL", "S", "UP", "W", "YTT", "BLE", "C4", "RUF"]
-  ignore = [
-    "PLR2004", # Allow to use inplace values in comparisons instead of constants
-    "PLW2901", # Allow overwritten values on loops
-  ]
-
-  [tool.ruff.isort]
-    known-first-party = ["examples", "kornia", "test"]
-
-  [tool.ruff.mccabe]
-    max-complexity = 40
-
-  [tool.ruff.pylint]
-    max-args = 16
-    max-branches = 32
-    max-returns = 16
-    max-statements = 124
-
-  [tool.ruff.per-file-ignores]
-    "*/__init__.py" = ["F401", "F403"] # Allow unused imports and star imports
-    "kornia/__init__.py" = ["I001"] # Allow unsorted imports
-    "test/*" = ["S101", "S311", "BLE"] # allow assert, random, ignore BLE
-    "docs/*" = ["S101", "PLR0912", "PLR0915"] # allow assert, ignore max branches and statements
-=======
-[tool.ruff]
-select = [
-  "C9",
-  "E",
-  "F",
-  "I",
-  "PL",
-  "S",
-  "UP",
-  "W",
-  "YTT",
-]
-ignore = [
-  "E402",
-	"F403",
-	"PLR0402",
-	"PLR1711",
-	"PLR5501",
-  "PLR2004",
-  "PLW2901"
-]
-line-length = 120
-target-version = "py37"
-
-[tool.ruff.isort]
-  known-first-party = ["examples", "kornia", "test"]
-
-[tool.ruff.mccabe]
-max-complexity = 39
-
-[tool.ruff.pylint]
-max-args = 16
-max-branches = 45
-max-returns = 13
-max-statements = 258
-
-[tool.ruff.per-file-ignores]
-"*/__init__.py" = ["F401"]
-"docs/*" = ["S101", "S113"]
-"docs/generate_examples.py" = ["C901", "PLR0912", "PLR0915"]
-"kornia/__init__.py" = ["I001"]
-"kornia/augmentation/container/base.py" = ["PLC1901"]
-"kornia/color/hls.py" = ["E741"]
-"kornia/contrib/models/sam/architecture/image_encoder.py" = ["PLR0913"]
-"kornia/enhance/equalization.py" = ["E741"]
-"test/*" = ["PLR0402", "S101"]
-"test/enhance/test_core.py" = ["S311"]
-"test/nerf/test_camera_utils.py" = ["S310"]
-
-[tool.pytest.ini_options]
-  addopts = "--color=yes"
-  testpaths = ["test"]
-  markers =[
-    "jit: mark a test as torchscript test",
-    "grad: mark a test as gradcheck test",
-    "nn: mark a test as module test"
-]
-
-[tool.coverage.report]
-exclude_lines = [
-  "pragma: no cover",
-  "def __repr__",
-  "if self.debug:",
-  "raise",
-  "if 0:",
-  "if __name__ == .__main__.:",
-]
-
-[tool.mypy]
-  files = ["kornia/"]
-  pretty = true
-  check_untyped_defs = true
-  disallow_any_generics = true
-  disallow_incomplete_defs = true
-  show_error_codes = true
-  ignore_missing_imports = true
-  no_implicit_optional = true
-  warn_unused_ignores = true
-  warn_redundant_casts = true
-
-[tool.distutils.bdist_wheel]
-  universal = true
-
-[tool.pydocstyle]
-match = '.*\.py'
-ignore = """
-D105
-D107
-D203
-D204
-D213
-D406
-D407"""
->>>>>>> e7c77950
+  ignore = ['D105','D107','D203','D204','D213','D406','D407']