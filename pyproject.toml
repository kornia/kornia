[project]
name = "kornia"
description = "Open Source Differentiable Computer Vision Library for PyTorch"
keywords = [
  "computer vision",
  "deep learning",
  "pytorch",
]
license = {text = "Apache-2.0"}
authors = [{name = "Edgar Riba", email = "edgar@kornia.org"}]
requires-python = ">=3.8"
classifiers = [
  "Development Status :: 4 - Beta",
  "Environment :: Console",
  "Environment :: GPU",
  "Intended Audience :: Developers",
  "Intended Audience :: Education",
  "Intended Audience :: Information Technology",
  "Intended Audience :: Science/Research",
  "License :: OSI Approved :: Apache Software License",
  "Natural Language :: English",
  "Operating System :: OS Independent",
  "Programming Language :: Python :: 3 :: Only",
  "Programming Language :: Python :: 3.8",
  "Programming Language :: Python :: 3.9",
  "Programming Language :: Python :: 3.10",
  "Programming Language :: Python :: 3.11",
  "Topic :: Scientific/Engineering :: Artificial Intelligence",
  "Topic :: Scientific/Engineering :: Image Processing",
  "Topic :: Software Development :: Libraries",
]
dynamic = [
  "dependencies",
  "optional-dependencies",
  "readme",
  "version",
]
[project.urls]
  "Bug Tracker" = "https://github.com/kornia/kornia/issues"
  Documentation = "https://kornia.readthedocs.io/en/latest"
  Download = "https://github.com/kornia/kornia"
  Homepage = "https://www.kornia.org"
  "Source Code" = "https://github.com/kornia/kornia"

[build-system]
build-backend = "setuptools.build_meta"
requires = [
  "setuptools>=61.2",
]

[tool.setuptools]
  zip-safe = true
  license-files = ["LICENSE"]
  include-package-data = false

  [tool.setuptools.dynamic]
    dependencies = {file = ["requirements/requirements.txt"]}
    version = {attr = "kornia.__version__"}
    readme = {file = ["README.md"], content-type = "text/markdown"}

  [tool.setuptools.dynamic.optional-dependencies]
    dev = {file = "requirements/requirements-dev.txt"}
    docs = {file = ["requirements/requirements-docs.txt"]}
    x = {file = ["requirements/requirements-x.txt"]}

  [tool.setuptools.packages.find]
    exclude = ["docs*", "test*", "examples*"]
    namespaces = false

  [tool.setuptools.package-data]
    kornia = ["py.typed"]

[tool.black]
  line-length = 120
  skip-magic-trailing-comma = true
  skip-string-normalization = true

[tool.ruff]
  line-length = 120
  target-version = "py38"
  select = ["C9", "E", "F", "I", "PL", "S", "UP", "W", "YTT", "BLE", "C4", "RUF"]
  ignore = [
    "PLW2901", # Allow overwritten values on loops
  ]

  [tool.ruff.isort]
    known-first-party = ["examples", "kornia", "test"]

  [tool.ruff.mccabe]
    max-complexity = 20

  [tool.ruff.pylint]
    allow-magic-value-types = ["bytes", "float", "int", "str"]
    max-args = 17  # Recommended: 5
    max-branches = 21  # Recommended: 12
    max-returns = 13  # Recommended: 6
    max-statements = 64  # Recommended: 50

  [tool.ruff.per-file-ignores]
    "*/__init__.py" = ["F401", "F403"] # Allow unused imports and star imports
    "docs/*" = ["S101", "PLR0912", "PLR0915"] # allow assert, ignore max branches and statements
    "docs/generate_examples.py" = ["C901"] # Allow too complex function
    "kornia/__init__.py" = ["I001"] # Allow unsorted imports
    "test/*" = ["S101", "S311", "BLE", "RUF012"] # allow assert, random, ignore BLE, mutable class attr

[tool.pytest.ini_options]
  addopts = "--color=yes"
  testpaths = ["test"]
  markers =[
    "grad: mark a test as gradcheck test",
    "jit: mark a test as torchscript test",
    "nn: mark a test as module test"
]

[tool.coverage.report]
exclude_lines = [
  "def __repr__",
  "if __name__ == .__main__.:",
  "if 0:",
  "if self.debug:",
  "pragma: no cover",
  "raise",
]

[tool.mypy]
  check_untyped_defs = true
  disallow_any_generics = true
  disallow_incomplete_defs = true
<<<<<<< HEAD
  disallow_untyped_defs = true
  show_error_codes = true
=======
  files = ["kornia/"]
>>>>>>> 6f98a8aa
  ignore_missing_imports = true
  no_implicit_optional = true
  pretty = true
  show_error_codes = true
  warn_redundant_casts = true
  warn_unused_ignores = true

[tool.distutils.bdist_wheel]
  universal = true

[tool.pydocstyle]
  ignore = ['D105','D107','D203','D204','D213','D406','D407']
  match = '.*\.py'<|MERGE_RESOLUTION|>--- conflicted
+++ resolved
@@ -126,12 +126,8 @@
   check_untyped_defs = true
   disallow_any_generics = true
   disallow_incomplete_defs = true
-<<<<<<< HEAD
   disallow_untyped_defs = true
-  show_error_codes = true
-=======
   files = ["kornia/"]
->>>>>>> 6f98a8aa
   ignore_missing_imports = true
   no_implicit_optional = true
   pretty = true
