[project]
name = "kornia"
description = "Open Source Differentiable Computer Vision Library for PyTorch"
keywords = [
  "computer vision",
  "deep learning",
  "pytorch",
]
license = {text = "Apache-2.0"}
authors = [{name = "Edgar Riba", email = "edgar@kornia.org"}]
requires-python = ">=3.7"
classifiers = [
  "Development Status :: 4 - Beta",
  "Environment :: Console",
  "Environment :: GPU",
  "Intended Audience :: Developers",
  "Intended Audience :: Education",
  "Intended Audience :: Information Technology",
  "Intended Audience :: Science/Research",
  "License :: OSI Approved :: Apache Software License",
  "Natural Language :: English",
  "Operating System :: OS Independent",
  "Programming Language :: Python :: 3 :: Only",
  "Programming Language :: Python :: 3.7",
  "Programming Language :: Python :: 3.8",
  "Programming Language :: Python :: 3.9",
  "Programming Language :: Python :: 3.10",
  "Programming Language :: Python :: 3.11",
  "Topic :: Scientific/Engineering :: Artificial Intelligence",
  "Topic :: Scientific/Engineering :: Image Processing",
  "Topic :: Software Development :: Libraries",
]
dynamic = [
  "dependencies",
  "optional-dependencies",
  "readme",
  "version",
]
[project.urls]
  "Bug Tracker" = "https://github.com/kornia/kornia/issues"
  Documentation = "https://kornia.readthedocs.io/en/latest"
  Download = "https://github.com/kornia/kornia"
  Homepage = "https://www.kornia.org"
  "Source Code" = "https://github.com/kornia/kornia"

[build-system]
build-backend = "setuptools.build_meta"
requires = [
  "setuptools>=61.2",
]

[tool.setuptools]
  zip-safe = true
  license-files = ["LICENSE"]
  include-package-data = false

  [tool.setuptools.dynamic]
    dependencies = {file = ["requirements/requirements.txt"]}
    version = {attr = "kornia.__version__"}
    readme = {file = ["README.md"], content-type = "text/markdown"}

  [tool.setuptools.dynamic.optional-dependencies]
    dev = {file = "requirements/requirements-dev.txt"}
    docs = {file = ["requirements/requirements-docs.txt"]}
    x = {file = ["requirements/requirements-x.txt"]}

  [tool.setuptools.packages.find]
    exclude = ["docs*", "test*", "examples*"]
    namespaces = false

  [tool.setuptools.package-data]
    kornia = ["py.typed"]

[tool.black]
  line-length = 120
  skip-string-normalization = true
  skip-magic-trailing-comma = true

[tool.pytest.ini_options]
  addopts = "--color=yes"
  testpaths = ["test"]
  markers =[
    "jit: mark a test as torchscript test",
    "grad: mark a test as gradcheck test",
    "nn: mark a test as module test"
]

[tool.coverage.report]
exclude_lines = [
  "pragma: no cover",
  "def __repr__",
  "if self.debug:",
  "raise",
  "if 0:",
  "if __name__ == .__main__.:",
]

[tool.mypy]
  files = ["kornia/"]
  pretty = true
  check_untyped_defs = true
  disallow_any_generics = true
  disallow_incomplete_defs = true
  show_error_codes = true
  ignore_missing_imports = true
  no_implicit_optional = true
  warn_unused_ignores = true
  warn_redundant_casts = true

[tool.distutils.bdist_wheel]
  universal = true

[tool.pydocstyle]
  match = '.*\.py'
  ignore = ['D105','D107','D203','D204','D213','D406','D407']

[tool.ruff]
<<<<<<< HEAD
  line-length = 120
  target-version = "py37"
  select = ["C9", "E", "F", "I", "PL", "S", "UP", "W", "YTT", "BLE", "C4", "RUF"]
  ignore = [
    "PLR2004", # Allow to use inplace values in comparisons instead of constants
    "PLW2901", # Allow overwritten values on loops
  ]

  [tool.ruff.isort]
    known-first-party = ["examples", "kornia", "test"]

  [tool.ruff.mccabe]
    max-complexity = 40

  [tool.ruff.pylint]
    max-args = 16
    max-branches = 32
    max-returns = 16
    max-statements = 124

  [tool.ruff.per-file-ignores]
    "*/__init__.py" = ["F401", "F403"] # Allow unused imports and star imports
    "kornia/__init__.py" = ["I001"] # Allow unsorted imports
    "test/*" = ["S101", "S311", "BLE"] # allow assert, random, ignore BLE
    "docs/*" = ["S101", "PLR0912", "PLR0915"] # allow assert, ignore max branches and statements
=======
select = [
  "C9",
  "E",
  "F",
  "I",
  "PL",
  "S",
  "UP",
  "W",
  "YTT",
]
ignore = [
  "E402",
	"F403",
	"PLR0402",
	"PLR1711",
	"PLR5501",
  "PLR2004",
  "PLW2901"
]
line-length = 120
target-version = "py37"

[tool.ruff.isort]
  known-first-party = ["examples", "kornia", "test"]

[tool.ruff.mccabe]
max-complexity = 39

[tool.ruff.pylint]
max-args = 16
max-branches = 45
max-returns = 13
max-statements = 258

[tool.ruff.per-file-ignores]
"*/__init__.py" = ["F401"]
"docs/*" = ["S101", "S113"]
"docs/generate_examples.py" = ["C901", "PLR0912", "PLR0915"]
"kornia/__init__.py" = ["I001"]
"kornia/augmentation/container/base.py" = ["PLC1901"]
"kornia/color/hls.py" = ["E741"]
"kornia/contrib/models/sam/architecture/image_encoder.py" = ["PLR0913"]
"kornia/enhance/equalization.py" = ["E741"]
"test/*" = ["PLR0402", "S101"]
"test/enhance/test_core.py" = ["S311"]
"test/nerf/test_camera_utils.py" = ["S310"]
>>>>>>> 61462128
<|MERGE_RESOLUTION|>--- conflicted
+++ resolved
@@ -115,7 +115,6 @@
   ignore = ['D105','D107','D203','D204','D213','D406','D407']
 
 [tool.ruff]
-<<<<<<< HEAD
   line-length = 120
   target-version = "py37"
   select = ["C9", "E", "F", "I", "PL", "S", "UP", "W", "YTT", "BLE", "C4", "RUF"]
@@ -140,53 +139,4 @@
     "*/__init__.py" = ["F401", "F403"] # Allow unused imports and star imports
     "kornia/__init__.py" = ["I001"] # Allow unsorted imports
     "test/*" = ["S101", "S311", "BLE"] # allow assert, random, ignore BLE
-    "docs/*" = ["S101", "PLR0912", "PLR0915"] # allow assert, ignore max branches and statements
-=======
-select = [
-  "C9",
-  "E",
-  "F",
-  "I",
-  "PL",
-  "S",
-  "UP",
-  "W",
-  "YTT",
-]
-ignore = [
-  "E402",
-	"F403",
-	"PLR0402",
-	"PLR1711",
-	"PLR5501",
-  "PLR2004",
-  "PLW2901"
-]
-line-length = 120
-target-version = "py37"
-
-[tool.ruff.isort]
-  known-first-party = ["examples", "kornia", "test"]
-
-[tool.ruff.mccabe]
-max-complexity = 39
-
-[tool.ruff.pylint]
-max-args = 16
-max-branches = 45
-max-returns = 13
-max-statements = 258
-
-[tool.ruff.per-file-ignores]
-"*/__init__.py" = ["F401"]
-"docs/*" = ["S101", "S113"]
-"docs/generate_examples.py" = ["C901", "PLR0912", "PLR0915"]
-"kornia/__init__.py" = ["I001"]
-"kornia/augmentation/container/base.py" = ["PLC1901"]
-"kornia/color/hls.py" = ["E741"]
-"kornia/contrib/models/sam/architecture/image_encoder.py" = ["PLR0913"]
-"kornia/enhance/equalization.py" = ["E741"]
-"test/*" = ["PLR0402", "S101"]
-"test/enhance/test_core.py" = ["S311"]
-"test/nerf/test_camera_utils.py" = ["S310"]
->>>>>>> 61462128
+    "docs/*" = ["S101", "PLR0912", "PLR0915"] # allow assert, ignore max branches and statements